# Rea method dispatch runtime investigation

Summary:
- Qualified calls now compile to direct calls; method invocations like `obj.method(args)` translate to the internal `Class_method(obj, args)` form and work in disassembly.
<<<<<<< HEAD
- Direct calls to the mangled `Class_method(obj, ...)` form are no longer accepted by the front end.
=======
>>>>>>> 1f6dbb06
- A runtime stack underflow occurs at program start when executing method_calls.

Next steps:
- Ensure annotateTypes sets receiver expression types in statement contexts before compileStatement type checks.
- Verify global variable initialization code path and constant indices with VM trace.
- Add unit test to execute a minimal class with one setter and call via variable and new-expression receivers.
- Once fixed, move method_calls back to Tests/rea and update expected outputs.

Tracking: this branch fix/rea-method-calls-runtime.<|MERGE_RESOLUTION|>--- conflicted
+++ resolved
@@ -1,12 +1,5 @@
 # Rea method dispatch runtime investigation
 
-Summary:
-- Qualified calls now compile to direct calls; method invocations like `obj.method(args)` translate to the internal `Class_method(obj, args)` form and work in disassembly.
-<<<<<<< HEAD
-- Direct calls to the mangled `Class_method(obj, ...)` form are no longer accepted by the front end.
-=======
->>>>>>> 1f6dbb06
-- A runtime stack underflow occurs at program start when executing method_calls.
 
 Next steps:
 - Ensure annotateTypes sets receiver expression types in statement contexts before compileStatement type checks.
