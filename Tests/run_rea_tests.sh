--- conflicted
+++ resolved
@@ -31,31 +31,18 @@
   exit 1
 fi
 
-<<<<<<< HEAD
 # Use an isolated HOME to avoid interference from existing caches.
 TEST_HOME=$(mktemp -d)
 export HOME="$TEST_HOME"
 trap 'rm -rf "$TEST_HOME"' EXIT
-=======
-# Read space-separated list of tests to skip from REA_SKIP_TESTS. When the
-# variable is empty or unset, ensure the script still runs all tests.
-SKIP_TESTS=()
-if [[ -n "${REA_SKIP_TESTS:-}" ]]; then
-  # shellcheck disable=SC2206  # We intentionally split the string into an array
-  read -r -a SKIP_TESTS <<< "$REA_SKIP_TESTS"
-fi
->>>>>>> ba02485b
 
 cd "$ROOT_DIR"
 EXIT_CODE=0
 
 for src in "$SCRIPT_DIR"/rea/*.rea; do
   test_name=$(basename "$src" .rea)
-<<<<<<< HEAD
+
   if should_skip "$test_name"; then
-=======
-  if [[ " ${SKIP_TESTS[*]} " == *" ${test_name} "* ]]; then
->>>>>>> ba02485b
     echo "---- $test_name (skipped) ----"
     continue
   fi
