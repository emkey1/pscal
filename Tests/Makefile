.PHONY: all test

# pscal binary is assumed to be one directory up
PSCAL = ../build/bin/pscal

# List of test files
<<<<<<< HEAD
# Use all .p files in this directory to avoid references to removed tests
TESTS := $(wildcard *.p)
=======
TESTS = test1.p test2.p test3.p test4.p test5.p test6.p test7.p test8.p test9.p BoolTest1.p BoolTest2.p BoolTest3.p BoolTest4.p TestSuite.p math.p FileTests.p FileTests2.p TestCase.p inc.p pass-by-reference.p StringTruncationTest.p LowHighCharTest.p GlobalEnumTest.p EnumComparisonTest.p EnumCaseTest.p RecordFieldIndexTest.p CompileTimeBounds.p SuccEnumTest.p NestedRoutine_Suite.p NestedRoutineAccessTest.p NestedVarArray.p ExitEarlyTest.p ExitFunctionReturnTest.p ProgramFileList.p EofDefaultInput.p

# SDL-specific tests
SDL_TESTS = SDLFeaturesTest SDLRenderCopyTest.p

# Detect if SDL was enabled in the build (via CMakeCache)
SDL_ENABLED := $(shell grep -q '^SDL:BOOL=ON$$' ../build/CMakeCache.txt 2>/dev/null && echo 1 || echo 0)
>>>>>>> 86e496a5

all: test

test:
	@echo "Running tests..."
	@for t in $(TESTS); do \
	echo "----------------------------------------------------"; \
	echo "Running $$t:"; \
	$(PSCAL) $$t; \
	echo "----------------------------------------------------"; \
	echo ""; \
	done
	@if [ $(SDL_ENABLED) -eq 1 ]; then \
	echo "Running SDL tests..."; \
	for t in $(SDL_TESTS); do \
	echo "----------------------------------------------------"; \
	echo "Running $$t:"; \
	$(PSCAL) $$t; \
	echo "----------------------------------------------------"; \
	echo ""; \
	done; \
	else \
	echo "Skipping SDL tests (SDL option is OFF)"; \
	fi
	<|MERGE_RESOLUTION|>--- conflicted
+++ resolved
@@ -4,10 +4,6 @@
 PSCAL = ../build/bin/pscal
 
 # List of test files
-<<<<<<< HEAD
-# Use all .p files in this directory to avoid references to removed tests
-TESTS := $(wildcard *.p)
-=======
 TESTS = test1.p test2.p test3.p test4.p test5.p test6.p test7.p test8.p test9.p BoolTest1.p BoolTest2.p BoolTest3.p BoolTest4.p TestSuite.p math.p FileTests.p FileTests2.p TestCase.p inc.p pass-by-reference.p StringTruncationTest.p LowHighCharTest.p GlobalEnumTest.p EnumComparisonTest.p EnumCaseTest.p RecordFieldIndexTest.p CompileTimeBounds.p SuccEnumTest.p NestedRoutine_Suite.p NestedRoutineAccessTest.p NestedVarArray.p ExitEarlyTest.p ExitFunctionReturnTest.p ProgramFileList.p EofDefaultInput.p
 
 # SDL-specific tests
@@ -15,7 +11,6 @@
 
 # Detect if SDL was enabled in the build (via CMakeCache)
 SDL_ENABLED := $(shell grep -q '^SDL:BOOL=ON$$' ../build/CMakeCache.txt 2>/dev/null && echo 1 || echo 0)
->>>>>>> 86e496a5
 
 all: test
 
