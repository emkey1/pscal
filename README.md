--- conflicted
+++ resolved
@@ -83,17 +83,14 @@
 
 ```
 
-Sample programs demonstrating the Tiny C subset are available in
+Sample programs demonstrating the C like fronte end are available in
 `Examples/clike`. For a step-by-step guide see
 [Docs/clike_tutorial.md](Docs/clike_tutorial.md).
-<<<<<<< HEAD
 
 An interactive session is also available via `build/bin/clike-repl`, which
 reads a single line of C-like code, wraps it in `int main() { ... }`, and
 executes it immediately. For details see
 [Docs/clike_repl_tutorial.md](Docs/clike_repl_tutorial.md).
-=======
->>>>>>> 6727085b
 
 ## Runtime library
 
