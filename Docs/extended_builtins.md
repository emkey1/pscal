# Extending VM Built-ins

Pscal allows additional built‑in routines to be linked into the virtual
machine at build time.  This makes it easy to expose host functionality
without modifying the core source tree.  Optional built‑ins live under
`src/ext_builtins` and are grouped into categories.

For a catalog of existing VM routines, see
[`pscal_vm_builtins.md`](pscal_vm_builtins.md).

## Available extended built-ins

The project currently ships several optional built‑in groups:

| Category | Location | Built-ins |
| -------- | -------- | --------- |
| **Math** | `src/ext_builtins/math` | `Factorial`, `Fibonacci`, `MandelbrotRow`, `Chudnovsky` |
| **System** | `src/ext_builtins/system` | `FileExists`, `GetPid`, `RealTimeClock`, `Swap` |
| **Strings** | `src/ext_builtins/strings` | (none yet) |
| **Yyjson** | `src/ext_builtins/yyjson` | `YyjsonRead`, `YyjsonReadFile`, `YyjsonDocFree`, `YyjsonFreeValue`, `YyjsonGetRoot`, `YyjsonGetKey`, `YyjsonGetIndex`, `YyjsonGetLength`, `YyjsonGetType`, `YyjsonGetString`, `YyjsonGetNumber`, `YyjsonGetInt`, `YyjsonGetBool`, `YyjsonIsNull` |
| **User** | `src/ext_builtins/user` | (user-defined) |

Individual categories can be enabled or disabled at configure time with
the following CMake options (all default to `ON`):

```
-DENABLE_EXT_BUILTIN_MATH=ON/OFF
-DENABLE_EXT_BUILTIN_STRINGS=ON/OFF
-DENABLE_EXT_BUILTIN_SYSTEM=ON/OFF
-DENABLE_EXT_BUILTIN_USER=ON/OFF
-DENABLE_EXT_BUILTIN_YYJSON=ON/OFF
```

<<<<<<< HEAD
### Yyjson built-ins

The `yyjson` category wraps the bundled [yyjson](https://github.com/ibireme/yyjson) library and exposes helpers for parsing documents, walking objects and arrays, and converting primitive values. Each routine operates on integer handles returned by `YyjsonRead` or the various query helpers; release value handles with `YyjsonFreeValue` and dispose of documents with `YyjsonDocFree` when they are no longer needed.
=======
## Discovering available categories at runtime

Programs can introspect the VM to see which extended built-in categories are
available and which routines each one provides.  All three front ends expose
the following helpers:

- `ExtBuiltinCategoryCount()` returns the number of registered categories.
- `ExtBuiltinCategoryName(index)` returns the name for a zero-based category
  index.
- `ExtBuiltinFunctionCount(category)` reports how many functions belong to a
  category.
- `ExtBuiltinFunctionName(category, index)` returns the name for a zero-based
  function index within the given category.
- `HasExtBuiltin(category, function)` checks for a specific routine.

Pascal uses the Pascal-cased names shown above.  The C-like and Rea front ends
expose the same helpers with lowercase identifiers (for example,
`extbuiltincategorycount()`).

Example Pascal snippet that lists the available routines when the category is
present:

```pascal
var
  i, j: integer;
  cat, fn: string;
begin
  for i := 0 to ExtBuiltinCategoryCount() - 1 do
  begin
    cat := ExtBuiltinCategoryName(i);
    writeln('Category: ', cat);
    for j := 0 to ExtBuiltinFunctionCount(cat) - 1 do
    begin
      fn := ExtBuiltinFunctionName(cat, j);
      writeln('  ', fn);
    end;
  end;
end;
```

### Command-line discovery

When you need to inspect the VM without writing a program, each front end
accepts `--dump-ext-builtins` to emit the same inventory. The output uses a
line-oriented format that is easy for regression harnesses to parse:

```
$ pascal --dump-ext-builtins
category system
function system FileExists
function system GetPid
```

The `clike` and `rea` binaries expose the identical option and format, making
it straightforward to tailor front-end-specific test suites based on the
compiled VM's capabilities.
>>>>>>> 482ef764

## Threading considerations

Extended built-ins execute inside the VM and may be called from multiple
threads when the host application uses the interpreter concurrently.  To
avoid race conditions or other undefined behavior:

- Avoid mutable global or static state, or guard it with appropriate
  synchronization primitives.
- Prefer thread-safe library routines and be cautious when sharing
  resources such as files or sockets.
- Keep critical sections short and do not hold locks while calling back
  into the VM.

The VM itself does not provide locking for custom built-ins, so each
extension is responsible for its own thread safety.

## Creating a new built-in

1. Choose a category under `src/ext_builtins` or create a new one.  For
   quick experiments, drop files into `src/ext_builtins/user`.
2. Drop a C file into that directory that defines the VM handler and a
   registration helper:

```c
static Value vmBuiltinFoo(struct VM_s* vm, int argc, Value* args) {
    /* ... */
}

void registerFooBuiltin(void) {
    registerBuiltinFunction("Foo", AST_FUNCTION_DECL, NULL);
    registerVmBuiltin("foo", vmBuiltinFoo);
}
```

3. Update the category’s `register.c` to call `registerFooBuiltin`.
4. Add the new source file to the category’s `CMakeLists.txt`.
5. Re‑run CMake and rebuild.  The routine is now available to both the
   Pascal and C‑like front ends.

### Example: System built-ins

The `system` category demonstrates two routines, `GetPid` and `Swap`.
`getpid.c` exposes the current process ID:

```c
#include <unistd.h>
#include "core/utils.h"
#include "backend_ast/builtin.h"

static Value vmBuiltinGetPid(struct VM_s* vm, int arg_count, Value* args) {
    (void)vm; (void)args;
    return arg_count == 0 ? makeInt(getpid()) : makeInt(-1);
}

void registerGetPidBuiltin(void) {
    registerBuiltinFunction("GetPid", AST_FUNCTION_DECL, NULL);
    registerVmBuiltin("getpid", vmBuiltinGetPid);
}
```

`realtimeclock.c` returns the current wall-clock time as a `DOUBLE`
measured in seconds since the Unix epoch. It uses the highest resolution
timer available on the host platform and reports monotonic results suitable
for simple timing and latency measurements:

```c
static Value vmBuiltinRealTimeClock(struct VM_s* vm, int arg_count, Value* args) {
    if (arg_count != 0) {
        runtimeError(vm, "RealTimeClock expects no arguments.");
        return makeDouble(0.0);
    }
    struct timespec ts;
    clock_gettime(CLOCK_REALTIME, &ts);
    long double seconds = ts.tv_sec + ts.tv_nsec / 1000000000.0L;
    return makeDouble((double)seconds);
}

void registerRealTimeClockBuiltin(void) {
    registerVmBuiltin("realtimeclock", vmBuiltinRealTimeClock,
                      BUILTIN_TYPE_FUNCTION, "RealTimeClock");
}
```

`swap.c` accepts two `VAR` parameters and exchanges their contents:

```c
#include "core/utils.h"
#include "backend_ast/builtin.h"

static Value vmBuiltinSwap(struct VM_s* vm, int arg_count, Value* args) {
    if (arg_count != 2) {
        runtimeError(vm, "Swap expects exactly 2 arguments.");
        return makeVoid();
    }
    if (args[0].type != TYPE_POINTER || args[1].type != TYPE_POINTER) {
        runtimeError(vm, "Arguments to Swap must be variables (VAR parameters).");
        return makeVoid();
    }
    Value* varA = (Value*)args[0].ptr_val;
    Value* varB = (Value*)args[1].ptr_val;
    if (!varA || !varB) {
        runtimeError(vm, "Swap received a NIL pointer for a VAR parameter.");
        return makeVoid();
    }
    if (varA->type != varB->type) {
        runtimeError(vm, "Cannot swap variables of different types (%s and %s).",
                     varTypeToString(varA->type), varTypeToString(varB->type));
        return makeVoid();
    }
    Value temp = *varA;
    *varA = *varB;
    *varB = temp;
    return makeVoid();
}

void registerSwapBuiltin(void) {
    registerBuiltinFunction("Swap", AST_PROCEDURE_DECL, NULL);
    registerVmBuiltin("swap", vmBuiltinSwap);
}
```

The category's `register.c` ties the helpers together:

```c
#include "backend_ast/builtin.h"

void registerFileExistsBuiltin(void);
void registerGetPidBuiltin(void);
void registerSwapBuiltin(void);

void registerSystemBuiltins(void) {
    registerFileExistsBuiltin();
    registerGetPidBuiltin();
    registerSwapBuiltin();
}
```

## Example usage

After rebuilding with the system built‑ins enabled, the following Pascal
program uses `GetPid` and `Swap`:

```pascal
program ShowBuiltins;
type
  PInt = ^integer;
var
  a, b: PInt;
begin
  writeln('PID = ', GetPid());
  New(a); New(b);
  a^ := 1; b^ := 2;
  Swap(a, b);
  writeln('After Swap: a=', a^, ' b=', b^);
  Dispose(a); Dispose(b);
end.
```

Running the program prints:

```sh
$ build/bin/pascal Examples/Pascal/ShowExtendedBuiltins
PID = 12345
After Swap: a=2 b=1
```

The same built‑ins are available to the C‑like front end:

```c
int main() {
    printf("PID = %d\n", getpid());
    int* a;
    int* b;
    new(&a); new(&b);
    *a = 1; *b = 2;
    swap(&a, &b);
    printf("After Swap: a=%d b=%d\n", *a, *b);
    dispose(&a); dispose(&b);
    return 0;
}
```

```
$ build/bin/clike Examples/clike/docs_examples/ShowExtendedBuiltins
PID = 98106
After Swap: a=2 b=1
```
<|MERGE_RESOLUTION|>--- conflicted
+++ resolved
@@ -31,11 +31,10 @@
 -DENABLE_EXT_BUILTIN_YYJSON=ON/OFF
 ```
 
-<<<<<<< HEAD
 ### Yyjson built-ins
 
 The `yyjson` category wraps the bundled [yyjson](https://github.com/ibireme/yyjson) library and exposes helpers for parsing documents, walking objects and arrays, and converting primitive values. Each routine operates on integer handles returned by `YyjsonRead` or the various query helpers; release value handles with `YyjsonFreeValue` and dispose of documents with `YyjsonDocFree` when they are no longer needed.
-=======
+
 ## Discovering available categories at runtime
 
 Programs can introspect the VM to see which extended built-in categories are
@@ -92,7 +91,7 @@
 The `clike` and `rea` binaries expose the identical option and format, making
 it straightforward to tailor front-end-specific test suites based on the
 compiled VM's capabilities.
->>>>>>> 482ef764
+
 
 ## Threading considerations
 
