# C-Like Front End Overview

The `clike` front end provides a small C-style language that targets the
Pscal virtual machine.

## Core Semantics

- **Array subscripts are zero-based** – Arrays start at index 0; the first
  element of `a` is `a[0]`.
- **String indexing is 1-based** – Characters in a `str` start at index 1
  (`s[1]` is the first character). Accessing `s[0]` returns the length of the
  string as an integer.
- **`str` values are pointers** – A `str` variable already evaluates to a
  pointer to its character buffer.  Pass the variable directly to
  functions; taking an additional address yields a pointer-to-pointer and
  confuses element access.
- **Concatenation with `+`** – The `+` operator joins strings, e.g.
  `buffer = mstreambuffer(ms) + "\n";`.
- **Standard string helpers** – Built-ins such as `strlen`, `copy` and
  `upcase` operate on `str` values.
- **Dynamic allocation** – Use `new(&node);` to allocate structures;
  fields are accessed with the usual `->` syntax.

## Language Features

The language aims to resemble a tiny subset of C while remaining easy to map
to the VM:

- **Types** – `int`/`long`, `float`/`double`, `char`, `byte`, `str`, arrays
  and `struct` declarations.
- **Control flow** – `if`, `while`, `for`, `do … while` and `switch` with
  `break` and `continue`.
- **Functions** – Defined with a return type and parameter list. Pointer
  parameters allow pass‑by‑reference semantics.
- **Structs and pointers** – `struct` aggregates fields. `new(&node)` allocates
  dynamic storage and `->` dereferences pointer fields.

## Example: Sorting a String

```clike
void sort_string(str* sp) {
    int i, j, len;
    char tmp;
    str s = *sp;
    len = strlen(s); // strings index from one
    i = 1;
    while (i <= len) {
        j = i + 1;
        while (j <= len) {
            if (s[i] > s[j]) {
                tmp = s[i];
                s[i] = s[j];
                s[j] = tmp;
            }
            j++;
        }
        i++;
    }
    *sp = s;
}

void main() {
    // String literals are immutable; make a writable copy first.
    str sort = copy("This is a string", 1, strlen("This is a string"));
    sort_string(&sort);
    printf("Sorted String is %s\n", sort);
}

```

## Example: Building a Linked List

```clike
struct Node {
    int value;
    struct Node* next;
};

struct Node* push(struct Node* head, int value) {
    struct Node* n;
    new(&n);
    n->value = value;
    n->next = head;
    return n;
}

void print(struct Node* head) {
    while (head) {
        printf("%d ", head->value);
        head = head->next;
    }
    printf("\n");
}

<<<<<<< HEAD
void main() {
    struct Node* list = NULL;
    list = push(list, 3);
    list = push(list, 1);
    list = push(list, 4);
    print(list);           // 4 1 3
}
=======
struct Node* list = NULL;
list = push(list, 3);
list = push(list, 1);
list = push(list, 4);
print(list);           // 4 1 3
>>>>>>> 4b0e676b
```

For tutorials and additional details, see
[`clike_tutorial.md`](clike_tutorial.md) and
[`clike_repl_tutorial.md`](clike_repl_tutorial.md). The complete
specification is available in
[`clike_language_reference.md`](clike_language_reference.md).<|MERGE_RESOLUTION|>--- conflicted
+++ resolved
@@ -92,7 +92,6 @@
     printf("\n");
 }
 
-<<<<<<< HEAD
 void main() {
     struct Node* list = NULL;
     list = push(list, 3);
@@ -100,13 +99,7 @@
     list = push(list, 4);
     print(list);           // 4 1 3
 }
-=======
-struct Node* list = NULL;
-list = push(list, 3);
-list = push(list, 1);
-list = push(list, 4);
-print(list);           // 4 1 3
->>>>>>> 4b0e676b
+
 ```
 
 For tutorials and additional details, see
