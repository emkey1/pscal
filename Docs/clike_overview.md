--- conflicted
+++ resolved
@@ -43,11 +43,8 @@
     int i, j, len;
     char tmp;
     str s = *sp;
-<<<<<<< HEAD
+
     len = strlen(s); // strings index from one
-=======
-    len = strlen(s);
->>>>>>> dc959411
     i = 1;
     while (i <= len) {
         j = i + 1;
@@ -62,7 +59,6 @@
         i++;
     }
     *sp = s;
-<<<<<<< HEAD
 }
 
 void main() {
@@ -72,13 +68,6 @@
     printf("Sorted String is %s\n", sort);
 }
 
-=======
-}
-
-str guessed = copy("ST", 1, 2);  // make a writable copy
-sort_string(&guessed);            // sorts in place
-printf("%s\n", guessed);
->>>>>>> dc959411
 ```
 
 ## Example: Building a Linked List
