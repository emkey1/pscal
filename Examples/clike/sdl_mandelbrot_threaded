--- conflicted
+++ resolved
@@ -21,13 +21,9 @@
 int threadCount = 4;
 int threadStart[4];
 int threadEnd[4];
-<<<<<<< HEAD
+
 volatile int rowDone[768];
 volatile int quit = 0;
-=======
-int rowDone[768];
-int quit = 0;
->>>>>>> de6e9e65
 
 void computeRows(int startY, int endY) {
     int row[1024], x, y, n, R, G, B, bufferBaseIdx;
