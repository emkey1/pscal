--- conflicted
+++ resolved
@@ -9,7 +9,7 @@
 `build/bin`:
 
 ```
-build/bin/clike Examples/Clike/<program>.cl
+build/bin/clike Examples/Clike/<program>
 ```
 
 ## Programs
@@ -23,14 +23,7 @@
 - `module_demo` – demonstrates importing `math_utils.cl` from the clike
    library search path.
 - `sdl_multibouncingballs.cl` – SDL multi bouncing balls demo ported from Pascal.
-<<<<<<< HEAD
-- `sdl_mandelbrot.cl` – render the Mandelbrot set using SDL graphics.
-- `hangman5.cl` – text-based hangman game ported from Pascal.
-- `module_demo.cl` – demonstrates importing `math_utils.cl` from the clike
-  library search path.
-=======
 - `show_pid` – Uses an extended builtin function to show the process ID
->>>>>>> 7d11e507
 
 The clike front end resolves imports by first checking the directory in the
 `CLIKE_LIB_DIR` environment variable and falling back to
