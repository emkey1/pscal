#!/usr/bin/env clike
/*
 * SDL Mandelbrot renderer using the MandelbrotRow builtin with threading.
 * Left click to zoom in, right click to zoom out, Q to quit.
 */

const int Width = 1200;
const int Height = 900;
const int MaxIterations = 200;
const int BytesPerPixel = 4;
const int ScreenUpdateInterval = 1; /* update every row for responsiveness */
const double ZoomFactor = 2.0;
const int ThreadCount = 4;
const int ButtonLeft = 1;
const int ButtonRight = 4;
/* SDL keycodes for arrow keys */
const int KEY_LEFT = 1073741904;
const int KEY_RIGHT = 1073741903;
const int KEY_UP = 1073741906;
const int KEY_DOWN = 1073741905;

byte pixelData[Width * Height * BytesPerPixel];
int rowDone[Height];
int threadStart[ThreadCount];
int threadEnd[ThreadCount];

double minRe = -2.0;
double maxRe = 1.0;
double minIm = -1.2;
double maxIm;
double reFactor;
double imFactor;

int textureID;
int rowMutex;
int quitMutex;
int abortMutex;
int quit = 0;
int redraw = 1;
int prevButtons = 0;
int clickButton = 0, clickX = 0, clickY = 0;
int abortRender = 0;

#ifdef SDL_ENABLED
int getQuit() {
    int q;
    lock(quitMutex);
    q = quit;
    unlock(quitMutex);
    return q;
}

void setQuit(int v) {
    lock(quitMutex);
    quit = v;
    unlock(quitMutex);
}

int getAbortRender() {
    int a;
    lock(abortMutex);
    a = abortRender;
    unlock(abortMutex);
    return a;
}

void setAbortRender(int v) {
    lock(abortMutex);
    abortRender = v;
    unlock(abortMutex);
}

int tryInitFont(str path, int fontSize) {
    /*
     * getenv() in the VM returns an empty string when the variable is not
     * present.  Comparing the string directly against NULL triggers a runtime
     * type error because strings cannot be compared with NIL in CLike.  Treat
     * an empty string as "not available" instead.
     */
    if (strlen(path) == 0) return 0;
    if (!fileexists(path)) return 0;
    inittextsystem(path, fontSize);
    return 1;
}

/*
 * Poll SDL briefly and detect a fresh left/right click that occurred inside
 * the window. Click coordinates are clamped to [0..Width-1]/[0..Height-1].
 * Sets (clickButton, clickX, clickY) when a new click is found.
 */
void pollMouse() {
    int x = 0, y = 0, b = 0;
    graphloop(1);           /* Pump events */
    getmousestate(&x, &y, &b);

    /* Fresh press detection: bit goes from 0 -> 1 */
    int freshLeft  = ((b & ButtonLeft)  != 0) && ((prevButtons & ButtonLeft)  == 0);
    int freshRight = ((b & ButtonRight) != 0) && ((prevButtons & ButtonRight) == 0);

    /* Use actual window dimensions to validate click is inside the window */
    int winW = getmaxx() + 1;  /* getmaxx returns max index */
    int winH = getmaxy() + 1;
    int inside = (x >= 0 && x < winW && y >= 0 && y < winH);
    if (!inside) {
        prevButtons = b;
        return; /* ignore clicks outside */
    }

    /* Map from window coordinates to texture coordinates if sizes differ */
    if (winW != Width && winW > 0) {
        x = (x * Width) / winW;
        if (x >= Width) x = Width - 1;
    }
    if (winH != Height && winH > 0) {
        y = (y * Height) / winH;
        if (y >= Height) y = Height - 1;
    }

    if (freshLeft) {
        clickButton = ButtonLeft;
        clickX = x;
        clickY = y;
        printf("DBG click: LEFT raw=(%d,%d) win=(%d,%d) scaled=(%d,%d) b=%d prev=%d\n",
               x, y, winW, winH, clickX, clickY, b, prevButtons);
    } else if (freshRight) {
        clickButton = ButtonRight;
        clickX = x;
        clickY = y;
        printf("DBG click: RIGHT raw=(%d,%d) win=(%d,%d) scaled=(%d,%d) b=%d prev=%d\n",
               x, y, winW, winH, clickX, clickY, b, prevButtons);
    }
    prevButtons = b;
}

void handleKeyEvent(int keyCode, int allowPan) {
    if (keyCode == 0) return;

    if (keyCode == 'q' || keyCode == 'Q') {
        setQuit(1);
        return;
    }

    if (!allowPan) return;

    double widthRe = (maxRe - minRe);
    double heightIm = (maxIm - minIm);
    double dx = widthRe * 0.5;
    double dy = heightIm * 0.5;

    if (keyCode == KEY_LEFT) {
        minRe -= dx;
        maxRe -= dx;
        redraw = 1;
    } else if (keyCode == KEY_RIGHT) {
        minRe += dx;
        maxRe += dx;
        redraw = 1;
    } else if (keyCode == KEY_UP) {
        /* Move view up in complex plane: increase both Im bounds */
        minIm += dy;
        maxIm += dy;
        redraw = 1;
    } else if (keyCode == KEY_DOWN) {
        /* Move view down: decrease both Im bounds */
        minIm -= dy;
        maxIm -= dy;
        redraw = 1;
    }
}

void computeRows(int startY, int endY) {
    int row[Width], x, y, n, R, G, B, idx;
    double c_im;
    for (y = startY; y <= endY && !getQuit(); y++) {
        if (getAbortRender()) break;
        c_im = maxIm - y * imFactor;
        mandelbrotrow(minRe, reFactor, c_im, MaxIterations, Width - 1, &row);
        idx = y * Width * BytesPerPixel;
        for (x = 0; x < Width; x++) {
            n = row[x];
            if (n == MaxIterations) { R = G = B = 0; }
            else {
                R = (n * 5) % 256;
                G = (n * 7 + 85) % 256;
                B = (n * 11 + 170) % 256;
            }
            pixelData[idx + 0] = R;
            pixelData[idx + 1] = G;
            pixelData[idx + 2] = B;
            pixelData[idx + 3] = 255;
            idx += BytesPerPixel;
        }
        lock(rowMutex);
        rowDone[y] = 1;
        unlock(rowMutex);
    }
}

void computeRowsThread0() { computeRows(threadStart[0], threadEnd[0]); }
void computeRowsThread1() { computeRows(threadStart[1], threadEnd[1]); }
void computeRowsThread2() { computeRows(threadStart[2], threadEnd[2]); }
void computeRowsThread3() { computeRows(threadStart[3], threadEnd[3]); }
#endif

int main() {
#ifdef SDL_ENABLED
    int tid[ThreadCount], i, y, rowsPerThread, extra, startY, endY;
    int textReady;
    const int fontSize = 18;
    str envFontPath;
    double reStep, imStep, centerRe, centerIm, zoomScale, newWidth, newHeight;
    int keyCode;

    printf("Calculating Mandelbrot set. The window will update as rows are drawn...\n");
    initgraph(Width, Height, "Mandelbrot in CLike (threaded)");
    textReady = 0;
    envFontPath = getenv("PSCAL_FONT_PATH");
    if (!textReady) textReady = tryInitFont(envFontPath, fontSize);
    if (!textReady) textReady = tryInitFont("/usr/local/pscal/fonts/Roboto/static/Roboto-Regular.ttf", fontSize);
    if (!textReady) textReady = tryInitFont("/usr/local/share/pscal/fonts/Roboto/static/Roboto-Regular.ttf", fontSize);
    if (!textReady) textReady = tryInitFont("/usr/local/Pscal/fonts/Roboto/static/Roboto-Regular.ttf", fontSize);
    if (!textReady) textReady = tryInitFont("/usr/local/share/Pscal/fonts/Roboto/static/Roboto-Regular.ttf", fontSize);
    if (!textReady) textReady = tryInitFont("/Library/Pscal/fonts/Roboto/static/Roboto-Regular.ttf", fontSize);
    if (!textReady) textReady = tryInitFont("fonts/Roboto/static/Roboto-Regular.ttf", fontSize);
    if (!textReady) textReady = tryInitFont("../fonts/Roboto/static/Roboto-Regular.ttf", fontSize);
    if (!textReady) textReady = tryInitFont("../../fonts/Roboto/static/Roboto-Regular.ttf", fontSize);
    if (!textReady) {
        printf("Warning: Unable to locate Roboto font. Text rendering disabled.\n");
    }
    textureID = createtexture(Width, Height);
    if (textureID < 0) { printf("Error: unable to create texture.\n"); halt(); }
    cleardevice(); updatescreen();

    rowMutex = mutex();
    quitMutex = mutex();
    abortMutex = mutex();

    while (!getQuit()) {
        pollMouse();
        if (quitrequested()) {
            setQuit(1);
            break;
        }

        if (redraw) {
            setAbortRender(0);
            maxIm = minIm + (maxRe - minRe) * Height / Width;
            reFactor = (maxRe - minRe) / (Width - 1);
            imFactor = (maxIm - minIm) / (Height - 1);
            for (i = 0; i < Height; i++) rowDone[i] = 0;

            rowsPerThread = Height / ThreadCount;
            extra = Height % ThreadCount;
            startY = 0;
            for (i = 0; i < ThreadCount; i++) {
                endY = startY + rowsPerThread - 1;
                if (extra > 0) { 
                    endY++; 
                    extra--; 
                }
                //printf("Thread(%d): startY: %d endY: %d\n", i, startY, endY);
                threadStart[i] = startY;
                threadEnd[i] = endY;
                startY = endY + 1;
            }

            tid[0] = spawn computeRowsThread0();
            tid[1] = spawn computeRowsThread1();
            tid[2] = spawn computeRowsThread2();
            tid[3] = spawn computeRowsThread3();

            y = 0;
            while (y < Height && !getQuit()) {
                if (getAbortRender()) break;
                int done = 0;
                int update = 0;
                lock(rowMutex);
                if (rowDone[y]) {
                    done = 1;
                    if (((y + 1) % ScreenUpdateInterval) == 0 || y == Height - 1) {
                        update = 1;
                    }
                }
                unlock(rowMutex);

                if (done)
                    y++;

                if (update) {
                    /* Upload pixels after releasing rowMutex so worker threads stay busy. */
                    updatetexture(textureID, pixelData);
                    cleardevice();
                    rendercopy(textureID);
                    updatescreen();
                }
                if (quitrequested()) {
                    setQuit(1);
                    break;
                }
                if (keypressed()) {
<<<<<<< HEAD
                    keyCode = readkey();
                    if (keyCode == 'q' || keyCode == 'Q') setQuit(1);
=======
                    int keyCode = readkey();
                    handleKeyEvent(keyCode, 0);
>>>>>>> 4ef06a99
                }
                if (!done || update)
                    pollMouse();
                if ((clickButton == ButtonLeft || clickButton == ButtonRight) && !getAbortRender()) {
                    setAbortRender(1);
                    break;
                }
            }

            for (i = 0; i < ThreadCount; i++)
                join tid[i];

            {
                int aborted = getAbortRender();
                setAbortRender(0);

                if (!getQuit() && !aborted) {
                    updatetexture(textureID, pixelData);
                    cleardevice();
                    rendercopy(textureID);
                    if (textReady) {
                        outtextxy(8, 8, "Rendering...");
                    }
                    updatescreen();
                    redraw = 0;
                }
            }
        }
        /* Keyboard controls: Q to quit, arrows to pan by half a screen */
        {
            int key = pollkey();
            while (key != 0 && !getQuit()) {
                handleKeyEvent(key, 1);
                key = pollkey();
            }
            if (getQuit())
                continue;
        }

        if (clickButton == ButtonLeft || clickButton == ButtonRight) {
            /* Map pixel -> complex plane using current ranges (center of pixel). */
            reStep = (maxRe - minRe) / (Width - 1);
            imStep = (maxIm - minIm) / (Height - 1);
            centerRe = minRe + (clickX + 0.5) * reStep;
            centerIm = maxIm - (clickY + 0.5) * imStep;
            zoomScale = (clickButton == ButtonLeft)
                           ? (1.0 / ZoomFactor)
                           : ZoomFactor;
            newWidth = (maxRe - minRe) * zoomScale;
            newHeight = (maxIm - minIm) * zoomScale;

            printf("DBG zoom: button=%s click=(%d,%d) reStep=%0.9f imStep=%0.9f\n",
                   (clickButton==ButtonLeft?"LEFT":"RIGHT"), clickX, clickY,
                   reStep, imStep);
            printf("DBG zoom: before minRe=%0.9f maxRe=%0.9f minIm=%0.9f maxIm=%0.9f\n",
                   minRe, maxRe, minIm, maxIm);
            printf("DBG zoom: centerRe=%0.9f centerIm=%0.9f newWidth=%0.9f newHeight=%0.9f scale=%0.9f\n",
                   centerRe, centerIm, newWidth, newHeight, zoomScale);

            minRe = centerRe - newWidth / 2.0;
            maxRe = centerRe + newWidth / 2.0;
            minIm = centerIm - newHeight / 2.0;
            maxIm = centerIm + newHeight / 2.0;
            printf("DBG zoom: after  minRe=%0.9f maxRe=%0.9f minIm=%0.9f maxIm=%0.9f\n",
                   minRe, maxRe, minIm, maxIm);

            redraw = 1;
            clickButton = 0; /* consume click */
        }
    }
    destroytexture(textureID);
    if (textReady) {
        quittextsystem();
    }
    closegraph();
    return 0;
#else
    printf("SDL support not enabled.\n");
    return 1;
#endif
}<|MERGE_RESOLUTION|>--- conflicted
+++ resolved
@@ -130,42 +130,6 @@
                x, y, winW, winH, clickX, clickY, b, prevButtons);
     }
     prevButtons = b;
-}
-
-void handleKeyEvent(int keyCode, int allowPan) {
-    if (keyCode == 0) return;
-
-    if (keyCode == 'q' || keyCode == 'Q') {
-        setQuit(1);
-        return;
-    }
-
-    if (!allowPan) return;
-
-    double widthRe = (maxRe - minRe);
-    double heightIm = (maxIm - minIm);
-    double dx = widthRe * 0.5;
-    double dy = heightIm * 0.5;
-
-    if (keyCode == KEY_LEFT) {
-        minRe -= dx;
-        maxRe -= dx;
-        redraw = 1;
-    } else if (keyCode == KEY_RIGHT) {
-        minRe += dx;
-        maxRe += dx;
-        redraw = 1;
-    } else if (keyCode == KEY_UP) {
-        /* Move view up in complex plane: increase both Im bounds */
-        minIm += dy;
-        maxIm += dy;
-        redraw = 1;
-    } else if (keyCode == KEY_DOWN) {
-        /* Move view down: decrease both Im bounds */
-        minIm -= dy;
-        maxIm -= dy;
-        redraw = 1;
-    }
 }
 
 void computeRows(int startY, int endY) {
@@ -237,10 +201,6 @@
 
     while (!getQuit()) {
         pollMouse();
-        if (quitrequested()) {
-            setQuit(1);
-            break;
-        }
 
         if (redraw) {
             setAbortRender(0);
@@ -293,18 +253,9 @@
                     rendercopy(textureID);
                     updatescreen();
                 }
-                if (quitrequested()) {
-                    setQuit(1);
-                    break;
-                }
                 if (keypressed()) {
-<<<<<<< HEAD
                     keyCode = readkey();
                     if (keyCode == 'q' || keyCode == 'Q') setQuit(1);
-=======
-                    int keyCode = readkey();
-                    handleKeyEvent(keyCode, 0);
->>>>>>> 4ef06a99
                 }
                 if (!done || update)
                     pollMouse();
@@ -336,12 +287,27 @@
         /* Keyboard controls: Q to quit, arrows to pan by half a screen */
         {
             int key = pollkey();
-            while (key != 0 && !getQuit()) {
-                handleKeyEvent(key, 1);
-                key = pollkey();
-            }
-            if (getQuit())
-                continue;
+            if (key != 0) {
+                if (key == 'q' || key == 'Q') {
+                    setQuit(1);
+                    continue;
+                }
+                double widthRe = (maxRe - minRe);
+                double heightIm = (maxIm - minIm);
+                double dx = widthRe * 0.5;
+                double dy = heightIm * 0.5;
+                if (key == KEY_LEFT) {
+                    minRe -= dx; maxRe -= dx; redraw = 1;
+                } else if (key == KEY_RIGHT) {
+                    minRe += dx; maxRe += dx; redraw = 1;
+                } else if (key == KEY_UP) {
+                    /* Move view up in complex plane: increase both Im bounds */
+                    minIm += dy; maxIm += dy; redraw = 1;
+                } else if (key == KEY_DOWN) {
+                    /* Move view down: decrease both Im bounds */
+                    minIm -= dy; maxIm -= dy; redraw = 1;
+                }
+            }
         }
 
         if (clickButton == ButtonLeft || clickButton == ButtonRight) {
