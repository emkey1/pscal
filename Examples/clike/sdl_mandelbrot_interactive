#!/usr/bin/env clike
/*
 * Threaded SDL Mandelbrot set renderer using mandelbrotrow.
 * The window updates as rows are drawn. Press Q in the console to quit.
 */

const int WindowWidth = 1200;
const int WindowHeight = 900;
const int MaxIterations = 200;
const double StartMinRe = -2.0;
const double StartMaxRe = 1.0;
const int ScreenUpdateInterval = 16;
const int MandelBytesPerPixel = 4;

byte pixelData[WindowWidth * WindowHeight * MandelBytesPerPixel];
int textureID;

double ImRange;
double MinRe;
double MaxRe;
double MinIm;
double MaxIm;
double ReFactor;
double ImFactor;
int MaxX;
int MaxY;

int threadCount = 4;
int threadStart[4];
int threadEnd[4];

int rowDone[WindowHeight];
int quit = 0;

int rowMutex;
int quitMutex;
int inputMutex;

int clickType;
int clickX;
int clickY;

int getQuit() {
    int q;
    lock(quitMutex);
    q = quit;
    unlock(quitMutex);
    return q;
}

void setQuit(int v) {
    lock(quitMutex);
    quit = v;
    unlock(quitMutex);
}

void resetView() {
    MinRe = StartMinRe;
    MaxRe = StartMaxRe;
    ImRange = (MaxRe - MinRe) * MaxY / MaxX;
    MinIm = -ImRange / 2.0;
    MaxIm = MinIm + ImRange;
    ReFactor = (MaxRe - MinRe) / (MaxX - 1);
    ImFactor = (MaxIm - MinIm) / (MaxY - 1);
}

void zoomAt(int mouseX, int mouseY, double scale) {
    double c_re = MinRe + mouseX * ReFactor;
    double c_im = MaxIm - mouseY * ImFactor;
    double newWidth = (MaxRe - MinRe) * scale;
    double newHeight = (MaxIm - MinIm) * scale;
    MinRe = c_re - newWidth / 2.0;
    MaxRe = c_re + newWidth / 2.0;
    MinIm = c_im - newHeight / 2.0;
    MaxIm = c_im + newHeight / 2.0;
    ImRange = MaxIm - MinIm;
    ReFactor = (MaxRe - MinRe) / (MaxX - 1);
    ImFactor = (MaxIm - MinIm) / (MaxY - 1);
}

void computeRows(int startY, int endY) {
    int row[WindowWidth];
    int x, y, n, R, G, B, bufferBaseIdx;
    double c_im;

    for (y = startY; y <= endY && !getQuit(); y++) {
        c_im = MaxIm - y * ImFactor;
        mandelbrotrow(MinRe, ReFactor, c_im, MaxIterations, MaxX, &row);
        lock(rowMutex);
        for (x = 0; x <= MaxX; x++) {
            n = row[x];
            if (n == MaxIterations) { R = G = B = 0; }
            else {
                R = (n * 5) % 256;
                G = (n * 7 + 85) % 256;
                B = (n * 11 + 170) % 256;
            }
            bufferBaseIdx = (y * (MaxX + 1) + x) * MandelBytesPerPixel;
            pixelData[bufferBaseIdx + 0] = R;
            pixelData[bufferBaseIdx + 1] = G;
            pixelData[bufferBaseIdx + 2] = B;
            pixelData[bufferBaseIdx + 3] = 255;
        }
        rowDone[y] = 1;
        unlock(rowMutex);
    }
}

void computeRowsThread0() { computeRows(threadStart[0], threadEnd[0]); }
void computeRowsThread1() { computeRows(threadStart[1], threadEnd[1]); }
void computeRowsThread2() { computeRows(threadStart[2], threadEnd[2]); }
void computeRowsThread3() { computeRows(threadStart[3], threadEnd[3]); }

void renderMandelbrot() {
    int i, startY, endY, rowsPerThread, extra, tid[4], y, done, needRedraw;

    for (i = 0; i <= MaxY; i++) rowDone[i] = 0;

    rowsPerThread = (MaxY + 1) / threadCount;
    extra = (MaxY + 1) % threadCount;
    startY = 0;
    for (i = 0; i < threadCount; i++) {
        endY = startY + rowsPerThread - 1;
        if (extra > 0) { endY++; extra--; }
        threadStart[i] = startY;
        threadEnd[i] = endY;
        startY = endY + 1;
    }

    tid[0] = spawn computeRowsThread0();
    tid[1] = spawn computeRowsThread1();
    tid[2] = spawn computeRowsThread2();
    tid[3] = spawn computeRowsThread3();

    y = 0;
    while (y <= MaxY && !getQuit()) {
        lock(rowMutex);
        done = rowDone[y];
        needRedraw = 0;
        if (done) {
            if (((y + 1) % ScreenUpdateInterval) == 0 || y == MaxY) {
                updatetexture(textureID, pixelData);
                needRedraw = 1;
            }
            y++;
        }
        unlock(rowMutex);
        if (needRedraw) {
            cleardevice();
            rendercopy(textureID);
            updatescreen();
        } else if (!done) {
            delay(0);
        }
    }

    for (i = 0; i < threadCount; i++)
        join tid[i];
}

void waitForQuit() {
    char c;
    while (!getQuit()) {
        if (keypressed()) {
            c = readkey();
            if (toupper(c) == 'Q') {
                setQuit(1);
            }
        }
        delay(16);
    }
}

<<<<<<< HEAD
void captureInput() {
    int mouseX, mouseY, buttons, prev_buttons = 0;
=======
int main() {
    int tidQuit;
    int mouseX, mouseY, buttons, prev_buttons;

    printf("Threaded Mandelbrot (mandelbrotrow). Left click to zoom in, right click to zoom out, middle click to reset. Press Q in the console to quit.\n");
    initgraph(WindowWidth, WindowHeight, "Threaded Mandelbrot (mandelbrotrow)");
    textureID = createtexture(WindowWidth, WindowHeight);
    if (textureID < 0) { printf("Error: unable to create texture.\n"); halt(); }
    cleardevice(); updatescreen();
    MaxX = getmaxx(); MaxY = getmaxy();

    rowMutex = mutex();
    quitMutex = mutex();

    tidQuit = spawn waitForQuit();

    resetView();
    renderMandelbrot();

    prev_buttons = 0;
>>>>>>> 0f096702
    while (!getQuit()) {
        graphloop(16);
        getmousestate(&mouseX, &mouseY, &buttons);
        if ((buttons & 1) && !(prev_buttons & 1)) {
<<<<<<< HEAD
            lock(inputMutex);
            clickType = 1;
            clickX = mouseX;
            clickY = mouseY;
            unlock(inputMutex);
        } else if ((buttons & 4) && !(prev_buttons & 4)) {
            lock(inputMutex);
            clickType = 2;
            clickX = mouseX;
            clickY = mouseY;
            unlock(inputMutex);
        } else if ((buttons & 2) && !(prev_buttons & 2)) {
            lock(inputMutex);
            clickType = 3;
            unlock(inputMutex);
        }
        prev_buttons = buttons;
    }
}

int main() {
    int tidQuit, tidInput;
    int action, x, y;

    printf("Threaded Mandelbrot (mandelbrotrow). Left click to zoom in, right click to zoom out, middle click to reset. Press Q in the console to quit.\n");
    initgraph(WindowWidth, WindowHeight, "Threaded Mandelbrot (mandelbrotrow)");
    textureID = createtexture(WindowWidth, WindowHeight);
    if (textureID < 0) { printf("Error: unable to create texture.\n"); halt(); }
    cleardevice(); updatescreen();
    MaxX = getmaxx(); MaxY = getmaxy();

    rowMutex = mutex();
    quitMutex = mutex();
    inputMutex = mutex();

    tidQuit = spawn waitForQuit();
    tidInput = spawn captureInput();

    resetView();
    renderMandelbrot();

    while (!getQuit()) {
        lock(inputMutex);
        action = clickType;
        x = clickX;
        y = clickY;
        clickType = 0;
        unlock(inputMutex);

        if (action == 1) {
            zoomAt(x, y, 0.5);
            renderMandelbrot();
        } else if (action == 2) {
            zoomAt(x, y, 2.0);
            renderMandelbrot();
        } else if (action == 3) {
            resetView();
            renderMandelbrot();
        } else {
            delay(16);
        }
    }

    join tidInput;
=======
            zoomAt(mouseX, mouseY, 0.5);
            renderMandelbrot();
        } else if ((buttons & 4) && !(prev_buttons & 4)) {
            zoomAt(mouseX, mouseY, 2.0);
            renderMandelbrot();
        } else if ((buttons & 2) && !(prev_buttons & 2)) {
            resetView();
            renderMandelbrot();
        }
        prev_buttons = buttons;
    }

>>>>>>> 0f096702
    join tidQuit;
    destroytexture(textureID); closegraph();
    return 0;

}
<|MERGE_RESOLUTION|>--- conflicted
+++ resolved
@@ -171,36 +171,13 @@
     }
 }
 
-<<<<<<< HEAD
+
 void captureInput() {
     int mouseX, mouseY, buttons, prev_buttons = 0;
-=======
-int main() {
-    int tidQuit;
-    int mouseX, mouseY, buttons, prev_buttons;
-
-    printf("Threaded Mandelbrot (mandelbrotrow). Left click to zoom in, right click to zoom out, middle click to reset. Press Q in the console to quit.\n");
-    initgraph(WindowWidth, WindowHeight, "Threaded Mandelbrot (mandelbrotrow)");
-    textureID = createtexture(WindowWidth, WindowHeight);
-    if (textureID < 0) { printf("Error: unable to create texture.\n"); halt(); }
-    cleardevice(); updatescreen();
-    MaxX = getmaxx(); MaxY = getmaxy();
-
-    rowMutex = mutex();
-    quitMutex = mutex();
-
-    tidQuit = spawn waitForQuit();
-
-    resetView();
-    renderMandelbrot();
-
-    prev_buttons = 0;
->>>>>>> 0f096702
     while (!getQuit()) {
         graphloop(16);
         getmousestate(&mouseX, &mouseY, &buttons);
         if ((buttons & 1) && !(prev_buttons & 1)) {
-<<<<<<< HEAD
             lock(inputMutex);
             clickType = 1;
             clickX = mouseX;
@@ -265,20 +242,6 @@
     }
 
     join tidInput;
-=======
-            zoomAt(mouseX, mouseY, 0.5);
-            renderMandelbrot();
-        } else if ((buttons & 4) && !(prev_buttons & 4)) {
-            zoomAt(mouseX, mouseY, 2.0);
-            renderMandelbrot();
-        } else if ((buttons & 2) && !(prev_buttons & 2)) {
-            resetView();
-            renderMandelbrot();
-        }
-        prev_buttons = buttons;
-    }
-
->>>>>>> 0f096702
     join tidQuit;
     destroytexture(textureID); closegraph();
     return 0;
