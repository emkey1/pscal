--- conflicted
+++ resolved
@@ -52,27 +52,22 @@
     int x, y, b;
     graphloop(0);
     getmousestate(&x, &y, &b);
-<<<<<<< HEAD
+
     if (b != prevButtons)
         printf("MouseState: x=%d y=%d b=%d prev=%d\n", x, y, b, prevButtons);
-=======
->>>>>>> 85d95bf2
+
     if (((b & ButtonLeft) != 0) && ((prevButtons & ButtonLeft) == 0)) {
         clickButton = ButtonLeft;
         clickX = x;
         clickY = y;
-<<<<<<< HEAD
         printf("Left click at %d,%d\n", x, y);
-=======
->>>>>>> 85d95bf2
+
     } else if (((b & ButtonRight) != 0) && ((prevButtons & ButtonRight) == 0)) {
         clickButton = ButtonRight;
         clickX = x;
         clickY = y;
-<<<<<<< HEAD
         printf("Right click at %d,%d\n", x, y);
-=======
->>>>>>> 85d95bf2
+
     }
     prevButtons = b;
 }
