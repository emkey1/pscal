#!/usr/bin/env clike
int main() {
    long n;
    printf("Please enter an integer value for iterations: ");
    scanf(n);
<<<<<<< HEAD
    printf("pi: %.31f\n", chudnovsky(n));
=======
    printf("pi: %.17f\n", chudnovsky(n));
>>>>>>> 68c73b7a
    return 0;
}<|MERGE_RESOLUTION|>--- conflicted
+++ resolved
@@ -3,10 +3,7 @@
     long n;
     printf("Please enter an integer value for iterations: ");
     scanf(n);
-<<<<<<< HEAD
+    
     printf("pi: %.31f\n", chudnovsky(n));
-=======
-    printf("pi: %.17f\n", chudnovsky(n));
->>>>>>> 68c73b7a
     return 0;
 }