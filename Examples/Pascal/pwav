#!/usr/bin/env pascal
program PlayWaveFile;

uses CRT;

{
  This program plays a specified WAV audio file.
  The filename must be provided as the first command-line argument
  when running the program with the pascal interpreter.

  Example usage (assuming the program is compiled to 'pwav'):
  pascal pwav my_sound.wav

  It assumes sound built-ins and command-line built-ins (ParamCount, ParamStr)
  and Delay are globally available.
}

var
<<<<<<< HEAD
  WaveFileName : String;        // Variable to store the filename from the command line
  SoundID : Integer;            // Variable to hold the ID of the loaded sound
  QuitRequested : Boolean;      // Flag to track if the user asked to quit early
  PlaybackFinished : Boolean;   // Flag set by the background playback thread when it exits
  PlaybackCompleted : Boolean;  // Tracks whether the sound played to completion
  PlaybackThreadID : Integer;   // Handle for the background playback thread
  InputChar : Char;             // Stores the last key pressed by the user when polling

procedure SoundPlaybackThread;
begin
  PlaySound(SoundID);
  writeln('PlaySound called (background thread).');

  while True do
  begin
    if QuitRequested then
      break;

    if not IsSoundPlaying() then
    begin
      PlaybackCompleted := True;
      break;
    end;

    Delay(10);
  end;

  if (not PlaybackCompleted) and (not IsSoundPlaying()) then
  begin
    PlaybackCompleted := True;
  end;

  PlaybackFinished := True;
end;

procedure WaitForPlaybackToStopBeforeCleanup;
begin
  if not IsSoundPlaying() then
    exit;

  writeln('Waiting for sound playback to stop before cleanup...');

  while IsSoundPlaying() do
  begin
    Delay(10);
  end;

  writeln('Playback stopped.');
end;
=======
  WaveFileName : String;    // Variable to store the filename from the command line
  SoundID : Integer;        // Variable to hold the ID of the loaded sound
  QuitRequested : Boolean;  // Flag to track if the user asked to quit early
  InputChar : Char;         // Stores the last key pressed by the user
  // DelayDurationMs : Integer; // No longer needed for fixed delay
>>>>>>> a50f8377


begin
  writeln('Pscal WAV Player');
  writeln('-----------------');

  // Check if at least one command-line argument (the filename) was provided
  if ParamCount() < 1 then
  begin
    writeln('Error: No WAV filename provided on the command line.');
    writeln('Usage: pascal <program_name> <wave_file.wav>');
    writeln('Example: pascal pwav ding.wav');
    Halt(1); // Halt the program with an error code
  end;

  // Get the filename from the first command-line argument
  WaveFileName := ParamStr(1);
  writeln('Attempting to play: ', WaveFileName);

  // Initialize the Sound System
  InitSoundSystem;
  writeln('Sound system initialized.');

  // Load the sound file
  SoundID := LoadSound(WaveFileName);

  // Check if the sound loaded successfully
  if SoundID = -1 then
  begin
    writeln('Error loading sound file: ', WaveFileName);
    QuitSoundSystem; // Clean up sound system
    Halt(1); // Halt indicating failure
  end
  else // Sound loaded successfully (SoundID will be >= 1)
  begin
    writeln('Sound loaded successfully. Assigned SoundID: ', SoundID);

    // Prepare to play the sound once on a background thread while the main
    // thread remains responsive to keyboard input.
    writeln('Playing sound...');
<<<<<<< HEAD
    QuitRequested := False;
    PlaybackFinished := False;
    PlaybackCompleted := False;

    PlaybackThreadID := CreateThread(@SoundPlaybackThread);

    if PlaybackThreadID = -1 then
    begin
      writeln('Warning: Unable to start playback thread. Falling back to single-threaded playback.');
      PlaySound(SoundID);
      writeln('PlaySound called.');
      writeln('Press Q to quit playback early.');

      while IsSoundPlaying() do
      begin
        if KeyPressed then
        begin
          InputChar := ReadKey;

          if UpCase(InputChar) = 'Q' then
          begin
            QuitRequested := True;
            writeln('Q pressed. Stopping playback early.');
            break;
          end;
        end;

        // Add a small delay to prevent the loop from consuming 100% CPU (busy-waiting).
        Delay(10);
      end;

      if (not QuitRequested) and (not IsSoundPlaying()) then
      begin
        PlaybackCompleted := True;
      end;

      PlaybackFinished := True;
    end
    else
    begin
      writeln('Playback thread started. Press Q to quit playback early.');

      while not PlaybackFinished do
      begin
        if KeyPressed then
        begin
          InputChar := ReadKey;

          if UpCase(InputChar) = 'Q' then
          begin
            QuitRequested := True;
            writeln('Q pressed. Requesting playback thread to stop...');
            break;
          end;
        end;

        if PlaybackFinished then
          break;

        Delay(10);
      end;

      if QuitRequested then
      begin
        writeln('Waiting for playback thread to stop...');
      end;

      WaitForThread(PlaybackThreadID);

      if (not PlaybackCompleted) and (not IsSoundPlaying()) then
      begin
        PlaybackCompleted := True;
      end;
    end;

    WaitForPlaybackToStopBeforeCleanup;

    if QuitRequested and (not PlaybackCompleted) then
    begin
      writeln('Playback interrupted by user.');
    end
    else
    begin
      writeln('Sound finished playing.');
=======
    PlaySound(SoundID);
    writeln('PlaySound called.');

    // Allow the user to interrupt playback.
    QuitRequested := False;

    writeln('Waiting for sound to finish playing...');
    writeln('Press Q to quit playback early.');

    // Loop until the sound stops playing or the user presses Q/q.
    while IsSoundPlaying() and (not QuitRequested) do
    begin
      // Add a small delay to prevent the loop from consuming 100% CPU (busy-waiting).
      Delay(10); // Wait for 10 milliseconds before checking again

      if KeyPressed then
      begin
        InputChar := ReadKey;

        if UpCase(InputChar) = 'Q' then
        begin
          QuitRequested := True;
          writeln('Q pressed. Stopping playback early.');
        end;
      end;
>>>>>>> a50f8377
    end;

    if QuitRequested then
    begin
      writeln('Playback interrupted by user.');
    end
    else
    begin
      writeln('Sound finished playing.');

      // Free the loaded sound from memory when done.
      writeln('Freeing sound...');
      FreeSound(SoundID);
      writeln('Sound freed.');
    end;
  end; // end if/else checking SoundID

  // Shut down the Sound System.
  writeln('Quitting sound system.');
  QuitSoundSystem;
  writeln('Sound system quit.');

  writeln('Pscal WAV Player finished.');

end. // End of the program.<|MERGE_RESOLUTION|>--- conflicted
+++ resolved
@@ -16,7 +16,6 @@
 }
 
 var
-<<<<<<< HEAD
   WaveFileName : String;        // Variable to store the filename from the command line
   SoundID : Integer;            // Variable to hold the ID of the loaded sound
   QuitRequested : Boolean;      // Flag to track if the user asked to quit early
@@ -66,13 +65,6 @@
 
   writeln('Playback stopped.');
 end;
-=======
-  WaveFileName : String;    // Variable to store the filename from the command line
-  SoundID : Integer;        // Variable to hold the ID of the loaded sound
-  QuitRequested : Boolean;  // Flag to track if the user asked to quit early
-  InputChar : Char;         // Stores the last key pressed by the user
-  // DelayDurationMs : Integer; // No longer needed for fixed delay
->>>>>>> a50f8377
 
 
 begin
@@ -113,7 +105,6 @@
     // Prepare to play the sound once on a background thread while the main
     // thread remains responsive to keyboard input.
     writeln('Playing sound...');
-<<<<<<< HEAD
     QuitRequested := False;
     PlaybackFinished := False;
     PlaybackCompleted := False;
@@ -198,33 +189,6 @@
     else
     begin
       writeln('Sound finished playing.');
-=======
-    PlaySound(SoundID);
-    writeln('PlaySound called.');
-
-    // Allow the user to interrupt playback.
-    QuitRequested := False;
-
-    writeln('Waiting for sound to finish playing...');
-    writeln('Press Q to quit playback early.');
-
-    // Loop until the sound stops playing or the user presses Q/q.
-    while IsSoundPlaying() and (not QuitRequested) do
-    begin
-      // Add a small delay to prevent the loop from consuming 100% CPU (busy-waiting).
-      Delay(10); // Wait for 10 milliseconds before checking again
-
-      if KeyPressed then
-      begin
-        InputChar := ReadKey;
-
-        if UpCase(InputChar) = 'Q' then
-        begin
-          QuitRequested := True;
-          writeln('Q pressed. Stopping playback early.');
-        end;
-      end;
->>>>>>> a50f8377
     end;
 
     if QuitRequested then
