#!/usr/bin/env rea
// SDL Solar System Simulation in Rea using OOP and threads.
// Each planet runs in its own thread and the frame rate is throttled.

const int NumPlanets = 9;

bool quit = false;
int posMutex = mutex();

class Planet {
  int orbit;
  int size;
<<<<<<< HEAD
  float speed; // degrees per update
=======
  int speed; // tenths of a degree per update to avoid sub-1 rounding
>>>>>>> 36dc7768
  int r;
  int g;
  int b;
  float angle;
  float posX;
  float posY;
  int centerX;
  int centerY;
  int tid;

    Planet init(int o, int s, int spd, int red, int green, int blue, int cx, int cy) {
      myself.orbit = o;
      myself.size = s;
      myself.speed = spd;
      myself.r = red;
      myself.g = green;
      myself.b = blue;
      myself.centerX = cx;
      myself.centerY = cy;
      myself.angle = random(360);
      float rad = myself.angle * 0.017453292519943295;
      myself.posX = cx + cos(rad) * o;
      myself.posY = cy + sin(rad) * o;
      return myself;
    }

    void updateWorker() {
      while (!quit) {
        myself.angle = myself.angle + (myself.speed / 10.0);
        if (myself.angle >= 360.0) myself.angle = myself.angle - 360.0;
        float rad = myself.angle * 0.017453292519943295;
        float px = myself.centerX + cos(rad) * myself.orbit;
        float py = myself.centerY + sin(rad) * myself.orbit;
        lock(posMutex);
        myself.posX = px;
        myself.posY = py;
        unlock(posMutex);
        delay(16);
      }
    }

    void start() {
      myself.tid = spawn Planet_updateWorker(myself);
    }

    // Wait for the worker thread to finish. "join" is a reserved keyword in
    // Rea, so give the method a more explicit name to avoid confusion with the
    // built-in thread operation.
    void joinThread() {
      join myself.tid;
    }

  }

void Planet_draw(Planet p) {
  setrgbcolor(p.r, p.g, p.b);
  fillcircle(trunc(p.posX), trunc(p.posY), p.size);
}

class SolarSystemApp {
  const int WindowWidth = 800;
  const int WindowHeight = 600;
  const int TargetFPS = 60;

    int FrameDelay;
    int centerX;
    int centerY;
    Planet planets[NumPlanets + 1];

  void SolarSystemApp() {
    // no special initialization needed beyond defaults
  }

  void initPlanets() {
<<<<<<< HEAD
    myself.planets[1] = new Planet(); Planet_init(myself.planets[1], 40, 3, 4.7, 200, 200, 200, myself.centerX, myself.centerY);  // Mercury
    myself.planets[2] = new Planet(); Planet_init(myself.planets[2], 60, 4, 3.5, 255, 165,   0, myself.centerX, myself.centerY);  // Venus
    myself.planets[3] = new Planet(); Planet_init(myself.planets[3], 80, 5, 3.0,   0,   0, 255, myself.centerX, myself.centerY);  // Earth
    myself.planets[4] = new Planet(); Planet_init(myself.planets[4],100, 3, 2.4, 255,   0,   0, myself.centerX, myself.centerY);  // Mars
    myself.planets[5] = new Planet(); Planet_init(myself.planets[5],160,16, 1.3, 210, 105,  30, myself.centerX, myself.centerY);  // Jupiter
    myself.planets[6] = new Planet(); Planet_init(myself.planets[6],200,15, 0.9, 210, 180, 140, myself.centerX, myself.centerY);  // Saturn
    myself.planets[7] = new Planet(); Planet_init(myself.planets[7],240, 9, 0.7, 135, 206, 235, myself.centerX, myself.centerY);  // Uranus
    myself.planets[8] = new Planet(); Planet_init(myself.planets[8],270, 9, 0.5,  65, 105, 225, myself.centerX, myself.centerY);  // Neptune
    myself.planets[9] = new Planet(); Planet_init(myself.planets[9],290, 2, 0.4, 169, 169, 169, myself.centerX, myself.centerY);  // Pluto
=======
    myself.planets[1] = new Planet(); Planet_init(myself.planets[1], 54, 3, 47, 200, 200, 200, myself.centerX, myself.centerY);
 // Mercury
    myself.planets[2] = new Planet(); Planet_init(myself.planets[2], 63, 4, 35, 255, 165,   0, myself.centerX, myself.centerY);
 // Venus
    myself.planets[3] = new Planet(); Planet_init(myself.planets[3], 70, 5, 30,   0,   0, 255, myself.centerX, myself.centerY);
 // Earth
    myself.planets[4] = new Planet(); Planet_init(myself.planets[4], 80, 3, 24, 255,   0,   0, myself.centerX, myself.centerY);
 // Mars
    myself.planets[5] = new Planet(); Planet_init(myself.planets[5],118,16, 13, 210, 105,  30, myself.centerX, myself.centerY);
 // Jupiter
    myself.planets[6] = new Planet(); Planet_init(myself.planets[6],141,15, 10, 210, 180, 140, myself.centerX, myself.centerY);
 // Saturn
    myself.planets[7] = new Planet(); Planet_init(myself.planets[7],170, 9,  7, 135, 206, 235, myself.centerX, myself.centerY);
 // Uranus
    myself.planets[8] = new Planet(); Planet_init(myself.planets[8],188, 9,  5,  65, 105, 225, myself.centerX, myself.centerY);
 // Neptune
    myself.planets[9] = new Planet(); Planet_init(myself.planets[9],200, 2,  4, 169, 169, 169, myself.centerX, myself.centerY);
 // Pluto
>>>>>>> 36dc7768
  }

  void startThreads() {
    int i = 1;
    while (i <= NumPlanets) {
      Planet_start(myself.planets[i]);
      i = i + 1;
    }
  }

  void draw() {
    lock(posMutex);
    cleardevice();
    setrgbcolor(255, 255, 0); // Sun
    fillcircle(myself.centerX, myself.centerY, 12);
    int i = 1;
    while (i <= NumPlanets) {
      Planet_draw(myself.planets[i]);
      i = i + 1;
    }
    unlock(posMutex);
    updatescreen();
  }

  void joinThreads() {
    int i = 1;
    while (i <= NumPlanets) {
      Planet_joinThread(myself.planets[i]);
      i = i + 1;
    }
  }

  void run() {
    initgraph(WindowWidth, WindowHeight, "Rea SDL Solar System");
    myself.centerX = getmaxx() / 2;
    myself.centerY = getmaxy() / 2;
    randomize();
    myself.FrameDelay = trunc(1000 / TargetFPS);
    myself.initPlanets();
    SolarSystemApp_startThreads(myself);
    writeln("Solar system simulation running. Press Q to quit.");
    while (!quit) {
      if (keypressed()) {
        char c = readkey();
        if (toupper(c) == 'Q') quit = true;
      }
      SolarSystemApp_draw(myself);
      // Use the object's frame delay to pace the main loop and yield time to
      // planet worker threads, ensuring smooth motion.
      graphloop(myself.FrameDelay);
    }
    SolarSystemApp_joinThreads(myself);
    closegraph();
    writeln("Simulation finished.");
  }
}

SolarSystemApp app = new SolarSystemApp();
SolarSystemApp_run(app);
<|MERGE_RESOLUTION|>--- conflicted
+++ resolved
@@ -10,11 +10,9 @@
 class Planet {
   int orbit;
   int size;
-<<<<<<< HEAD
+
   float speed; // degrees per update
-=======
-  int speed; // tenths of a degree per update to avoid sub-1 rounding
->>>>>>> 36dc7768
+
   int r;
   int g;
   int b;
@@ -89,7 +87,6 @@
   }
 
   void initPlanets() {
-<<<<<<< HEAD
     myself.planets[1] = new Planet(); Planet_init(myself.planets[1], 40, 3, 4.7, 200, 200, 200, myself.centerX, myself.centerY);  // Mercury
     myself.planets[2] = new Planet(); Planet_init(myself.planets[2], 60, 4, 3.5, 255, 165,   0, myself.centerX, myself.centerY);  // Venus
     myself.planets[3] = new Planet(); Planet_init(myself.planets[3], 80, 5, 3.0,   0,   0, 255, myself.centerX, myself.centerY);  // Earth
@@ -99,26 +96,6 @@
     myself.planets[7] = new Planet(); Planet_init(myself.planets[7],240, 9, 0.7, 135, 206, 235, myself.centerX, myself.centerY);  // Uranus
     myself.planets[8] = new Planet(); Planet_init(myself.planets[8],270, 9, 0.5,  65, 105, 225, myself.centerX, myself.centerY);  // Neptune
     myself.planets[9] = new Planet(); Planet_init(myself.planets[9],290, 2, 0.4, 169, 169, 169, myself.centerX, myself.centerY);  // Pluto
-=======
-    myself.planets[1] = new Planet(); Planet_init(myself.planets[1], 54, 3, 47, 200, 200, 200, myself.centerX, myself.centerY);
- // Mercury
-    myself.planets[2] = new Planet(); Planet_init(myself.planets[2], 63, 4, 35, 255, 165,   0, myself.centerX, myself.centerY);
- // Venus
-    myself.planets[3] = new Planet(); Planet_init(myself.planets[3], 70, 5, 30,   0,   0, 255, myself.centerX, myself.centerY);
- // Earth
-    myself.planets[4] = new Planet(); Planet_init(myself.planets[4], 80, 3, 24, 255,   0,   0, myself.centerX, myself.centerY);
- // Mars
-    myself.planets[5] = new Planet(); Planet_init(myself.planets[5],118,16, 13, 210, 105,  30, myself.centerX, myself.centerY);
- // Jupiter
-    myself.planets[6] = new Planet(); Planet_init(myself.planets[6],141,15, 10, 210, 180, 140, myself.centerX, myself.centerY);
- // Saturn
-    myself.planets[7] = new Planet(); Planet_init(myself.planets[7],170, 9,  7, 135, 206, 235, myself.centerX, myself.centerY);
- // Uranus
-    myself.planets[8] = new Planet(); Planet_init(myself.planets[8],188, 9,  5,  65, 105, 225, myself.centerX, myself.centerY);
- // Neptune
-    myself.planets[9] = new Planet(); Planet_init(myself.planets[9],200, 2,  4, 169, 169, 169, myself.centerX, myself.centerY);
- // Pluto
->>>>>>> 36dc7768
   }
 
   void startThreads() {
