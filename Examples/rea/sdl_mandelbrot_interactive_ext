--- conflicted
+++ resolved
@@ -223,15 +223,9 @@
     destroytexture(myself.textureID); closegraph();
   }
 }
-<<<<<<< HEAD
-//trace on
-MandelbrotApp app = new MandelbrotApp();
-app.run();
-=======
 
 void main() {
   printf("[ext] main: entry\n");
   MandelbrotApp app = new MandelbrotApp();
   app.run();
 }
->>>>>>> 75b03072
