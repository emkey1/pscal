#!/usr/bin/env rea
// SDL Inner Planets with True Sun Scale in Rea using OOP and threads.
// Only Mercury, Venus, Earth with its Moon, and Mars are simulated. The Sun is
// scaled to its actual radius relative to astronomical units.

const int NumPlanets = 4;

bool quit = false;
int posMutex = mutex();
float earthMonths = 0.0;

const float SunMinRadiusPixels = 32.0;
const float PlanetVisualScale = 12.0;

class Planet {
  int orbit;
  float size;

  float speed; // radians per update

  int r;
  int g;
  int b;
  float angle;
  float posX;
  float posY;
  int centerX;
  int centerY;
  int tid;
  int isEarth;

    Planet init(int o, float s, float spdDeg, int red, int green, int blue, int cx, int cy) {
      myself.orbit = o;
      myself.size = s;
      // Store angular speed in radians for precise updates even below 1 degree
      myself.speed = spdDeg * 0.017453292519943295; // degrees -> radians
      myself.r = red;
      myself.g = green;
      myself.b = blue;
      myself.centerX = cx;
      myself.centerY = cy;
      myself.isEarth = 0;
      // Initialize angle in radians as well
      myself.angle = random(360) * 0.017453292519943295;
      myself.posX = cx + cos(myself.angle) * o;
      myself.posY = cy + sin(myself.angle) * o;
      return myself;
    }

    void updateWorker() {
      while (!quit) {
        myself.angle = myself.angle + myself.speed;
        if (myself.angle >= 6.283185307179586) myself.angle = myself.angle - 6.283185307179586; // 2*pi
        float px = myself.centerX + cos(myself.angle) * myself.orbit;
        float py = myself.centerY + sin(myself.angle) * myself.orbit;
        lock(posMutex);
        myself.posX = px;
        myself.posY = py;
        if (myself.isEarth) {
          earthMonths = earthMonths + (myself.speed / 6.283185307179586) * 12;
        }
        unlock(posMutex);
        delay(16);
      }
    }

    void start() {
      myself.tid = spawn myself.updateWorker();
    }

    // Wait for the worker thread to finish. "join" is a reserved keyword in
    // Rea, so give the method a more explicit name to avoid confusion with the
    // built-in thread operation.
    void joinThread() {
      join myself.tid;
    }

    void draw() {
      setrgbcolor(myself.r, myself.g, myself.b);

<<<<<<< HEAD
      // Round the scaled radius so small planets like Mars don't disappear
      int drawRadius = round(myself.size * PlanetVisualScale);
      if (drawRadius < 1) {
        drawRadius = 1;
      }
      fillcircle(trunc(myself.posX), trunc(myself.posY), drawRadius);
    }
=======
void Planet p.draw() {
  setrgbcolor(p.r, p.g, p.b);
>>>>>>> 1f6dbb06

  }

class SolarSystemApp {
  const int WindowWidth = 1280;
  const int WindowHeight = 1024;
  const int TargetFPS = 60;
  const float SunRadiusAU = 0.00465; // Sun radius expressed in AU
  const float MercuryRadiusAU = 0.0000163;
  const float VenusRadiusAU   = 0.0000405;
  const float EarthRadiusAU   = 0.0000426;
  const float MarsRadiusAU    = 0.0000226;

  const float MoonRadiusAU    = 0.0000116;
  const float MoonOrbitAU     = 0.00257;


    int FrameDelay;
    int centerX;
    int centerY;
    float AUScale; // pixels per astronomical unit
    int sunRadius; // Sun radius in pixels
    float SizeScale; // scale factor applied to all body sizes for visibility
    Planet planets[NumPlanets + 1];
    int moonOrbit;
    float moonSize;
    float moonAngle;
    float moonSpeed;

  void SolarSystemApp() {
    // no special initialization needed beyond defaults
  }

  void initPlanets() {
    int orbit;
    float radius;
    // Mercury - 0.39 AU orbit, true radius
    orbit = trunc(myself.AUScale * 0.39);
    radius = myself.AUScale * MercuryRadiusAU * myself.SizeScale;
    myself.planets[1] = new Planet(); myself.planets[1].init(orbit, radius, 4.7, 169, 169, 169, myself.centerX, myself.centerY);
    // Venus - 0.72 AU orbit, true radius
    orbit = trunc(myself.AUScale * 0.72);
    radius = myself.AUScale * VenusRadiusAU * myself.SizeScale;
    myself.planets[2] = new Planet(); myself.planets[2].init(orbit, radius, 3.5, 218, 165, 32, myself.centerX, myself.centerY);
    // Earth - 1.00 AU orbit, true radius
    orbit = trunc(myself.AUScale * 1.00);
    radius = myself.AUScale * EarthRadiusAU * myself.SizeScale;
    myself.planets[3] = new Planet(); myself.planets[3].init(orbit, radius, 3.0,   0, 102, 255, myself.centerX, myself.centerY);
    myself.planets[3].isEarth = 1;

    // Moon - orbits Earth at 0.00257 AU with true radius
    myself.moonOrbit = trunc(myself.AUScale * MoonOrbitAU);
    myself.moonSize = myself.AUScale * MoonRadiusAU * myself.SizeScale;
    myself.moonAngle = random(360) * 0.017453292519943295;
    myself.moonSpeed = 40.0 * 0.017453292519943295;

    // Mars - 1.52 AU orbit, true radius
    orbit = trunc(myself.AUScale * 1.52);
    radius = myself.AUScale * MarsRadiusAU * myself.SizeScale;
    myself.planets[4] = new Planet(); myself.planets[4].init(orbit, radius, 2.4, 188, 39, 50, myself.centerX, myself.centerY);
  }

  void startThreads() {
    int i = 1;
    while (i <= NumPlanets) {
      myself.planets[i].start();
      i = i + 1;
    }
  }

  void draw() {
    lock(posMutex);
    cleardevice();
    setrgbcolor(255, 255, 0); // Sun
    fillcircle(myself.centerX, myself.centerY, myself.sunRadius);
    int i = 1;
    while (i <= NumPlanets) {
      myself.planets[i].draw();
      i = i + 1;
    }
    // Update and draw Earth's Moon
    myself.moonAngle = myself.moonAngle + myself.moonSpeed;
    if (myself.moonAngle >= 6.283185307179586) myself.moonAngle = myself.moonAngle - 6.283185307179586;
    float mx = myself.planets[3].posX + cos(myself.moonAngle) * myself.moonOrbit;
    float my = myself.planets[3].posY + sin(myself.moonAngle) * myself.moonOrbit;
    setrgbcolor(200, 200, 200);
    int moonDrawRadius = round(myself.moonSize * PlanetVisualScale);
    if (moonDrawRadius < 1) moonDrawRadius = 1;
    fillcircle(trunc(mx), trunc(my), moonDrawRadius);
    str monthStr = "Earth months elapsed: " + inttostr(trunc(earthMonths));
    outtextxy(getmaxx() - 220, 16, monthStr);
    unlock(posMutex);
    updatescreen();
  }

  void joinThreads() {
    int i = 1;
    while (i <= NumPlanets) {
      myself.planets[i].joinThread();
      i = i + 1;
    }
  }

  void run() {
    initgraph(WindowWidth, WindowHeight, "Rea SDL Sun-Scaled Inner Planets");
    myself.centerX = getmaxx() / 2;
    myself.centerY = getmaxy() / 2;
    // Scale astronomical units so Mars stays fully on screen with a small margin
    myself.AUScale = (myself.centerY - 10) / 1.52;
    // Calculate a size scaling factor so the Sun remains visible while keeping
    // the same proportion for planet sizes.
    float rawSun = myself.AUScale * SunRadiusAU;

    myself.SizeScale = SunMinRadiusPixels / rawSun;
    if (myself.SizeScale < 1.0) {
      myself.SizeScale = 1.0;

    }
    myself.sunRadius = trunc(rawSun * myself.SizeScale);
    inittextsystem("../../fonts/Roboto/static/Roboto-Regular.ttf", 16);
    randomize();
    myself.FrameDelay = trunc(1000 / TargetFPS);
    myself.initPlanets();
    // Start planet worker threads using the current object instance
    myself.startThreads();
    writeln("Sun-scaled inner planets simulation running. Press Q to quit.");
    while (!quit) {
      if (keypressed()) {
        char c = readkey();
        if (toupper(c) == 'Q') quit = true;
      }
      // Draw all planets based on their updated positions
      myself.draw();
      // Use the object's frame delay to pace the main loop and yield time to
      // planet worker threads, ensuring smooth motion.
      graphloop(myself.FrameDelay);
    }
    // Wait for all planet worker threads to finish before shutting down
    myself.joinThreads();
    closegraph();
    writeln("Simulation finished.");
  }
}
SolarSystemApp app = new SolarSystemApp();
app.run();<|MERGE_RESOLUTION|>--- conflicted
+++ resolved
@@ -77,8 +77,6 @@
 
     void draw() {
       setrgbcolor(myself.r, myself.g, myself.b);
-
-<<<<<<< HEAD
       // Round the scaled radius so small planets like Mars don't disappear
       int drawRadius = round(myself.size * PlanetVisualScale);
       if (drawRadius < 1) {
@@ -86,11 +84,6 @@
       }
       fillcircle(trunc(myself.posX), trunc(myself.posY), drawRadius);
     }
-=======
-void Planet p.draw() {
-  setrgbcolor(p.r, p.g, p.b);
->>>>>>> 1f6dbb06
-
   }
 
 class SolarSystemApp {
