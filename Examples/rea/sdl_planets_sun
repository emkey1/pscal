--- conflicted
+++ resolved
@@ -79,20 +79,15 @@
 
 void Planet_draw(Planet p) {
   setrgbcolor(p.r, p.g, p.b);
-<<<<<<< HEAD
+
   // Round the scaled radius so small planets like Mars don't disappear
   int drawRadius = round(p.size * PlanetVisualScale);
   if (drawRadius < 1) {
     drawRadius = 1;
   }
   fillcircle(trunc(p.posX), trunc(p.posY), drawRadius);
-=======
-  if (p.size >= 1.0) {
-    fillcircle(trunc(p.posX), trunc(p.posY), trunc(p.size));
-  } else {
-    putpixel(trunc(p.posX), trunc(p.posY));
-  }
->>>>>>> 2ae0010f
+
+=
 }
 
 class SolarSystemApp {
@@ -104,11 +99,10 @@
   const float VenusRadiusAU   = 0.0000405;
   const float EarthRadiusAU   = 0.0000426;
   const float MarsRadiusAU    = 0.0000226;
-<<<<<<< HEAD
+
   const float MoonRadiusAU    = 0.0000116;
   const float MoonOrbitAU     = 0.00257;
-=======
->>>>>>> 2ae0010f
+
 
     int FrameDelay;
     int centerX;
@@ -142,14 +136,13 @@
     radius = myself.AUScale * EarthRadiusAU * myself.SizeScale;
     myself.planets[3] = new Planet(); Planet_init(myself.planets[3], orbit, radius, 3.0,   0, 102, 255, myself.centerX, myself.centerY);
     myself.planets[3].isEarth = 1;
-<<<<<<< HEAD
+
     // Moon - orbits Earth at 0.00257 AU with true radius
     myself.moonOrbit = trunc(myself.AUScale * MoonOrbitAU);
     myself.moonSize = myself.AUScale * MoonRadiusAU * myself.SizeScale;
     myself.moonAngle = random(360) * 0.017453292519943295;
     myself.moonSpeed = 40.0 * 0.017453292519943295;
-=======
->>>>>>> 2ae0010f
+
     // Mars - 1.52 AU orbit, true radius
     orbit = trunc(myself.AUScale * 1.52);
     radius = myself.AUScale * MarsRadiusAU * myself.SizeScale;
@@ -206,15 +199,11 @@
     // Calculate a size scaling factor so the Sun remains visible while keeping
     // the same proportion for planet sizes.
     float rawSun = myself.AUScale * SunRadiusAU;
-<<<<<<< HEAD
+
     myself.SizeScale = SunMinRadiusPixels / rawSun;
     if (myself.SizeScale < 1.0) {
       myself.SizeScale = 1.0;
-=======
-    myself.SizeScale = 1.0;
-    if (rawSun < 4.0) {
-      myself.SizeScale = 4.0 / rawSun;
->>>>>>> 2ae0010f
+
     }
     myself.sunRadius = trunc(rawSun * myself.SizeScale);
     inittextsystem("../../fonts/Roboto/static/Roboto-Regular.ttf", 16);
