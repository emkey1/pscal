--- conflicted
+++ resolved
@@ -411,20 +411,17 @@
     promptMsg := 'Play again? (Y/Enter=Yes, N=No): ';
     padding := (effectiveWidth - length(promptMsg)) div 2; if padding < 0 then padding := 0;
     GotoXY(borderLeft + 1 + padding, vMsgRow + 3);
-<<<<<<< HEAD
+
     write(promptMsg, ' ');
     GotoXY(borderLeft + 1 + padding + length(promptMsg), vMsgRow + 3);
-=======
-    write(promptMsg);
->>>>>>> 4b390d6f
+
     repeat
       replay := ReadKey;
       if replay = #0 then Delay(10);
     until (replay <> #0);
-<<<<<<< HEAD
+
     GotoXY(borderLeft + 1 + padding + length(promptMsg), vMsgRow + 3);
-=======
->>>>>>> 4b390d6f
+
     if not (replay in [#10, #13]) then
       write(replay);
 
