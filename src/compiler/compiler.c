--- conflicted
+++ resolved
@@ -983,8 +983,8 @@
             break;
         }
         case AST_FIELD_ACCESS: {
-            // For field address we need the base VALUE (record or pointer), not the variable's address.
-            compileRValue(node->left, chunk, getLine(node->left));
+            // Recursively compile the L-Value of the base (e.g., myRec or p^)
+            compileLValue(node->left, chunk, getLine(node->left));
 
             // Now, get the address of the specific field.
             int fieldNameIndex = addStringConstant(chunk, node->token->value);
@@ -2314,13 +2314,8 @@
                 proc_symbol = proc_symbol->real_symbol;
             }
 
-<<<<<<< HEAD
-            // Fallback: receiver-aware method call mangle
-            // If unresolved and first argument exists, try Class_method(receiver, ...)
-=======
 #ifdef FRONTEND_REA
             // Fallback: receiver-aware method call mangle (Rea-only)
->>>>>>> 9aee4714
             if (!proc_symbol && node->child_count > 0 && node->children[0]) {
                 AST* recv = node->children[0];
                 AST* tdef = recv->type_def;
@@ -2359,10 +2354,7 @@
                     }
                 }
             }
-<<<<<<< HEAD
-=======
 #endif
->>>>>>> 9aee4714
 
             if (strcasecmp(calleeName, "printf") == 0) {
                 compilePrintf(node, chunk, line);
@@ -2443,14 +2435,6 @@
                 }
 
                 if (!param_mismatch) {
-                    // Align first argument type with declared 'this' when available.
-                    if (proc_symbol && proc_symbol->type_def && node->child_count > 0 && proc_symbol->type_def->child_count > 0) {
-                        AST* declared_this = proc_symbol->type_def->children[0];
-                        if (declared_this && node->children[0]) {
-                            node->children[0]->var_type = declared_this->var_type;
-                            node->children[0]->type_def = declared_this->type_def ? declared_this->type_def : declared_this;
-                        }
-                    }
                     for (int i = 0; i < node->child_count; i++) {
                         AST* param_node = proc_symbol->type_def->children[i];
                         AST* arg_node = node->children[i];
@@ -3332,18 +3316,7 @@
                 }
                 
                 if (func_symbol) {
-<<<<<<< HEAD
-                    // Align first argument type for qualified calls with declared 'this'
-                    if (isCallQualified && func_symbol->type_def && node->child_count > 0 && func_symbol->type_def->child_count > 0) {
-                        AST* declared_this = func_symbol->type_def->children[0];
-                        if (declared_this && node->children[0]) {
-                            node->children[0]->var_type = declared_this->var_type;
-                            node->children[0]->type_def = declared_this->type_def ? declared_this->type_def : declared_this;
-                        }
-                    }
-=======
                     
->>>>>>> 9aee4714
                     if (func_symbol->type == TYPE_VOID) {
                         fprintf(stderr, "L%d: Compiler Error: Procedure '%s' cannot be used as a function.\n", line, original_display_name);
                         compiler_had_error = true;
