#include <stdio.h>
#include <stdlib.h>
#include <string.h> // For strcmp, strdup, atoll
#include <math.h>

#include "compiler/compiler.h"
#include "backend_ast/builtin.h" // For isBuiltin
#include "core/utils.h"
#include "core/types.h"
#include "frontend/ast.h"
#include "symbol/symbol.h" // For access to the main global symbol table, if needed,
                           // though for bytecode compilation, we often build our own tables/mappings.
#include "vm/vm.h"         // For HostFunctionID
#include "compiler/bytecode.h"

#define MAX_GLOBALS 256 // Define a reasonable limit for global variables for now

static bool compiler_had_error = false;
static const char* current_compilation_unit_name = NULL;

typedef struct {
    char* name;
    int depth; // Scope depth
    bool is_ref;
    bool is_captured;
} CompilerLocal;

#define MAX_LOOP_DEPTH 16 // Max nested loops

typedef struct {
    int start;          // Address of the loop's start
    int* break_jumps;   // Dynamic array of jump instructions from 'break'
    int break_count;    // Number of 'break' statements
    int scope_depth;    // The scope depth of this loop
} Loop;

static Loop loop_stack[MAX_LOOP_DEPTH];
static int loop_depth = -1; // -1 means we are not in a loop

typedef struct {
    uint8_t index;
    bool isLocal;
    bool is_ref;
} CompilerUpvalue;

#define MAX_UPVALUES 256

typedef struct FunctionCompilerState {
    CompilerLocal locals[MAX_GLOBALS]; // Re-use MAX_GLOBALS for max locals per function
    int local_count;
    int scope_depth;
    const char* name;
    struct FunctionCompilerState* enclosing;
    CompilerUpvalue upvalues[MAX_UPVALUES];
    int upvalue_count;
} FunctionCompilerState;

FunctionCompilerState* current_function_compiler = NULL;

static int addStringConstant(BytecodeChunk* chunk, const char* str) {
    Value val = makeString(str);
    int index = addConstantToChunk(chunk, &val);
    freeValue(&val); // The temporary Value's contents are freed here.
    return index;
}

static int addIntConstant(BytecodeChunk* chunk, long long intValue) {
    Value val = makeInt(intValue);
    int index = addConstantToChunk(chunk, &val);
    // No need to call freeValue for simple types, but it's harmless.
    return index;
}

static int addRealConstant(BytecodeChunk* chunk, double floatValue) {
    Value val = makeReal(floatValue);
    int index = addConstantToChunk(chunk, &val);
    // No need to call freeValue for simple types, but it's harmless.
    return index;
}

static int addNilConstant(BytecodeChunk* chunk) {
    Value val = makeNil();
    int index = addConstantToChunk(chunk, &val);
    // freeValue(&val) is not needed as TYPE_NIL holds no dynamic memory.
    return index;
}

static int addBooleanConstant(BytecodeChunk* chunk, bool boolValue) {
    Value val = makeBoolean(boolValue);
    int index = addConstantToChunk(chunk, &val);
    // No freeValue needed for simple boolean types.
    return index;
}

static void emitConstant(BytecodeChunk* chunk, int constant_index, int line) {
    if (constant_index < 0) {
        fprintf(stderr, "L%d: Compiler error: negative constant index.\n", line);
        compiler_had_error = true;
        return;
    }
    if (constant_index <= 0xFF) {
        writeBytecodeChunk(chunk, OP_CONSTANT, line);
        writeBytecodeChunk(chunk, (uint8_t)constant_index, line);
    } else if (constant_index <= 0xFFFF) {
        writeBytecodeChunk(chunk, OP_CONSTANT16, line);
        emitShort(chunk, (uint16_t)constant_index, line);
    } else {
        fprintf(stderr, "L%d: Compiler error: too many constants (%d). Limit is 65535.\n",
                line, constant_index);
        compiler_had_error = true;
    }
}

// Emits a 16-bit constant pool index without selecting an opcode.
static void emitConstantIndex16(BytecodeChunk* chunk, int constant_index, int line) {
    if (constant_index < 0 || constant_index > 0xFFFF) {
        fprintf(stderr, "L%d: Compiler error: constant index out of range (%d).\n", line, constant_index);
        compiler_had_error = true;
        return;
    }
    emitShort(chunk, (uint16_t)constant_index, line);
}

// Helper to emit global-variable opcodes that take a name index operand.
// Selects 8-bit or 16-bit variants based on the index value.
static void emitGlobalNameIdx(BytecodeChunk* chunk, OpCode op8, OpCode op16,
                              int name_idx, int line) {
    if (name_idx < 0) {
        fprintf(stderr, "L%d: Compiler error: negative name index.\n", line);
        compiler_had_error = true;
        return;
    }
    if (name_idx <= 0xFF) {
        writeBytecodeChunk(chunk, op8, line);
        writeBytecodeChunk(chunk, (uint8_t)name_idx, line);
    } else if (name_idx <= 0xFFFF) {
        writeBytecodeChunk(chunk, op16, line);
        emitShort(chunk, (uint16_t)name_idx, line);
    } else {
        fprintf(stderr, "L%d: Compiler error: too many constants (%d). Limit is 65535.\n",
                line, name_idx);
        compiler_had_error = true;
    }
}

// Helper to emit OP_DEFINE_GLOBAL or OP_DEFINE_GLOBAL16 depending on index size.
static void emitDefineGlobal(BytecodeChunk* chunk, int name_idx, int line) {
    emitGlobalNameIdx(chunk, OP_DEFINE_GLOBAL, OP_DEFINE_GLOBAL16, name_idx, line);
}

// Resolve type references to their concrete definitions.
static AST* resolveTypeAlias(AST* type_node) {
    while (type_node && type_node->type == AST_TYPE_REFERENCE && type_node->token && type_node->token->value) {
        AST* looked = lookupType(type_node->token->value);
        if (!looked || looked == type_node) break;
        type_node = looked;
    }
    return type_node;
}

// Compare two type AST nodes structurally.
static bool compareTypeNodes(AST* a, AST* b) {
    a = resolveTypeAlias(a);
    b = resolveTypeAlias(b);
    if (!a || !b) return a == b;
    if (a->var_type != b->var_type) return false;
    switch (a->var_type) {
        case TYPE_ARRAY:
            // If the parameter's array has unspecified bounds (no children),
            // skip comparing bounds and only ensure the element types match.
            if (a->child_count == 0 || !a->children) {
                return compareTypeNodes(a->right, b->right);
            }

            if (a->child_count != b->child_count) return false;
            for (int i = 0; i < a->child_count; i++) {
                AST* ar = a->children[i];
                AST* br = b->children[i];
                if (!ar || !br || !ar->left || !br->left || !ar->right || !br->right) return false;
                if (ar->left->i_val != br->left->i_val || ar->right->i_val != br->right->i_val) return false;
            }
            return compareTypeNodes(a->right, b->right);
        case TYPE_RECORD:
            if (a->child_count != b->child_count) return false;
            for (int i = 0; i < a->child_count; i++) {
                AST* af = a->children[i];
                AST* bf = b->children[i];
                if (!af || !bf || af->child_count == 0 || bf->child_count == 0) return false;
                const char* an = af->children[0]->token ? af->children[0]->token->value : NULL;
                const char* bn = bf->children[0]->token ? bf->children[0]->token->value : NULL;
                if ((an && bn && strcasecmp(an, bn) != 0) || (an && !bn) || (!an && bn)) return false;
                if (!compareTypeNodes(af->right, bf->right)) return false;
            }
            return true;
        case TYPE_POINTER:
            return compareTypeNodes(a->right, b->right);
        default:
            return true;
    }
}

// Determine if an argument node's type matches the full parameter type node.
//
// Both sides may reference type aliases, so we resolve them before comparison.
// `arg_node->type_def` provides the full type of the argument (including any
// array structure) which allows for structural comparisons, especially when
// checking VAR parameters that are themselves arrays.
static bool typesMatch(AST* param_type, AST* arg_node) {
    if (!param_type || !arg_node) return false;

    AST* param_actual = resolveTypeAlias(param_type);
    if (!param_actual) return false;

<<<<<<< HEAD
    // Arrays require structural comparison via compareTypeNodes. This allows
    // open-array parameters (with unspecified bounds) to accept arrays of any
    // bound as long as the element types match.
    if (param_actual->var_type == TYPE_ARRAY) {
        if (arg_actual->var_type != TYPE_ARRAY) return false;
        return compareTypeNodes(param_actual, arg_actual);
    }

    if (param_actual->var_type != arg_actual->var_type) return false;

    if (param_actual->var_type == TYPE_RECORD ||
        param_actual->var_type == TYPE_POINTER) {
=======
    AST* arg_actual = NULL;
    if (arg_node->type_def) {
        arg_actual = resolveTypeAlias(arg_node->type_def);
    }

    VarType arg_vartype = arg_actual ? arg_actual->var_type : arg_node->var_type;
    if (param_actual->var_type != arg_vartype) return false;

    if (arg_actual && (param_actual->var_type == TYPE_ARRAY ||
                       param_actual->var_type == TYPE_RECORD ||
                       param_actual->var_type == TYPE_POINTER)) {
>>>>>>> 03801edc
        return compareTypeNodes(param_actual, arg_actual);
    }

    return true;
}

// --- Forward Declarations for Recursive Compilation ---
static void compileNode(AST* node, BytecodeChunk* chunk, int current_line_approx);
static void compileRValue(AST* node, BytecodeChunk* chunk, int current_line_approx);
static void compileStatement(AST* node, BytecodeChunk* chunk, int current_line_approx);
static void compileLValue(AST* node, BytecodeChunk* chunk, int current_line_approx);
static void compileDefinedFunction(AST* func_decl_node, BytecodeChunk* chunk, int line);

// --- Global/Module State for Compiler ---
// For mapping global variable names to an index during this compilation pass.
// This is a simplified approach for global variables.
typedef struct {
    char* name;
} CompilerGlobalVarInfo;

int compilerGlobalCount = 0;

CompilerGlobalVarInfo compilerGlobals[MAX_GLOBALS]; // MAX_GLOBALS from an appropriate header or defined here

CompilerConstant compilerConstants[MAX_COMPILER_CONSTANTS];
int compilerConstantCount = 0;

static void initFunctionCompiler(FunctionCompilerState* fc) {
    fc->local_count = 0;
    fc->scope_depth = 0;
    fc->name = NULL;
    fc->enclosing = NULL;
    fc->upvalue_count = 0;
}

static void startLoop(int start_address) {
    if (loop_depth + 1 >= MAX_LOOP_DEPTH) {
        fprintf(stderr, "Compiler error: Loop nesting too deep.\n");
        compiler_had_error = true;
        return;
    }
    loop_depth++;
    loop_stack[loop_depth].start = start_address;
    loop_stack[loop_depth].break_jumps = NULL;
    loop_stack[loop_depth].break_count = 0;
    loop_stack[loop_depth].scope_depth = current_function_compiler ? current_function_compiler->scope_depth : 0;
}

static void addBreakJump(BytecodeChunk* chunk, int line) {
    if (loop_depth < 0) {
        fprintf(stderr, "L%d: Compiler error: 'break' statement outside of a loop.\n", line);
        compiler_had_error = true;
        return;
    }
    Loop* current_loop = &loop_stack[loop_depth];
    current_loop->break_count++;
    current_loop->break_jumps = realloc(current_loop->break_jumps, sizeof(int) * current_loop->break_count);
    
    writeBytecodeChunk(chunk, OP_JUMP, line);
    current_loop->break_jumps[current_loop->break_count - 1] = chunk->count; // Store offset of the operand
    emitShort(chunk, 0xFFFF, line); // Placeholder
}

static void patchBreaks(BytecodeChunk* chunk) {
    if (loop_depth < 0) return;
    Loop* current_loop = &loop_stack[loop_depth];
    int jump_target = chunk->count;

    for (int i = 0; i < current_loop->break_count; i++) {
        int jump_offset = current_loop->break_jumps[i];
        patchShort(chunk, jump_offset, (uint16_t)(jump_target - (jump_offset + 2)));
    }

    if (current_loop->break_jumps) {
        free(current_loop->break_jumps);
        
        current_loop->break_jumps = NULL;
    }
}

static void endLoop(void) {
    if (loop_depth < 0) return;

    // This function now only manages the loop depth.
    // The patching and freeing of break_jumps is handled entirely by patchBreaks().
    // A check has been added to catch logic errors where endLoop is called
    // without a preceding patchBreaks() call.
    if (loop_stack[loop_depth].break_jumps != NULL) {
        fprintf(stderr, "Compiler internal warning: endLoop called but break_jumps was not freed. Indicates missing patchBreaks() call.\n");
        // Safeguard free, though the call site is the real issue.
        free(loop_stack[loop_depth].break_jumps);
        loop_stack[loop_depth].break_jumps = NULL;
    }

    loop_depth--;
}

static void addLocal(FunctionCompilerState* fc, const char* name, int line, bool is_ref) {
    if (fc->local_count >= MAX_GLOBALS) {
        fprintf(stderr, "L%d: Compiler error: Too many local variables in one function.\n", line);
        compiler_had_error = true;
        return;
    }
    CompilerLocal* local = &fc->locals[fc->local_count++];
    local->name = strdup(name);
    local->depth = fc->scope_depth;
    local->is_ref = is_ref;
    local->is_captured = false;
}

static int resolveLocal(FunctionCompilerState* fc, const char* name) {
    if (!fc) return -1;
    for (int i = fc->local_count - 1; i >= 0; i--) {
        CompilerLocal* local = &fc->locals[i];
        if (strcasecmp(name, local->name) == 0) {
            return i;
        }
    }
    return -1;
}

static int addUpvalue(FunctionCompilerState* fc, uint8_t index, bool isLocal, bool is_ref) {
    for (int i = 0; i < fc->upvalue_count; i++) {
        CompilerUpvalue* up = &fc->upvalues[i];
        if (up->index == index && up->isLocal == isLocal) {
            return i;
        }
    }
    if (fc->upvalue_count >= MAX_UPVALUES) {
        fprintf(stderr, "Compiler error: Too many upvalues in function.\n");
        compiler_had_error = true;
        return 0;
    }
    fc->upvalues[fc->upvalue_count].index = index;
    fc->upvalues[fc->upvalue_count].isLocal = isLocal;
    fc->upvalues[fc->upvalue_count].is_ref = is_ref;
    return fc->upvalue_count++;
}

static int resolveUpvalue(FunctionCompilerState* fc, const char* name) {
    if (!fc->enclosing) return -1;

    int localIndex = resolveLocal(fc->enclosing, name);
    if (localIndex != -1) {
        fc->enclosing->locals[localIndex].is_captured = true;
        bool is_ref = fc->enclosing->locals[localIndex].is_ref;
        return addUpvalue(fc, (uint8_t)localIndex, true, is_ref);
    }

    int upvalueIndex = resolveUpvalue(fc->enclosing, name);
    if (upvalueIndex != -1) {
        bool is_ref = fc->enclosing->upvalues[upvalueIndex].is_ref;
        return addUpvalue(fc, (uint8_t)upvalueIndex, false, is_ref);
    }

    return -1;
}

// Helper to add a constant during compilation
void addCompilerConstant(const char* name_original_case, const Value* value, int line) {
    if (compilerConstantCount >= MAX_COMPILER_CONSTANTS) {
        fprintf(stderr, "L%d: Compiler error: Too many compile-time constants.\n", line);
        // Do not free value; caller is responsible.
        compiler_had_error = true;
        return;
    }
    char canonical_name[MAX_SYMBOL_LENGTH];
    strncpy(canonical_name, name_original_case, sizeof(canonical_name) - 1);
    canonical_name[sizeof(canonical_name) - 1] = '\0';
    toLowerString(canonical_name);

    for (int i = 0; i < compilerConstantCount; i++) {
        if (compilerConstants[i].name && strcmp(compilerConstants[i].name, canonical_name) == 0) {
            fprintf(stderr, "L%d: Compiler warning: Constant '%s' redefined.\n", line, name_original_case);
            freeValue(&compilerConstants[i].value);
            
            // <<<< FIX: Pass 'value' directly, not its address. >>>>
            compilerConstants[i].value = makeCopyOfValue(value);

            // <<<< FIX: Remove this free. Caller is responsible. >>>>
            // freeValue(&value);
            return;
        }
    }

    // This block handles adding a NEW constant.
    compilerConstants[compilerConstantCount].name = strdup(canonical_name);
    
    // <<<< FIX: Pass 'value' directly, not its address. >>>>
    compilerConstants[compilerConstantCount].value = makeCopyOfValue(value);
    
    compilerConstantCount++;
    
    // <<<< FIX: Remove this free. Caller is responsible. >>>>
    // freeValue(&value);
}

// Helper to find a compile-time constant
Value* findCompilerConstant(const char* name_original_case) {
    char canonical_name[MAX_SYMBOL_LENGTH];
    strncpy(canonical_name, name_original_case, MAX_SYMBOL_LENGTH - 1);
    canonical_name[MAX_SYMBOL_LENGTH - 1] = '\0';
    toLowerString(canonical_name);
    for (int i = 0; i < compilerConstantCount; ++i) {
        if (compilerConstants[i].name && strcmp(compilerConstants[i].name, canonical_name) == 0) {
            return &compilerConstants[i].value;
        }
    }
    return NULL;
}

// New function for parser/compiler to evaluate simple constant expressions
Value evaluateCompileTimeValue(AST* node) {
    if (!node) return makeVoid(); // Or some error indicator

    switch (node->type) {
        case AST_NUMBER:
            if (node->token) {
                if (node->var_type == TYPE_REAL || (node->token->type == TOKEN_REAL_CONST)) {
                    return makeReal(atof(node->token->value));
                } else {
                    return makeInt(atoll(node->token->value));
                }
            }
            break;
        case AST_STRING:
            if (node->token && strlen(node->token->value) == 1) return makeChar(node->token->value[0]);
            if (node->token) return makeString(node->token->value);
            break;
        case AST_BOOLEAN:
            return makeBoolean(node->i_val);
        case AST_NIL:
            return makeNil();
        case AST_VARIABLE: // Reference to another constant or an enum
            if (node->token && node->token->value) {
                // First, check if it's a defined compile-time constant
                Value* const_val_ptr = findCompilerConstant(node->token->value);
                if (const_val_ptr) {
                    return makeCopyOfValue(const_val_ptr); // Return a copy
                }

                // If not, check the global symbol table for enums
                Symbol* sym = lookupGlobalSymbol(node->token->value);
                if (sym && sym->type == TYPE_ENUM && sym->value) {
                    return makeCopyOfValue(sym->value);
                }
                
                return makeVoid();
            }
            break;
        case AST_PROCEDURE_CALL: {
            if (node->token && isBuiltin(node->token->value)) {
                const char* funcName = node->token->value;
                if ((strcasecmp(funcName, "low") == 0 || strcasecmp(funcName, "high") == 0) &&
                    node->child_count == 1 && node->children[0]->type == AST_VARIABLE) {
                    
                    const char* typeName = node->children[0]->token->value;
                    AST* typeDef = lookupType(typeName);

                    if (typeDef) {
                        if (typeDef->type == AST_TYPE_REFERENCE) typeDef = typeDef->right;
                        
                        if (typeDef->type == AST_ENUM_TYPE) {
                            if (strcasecmp(funcName, "low") == 0) {
                                return makeEnum(typeName, 0);
                            } else { // high
                                return makeEnum(typeName, typeDef->child_count > 0 ? typeDef->child_count - 1 : 0);
                            }
                        }
                    }
                }
            }
            break; // Fall through to makeVoid if not a recognized compile-time function
        }
        case AST_BINARY_OP:
            if (node->left && node->right && node->token) {
                Value left_val = evaluateCompileTimeValue(node->left);
                Value right_val = evaluateCompileTimeValue(node->right);

                if (left_val.type == TYPE_VOID || left_val.type == TYPE_UNKNOWN ||
                    right_val.type == TYPE_VOID || right_val.type == TYPE_UNKNOWN) {
                    freeValue(&left_val);
                    freeValue(&right_val);
                    return makeVoid();
                }

                Value result = makeVoid();

                if (left_val.type == TYPE_REAL || right_val.type == TYPE_REAL) {
                    double a = (left_val.type == TYPE_REAL) ? left_val.r_val : (double)left_val.i_val;
                    double b = (right_val.type == TYPE_REAL) ? right_val.r_val : (double)right_val.i_val;
                    switch (node->token->type) {
                        case TOKEN_PLUS:
                            result = makeReal(a + b);
                            break;
                        case TOKEN_MINUS:
                            result = makeReal(a - b);
                            break;
                        case TOKEN_MUL:
                            result = makeReal(a * b);
                            break;
                        case TOKEN_SLASH:
                            if (b == 0.0) {
                                fprintf(stderr, "Compile-time Error: Division by zero in constant expression.\n");
                            } else {
                                result = makeReal(a / b);
                            }
                            break;
                        case TOKEN_MOD:
                            if (b == 0.0) {
                                fprintf(stderr, "Compile-time Error: Division by zero in constant expression.\n");
                            } else {
                                result = makeReal(fmod(a, b));
                            }
                            break;
                        default:
                            break;
                    }
                } else { // Both operands are integers
                    long long a = left_val.i_val;
                    long long b = right_val.i_val;
                    switch (node->token->type) {
                        case TOKEN_PLUS:
                            result = makeInt(a + b);
                            break;
                        case TOKEN_MINUS:
                            result = makeInt(a - b);
                            break;
                        case TOKEN_MUL:
                            result = makeInt(a * b);
                            break;
                        case TOKEN_SLASH:
                            if (b == 0) {
                                fprintf(stderr, "Compile-time Error: Division by zero in constant expression.\n");
                            } else {
                                result = makeInt(a / b);
                            }
                            break;
                        case TOKEN_INT_DIV:
                            if (b == 0) {
                                fprintf(stderr, "Compile-time Error: Division by zero in constant expression.\n");
                            } else {
                                result = makeInt(a / b);
                            }
                            break;
                        case TOKEN_MOD:
                            if (b == 0) {
                                fprintf(stderr, "Compile-time Error: Division by zero in constant expression.\n");
                            } else {
                                result = makeInt(a % b);
                            }
                            break;
                        default:
                            break;
                    }
                }

                freeValue(&left_val);
                freeValue(&right_val);
                return result;
            }
            break;
        case AST_UNARY_OP:
            if (node->left && node->token) {
                Value operand_val = evaluateCompileTimeValue(node->left);
                if (operand_val.type == TYPE_VOID || operand_val.type == TYPE_UNKNOWN) {
                    freeValue(&operand_val);
                    return makeVoid();
                }

                if (node->token->type == TOKEN_MINUS) {
                    if (operand_val.type == TYPE_INTEGER) {
                        operand_val.i_val = -operand_val.i_val;
                        return operand_val; // Return the modified value
                    } else if (operand_val.type == TYPE_REAL) {
                        operand_val.r_val = -operand_val.r_val;
                        return operand_val; // Return the modified value
                    }
                } else if (node->token->type == TOKEN_PLUS) {
                    // Unary plus is a no-op, just return the operand's value.
                    return operand_val;
                }
                // Free the value if the operator was not handled for its type
                freeValue(&operand_val);
            }
            break;
        default:
            break;
    }
    return makeVoid();
}

// Reset for each compilation
void resetCompilerConstants(void) {
    for (int i = 0; i < compilerConstantCount; ++i) {
        if (compilerConstants[i].name) {
            free(compilerConstants[i].name);
            compilerConstants[i].name = NULL;
        }
        freeValue(&compilerConstants[i].value);
    }
    compilerConstantCount = 0;
}

static int getLine(AST* node) {
    if (node && node->token && node->token->line > 0) return node->token->line;
    if (node && node->left && node->left->token && node->left->token->line > 0) return node->left->token->line;
    if (node && node->child_count > 0 && node->children[0] && node->children[0]->token && node->children[0]->token->line > 0) return node->children[0]->token->line;
    return 0;
}

static int resolveGlobalVariableIndex(BytecodeChunk* chunk, const char* name, int line) {
    for (int i = 0; i < compilerGlobalCount; i++) {
        if (compilerGlobals[i].name && strcmp(compilerGlobals[i].name, name) == 0) {
            return i;
        }
    }
    if (compilerGlobalCount < MAX_GLOBALS) {
        compilerGlobals[compilerGlobalCount].name = strdup(name);
        if (!compilerGlobals[compilerGlobalCount].name) {
            fprintf(stderr, "L%d: Compiler error: Memory allocation failed for global variable name '%s'.\n", line, name);
            exit(1);
        }
        return compilerGlobalCount++;
    }
    fprintf(stderr, "L%d: Compiler error: Too many global variables.\n", line);
    exit(1);
    return -1;
}

static void compileLValue(AST* node, BytecodeChunk* chunk, int current_line_approx) {
    if (!node) return;
    int line = getLine(node);
    if (line <= 0) line = current_line_approx;

    switch(node->type) {
        case AST_VARIABLE: {
            // This case remains the same as before...
            if (!node->token || !node->token->value) { /* error */ return; }
            const char* varName = node->token->value;
            int local_slot = -1;
            bool is_ref = false;

            if (current_function_compiler) {
                if (current_function_compiler->name && strcasecmp(varName, current_function_compiler->name) == 0) {
                    local_slot = resolveLocal(current_function_compiler, current_function_compiler->name);
                } else {
                    local_slot = resolveLocal(current_function_compiler, varName);
                }

                if (local_slot != -1) {
                    is_ref = current_function_compiler->locals[local_slot].is_ref;
                }
            }

            if (local_slot != -1) {
                if (is_ref) {
                    writeBytecodeChunk(chunk, OP_GET_LOCAL, line);
                    writeBytecodeChunk(chunk, (uint8_t)local_slot, line);
                } else {
                    writeBytecodeChunk(chunk, OP_GET_LOCAL_ADDRESS, line);
                    writeBytecodeChunk(chunk, (uint8_t)local_slot, line);
                }
            } else {
                int upvalue_slot = -1;
                if (current_function_compiler) {
                    upvalue_slot = resolveUpvalue(current_function_compiler, varName);
                }
                if (upvalue_slot != -1) {
                    bool up_is_ref = current_function_compiler->upvalues[upvalue_slot].is_ref;
                    if (up_is_ref) {
                        writeBytecodeChunk(chunk, OP_GET_UPVALUE, line);
                        writeBytecodeChunk(chunk, (uint8_t)upvalue_slot, line);
                    } else {
                        writeBytecodeChunk(chunk, OP_GET_UPVALUE_ADDRESS, line);
                        writeBytecodeChunk(chunk, (uint8_t)upvalue_slot, line);
                    }
                } else {
                    int nameIndex =  addStringConstant(chunk, varName);
                    emitGlobalNameIdx(chunk, OP_GET_GLOBAL_ADDRESS, OP_GET_GLOBAL_ADDRESS16,
                                       nameIndex, line);
                }
            }
            break;
        }
        case AST_FIELD_ACCESS: {
            // Recursively compile the L-Value of the base (e.g., myRec or p^)
            compileLValue(node->left, chunk, getLine(node->left));

            // Now, get the address of the specific field.
            int fieldNameIndex = addStringConstant(chunk, node->token->value);
            if (fieldNameIndex <= 0xFF) {
                writeBytecodeChunk(chunk, OP_GET_FIELD_ADDRESS, line);
                writeBytecodeChunk(chunk, (uint8_t)fieldNameIndex, line);
            } else {
                writeBytecodeChunk(chunk, OP_GET_FIELD_ADDRESS16, line);
                emitShort(chunk, (uint16_t)fieldNameIndex, line);
            }
            break;
        }
        case AST_ARRAY_ACCESS: {
            // Check if the base is a string for special handling
            if (node->left && node->left->var_type == TYPE_STRING) {
                // This is an L-Value access for assignment, like s[i] := 'c'.
                // We need the address of the string variable, then the index.
                compileLValue(node->left, chunk, getLine(node->left));      // Push address of the string variable
                compileRValue(node->children[0], chunk, getLine(node->children[0])); // Push the index value
                writeBytecodeChunk(chunk, OP_GET_CHAR_ADDRESS, line); // CORRECT: Pops both, pushes address of the character
                break; // We are done with this case
            } else {
                // Standard array access: push array base address, then all indices.
                compileLValue(node->left, chunk, getLine(node->left)); // Push address of array variable (Value*)

                // Compile all index expressions. Their values will be on the stack.
                for (int i = 0; i < node->child_count; i++) {
                    compileRValue(node->children[i], chunk, getLine(node->children[i]));
                }
                
                // Now, get the address of the specific element.
                writeBytecodeChunk(chunk, OP_GET_ELEMENT_ADDRESS, line);
                writeBytecodeChunk(chunk, (uint8_t)node->child_count, line);
            }
            break;
        }
        case AST_DEREFERENCE: {
            // The L-Value of p^ is the address stored inside p.
            // So we just need the R-Value of p.
            compileRValue(node->left, chunk, getLine(node->left));
            break;
        }
        default:
            fprintf(stderr, "L%d: Compiler error: Invalid expression cannot be used as a variable reference (L-Value).\n", line);
            compiler_had_error = true;
            break;
    }
}

static void preloadSmallIndexStrings(BytecodeChunk* chunk) {
    // 1) Builtins you may emit via OP_CALL_BUILTIN
    const char* builtins[] = {
        "abs","length","copy","pos","ord","chr","upcase","low","high","trunc","inc","dec",
        "assign","reset","rewrite","close","new","dispose",
        "mstreamloadfromfile","mstreamsavetofile","mstreamfree","read","readln","write","writeln"
    };
    for (size_t i = 0; i < sizeof(builtins)/sizeof(builtins[0]); i++) {
        (void)addStringConstant(chunk, builtins[i]);
    }

    // 2) Type names you embed in OP_DEFINE_GLOBAL (non-arrays and array element types)
    const char* type_names[] = {
        "integer","real","string","char","boolean","byte","word","file","text"
        // add any user types you stringify into bytecode (records/enums aliases etc.) if applicable
    };
    for (size_t i = 0; i < sizeof(type_names)/sizeof(type_names[0]); i++) {
        (void)addStringConstant(chunk, type_names[i]);
    }

    // 3) (Nice-to-have) Preload procedure/function names so OP_CALL's 1-byte name index stays small.
    // If you have access to the global procedure table here, intern their names:
    if (procedure_table) {
        for (int b = 0; b < HASHTABLE_SIZE; b++) {
            for (Symbol* s = procedure_table->buckets[b]; s; s = s->next) {
                if (s->name && s->name[0]) {
                    (void)addStringConstant(chunk, s->name);  // use the same casing your OP_CALL writes
                }
            }
        }
    }
}

bool compileASTToBytecode(AST* rootNode, BytecodeChunk* outputChunk) {
    if (!rootNode || !outputChunk) return false;
    // Do NOT re-initialize the chunk here, it's already populated with unit code.
    // initBytecodeChunk(outputChunk);
    compilerGlobalCount = 0;
    compiler_had_error = false;
    current_function_compiler = NULL;
    
    preloadSmallIndexStrings(outputChunk);
    current_procedure_table = procedure_table;

    if (rootNode->type == AST_PROGRAM) {
        // The `USES` clause has already been handled during parsing.
        // We only need to compile the main program block here.
        if (rootNode->right && rootNode->right->type == AST_BLOCK) {
            compileNode(rootNode->right, outputChunk, getLine(rootNode));
        } else {
            fprintf(stderr, "Compiler error: AST_PROGRAM node missing main block.\n");
            compiler_had_error = true;
        }
    } else {
        fprintf(stderr, "Compiler error: Expected AST_PROGRAM as root for compilation, got %s.\n", astTypeToString(rootNode->type));
        compiler_had_error = true;
    }
    if (!compiler_had_error) {
        writeBytecodeChunk(outputChunk, OP_HALT, rootNode ? getLine(rootNode) : 0);
    }
    return !compiler_had_error;
}

static void compileNode(AST* node, BytecodeChunk* chunk, int current_line_approx) {
    if (!node) return;
    int line = getLine(node);
    if (line <= 0) line = current_line_approx;

    switch (node->type) {
        case AST_BLOCK: {
            // An AST_BLOCK should have two children: declarations and statements.
            AST* declarations = (node->child_count > 0) ? node->children[0] : NULL;
            AST* statements = (node->child_count > 1) ? node->children[1] : NULL;

            if (declarations && declarations->type == AST_COMPOUND) {
                // Pass 1: Compile constant and variable declarations from the declaration block.
                for (int i = 0; i < declarations->child_count; i++) {
                    AST* decl_child = declarations->children[i];
                    if (decl_child &&
                        (decl_child->type == AST_VAR_DECL || decl_child->type == AST_CONST_DECL)) {
                        compileNode(decl_child, chunk, getLine(decl_child));
                    }
                }
                // Pass 2: Compile routines from the declaration block.
                for (int i = 0; i < declarations->child_count; i++) {
                    AST* decl_child = declarations->children[i];
                    if (decl_child && (decl_child->type == AST_PROCEDURE_DECL || decl_child->type == AST_FUNCTION_DECL)) {
                        compileNode(decl_child, chunk, getLine(decl_child));
                    }
                }
            }
            
            // Pass 3: Compile the main statement block.
            if (statements && statements->type == AST_COMPOUND) {
                 for (int i = 0; i < statements->child_count; i++) {
                    if (statements->children[i]) {
                        compileNode(statements->children[i], chunk, getLine(statements->children[i]));
                    }
                 }
            }
            break;
        }
        case AST_VAR_DECL: {
            if (current_function_compiler == NULL) { // Global variables
                AST* type_specifier_node = node->right;

                // First, resolve the type alias if one exists.
                AST* actual_type_def_node = type_specifier_node;
                if (actual_type_def_node && actual_type_def_node->type == AST_TYPE_REFERENCE) {
                    AST* resolved_node = lookupType(actual_type_def_node->token->value);
                    if (resolved_node) {
                        actual_type_def_node = resolved_node; // This now points to the AST_ARRAY_TYPE node
                    } else {
                        fprintf(stderr, "L%d: Compiler error: User-defined type '%s' not found.\n", getLine(actual_type_def_node), actual_type_def_node->token->value);
                        compiler_had_error = true;
                        break;
                    }
                }

                if (!actual_type_def_node) {
                    fprintf(stderr, "L%d: Compiler error: Could not determine type definition for a variable declaration.\n", getLine(node));
                    compiler_had_error = true;
                    break;
                }

                // Now, handle based on the *actual* resolved type definition
                for (int i = 0; i < node->child_count; i++) {
                    AST* varNameNode = node->children[i];
                    if (varNameNode && varNameNode->token) {
                        int var_name_idx = addStringConstant(chunk, varNameNode->token->value);
                        emitDefineGlobal(chunk, var_name_idx, getLine(varNameNode));
                        writeBytecodeChunk(chunk, (uint8_t)node->var_type, getLine(varNameNode)); // The overall type (e.g., TYPE_ARRAY)

                        if (node->var_type == TYPE_ARRAY) {
                            // This block now correctly handles both inline and aliased arrays.
                            int dimension_count = actual_type_def_node->child_count;
                            if (dimension_count > 255) {
                                fprintf(stderr, "L%d: Compiler error: Maximum array dimensions (255) exceeded.\n", getLine(varNameNode));
                                compiler_had_error = true;
                                break;
                            }
                            writeBytecodeChunk(chunk, (uint8_t)dimension_count, getLine(varNameNode));

                            for (int dim = 0; dim < dimension_count; dim++) {
                                AST* subrange = actual_type_def_node->children[dim];
                                if (subrange && subrange->type == AST_SUBRANGE) {
                                    Value lower_b = evaluateCompileTimeValue(subrange->left);
                                    Value upper_b = evaluateCompileTimeValue(subrange->right);
                                    
                                    // Use the new helper for the lower bound
                                    if (lower_b.type == TYPE_INTEGER) {
                                        emitConstantIndex16(chunk, addIntConstant(chunk, lower_b.i_val), getLine(varNameNode));
                                    } else {
                                        fprintf(stderr, "L%d: Compiler error: Array bound did not evaluate to a constant integer.\n", getLine(varNameNode));
                                        compiler_had_error = true;
                                    }
                                    freeValue(&lower_b);
                                    
                                    // Use the new helper for the upper bound
                                    if (upper_b.type == TYPE_INTEGER) {
                                        emitConstantIndex16(chunk, addIntConstant(chunk, upper_b.i_val), getLine(varNameNode));
                                    } else {
                                        fprintf(stderr, "L%d: Compiler error: Array bound did not evaluate to a constant integer.\n", getLine(varNameNode));
                                        compiler_had_error = true;
                                    }
                                    freeValue(&upper_b);
                                    
                                } else {
                                    fprintf(stderr, "L%d: Compiler error: Malformed array definition for '%s'.\n", getLine(varNameNode), varNameNode->token->value);
                                    compiler_had_error = true;
                                    emitShort(chunk, 0, getLine(varNameNode));
                                    emitShort(chunk, 0, getLine(varNameNode));
                                }
                            }

                            AST* elem_type = actual_type_def_node->right;
                            writeBytecodeChunk(chunk, (uint8_t)elem_type->var_type, getLine(varNameNode));
                            const char* elem_type_name = (elem_type && elem_type->token) ? elem_type->token->value : "";
                            
                            writeBytecodeChunk(chunk, (uint8_t)addStringConstant(chunk, elem_type_name), getLine(varNameNode));

                        } else {
                            // This now correctly handles ALL non-array types, including simple types,
                            // records, dynamic strings, and fixed-length strings.
                            const char* type_name = "";
                            if (type_specifier_node && type_specifier_node->token && type_specifier_node->token->value) {
                                type_name = type_specifier_node->token->value;
                            } else if (actual_type_def_node && actual_type_def_node->token && actual_type_def_node->token->value) {
                                /*
                                 * For user-defined enum types the copied type specifier may not carry
                                 * a token with the enum's name.  Falling back to the resolved type
                                 * definition guarantees that the enum's identifier is embedded in the
                                 * bytecode so that OP_DEFINE_GLOBAL can later reconstruct the type.
                                 */
                                type_name = actual_type_def_node->token->value;
                            }
                            emitConstantIndex16(chunk, addStringConstant(chunk, type_name), getLine(varNameNode));

                            if (node->var_type == TYPE_STRING) {
                                int max_len = 0;
                                if (actual_type_def_node && actual_type_def_node->right) {
                                    Value len_val = evaluateCompileTimeValue(actual_type_def_node->right);
                                    if (len_val.type == TYPE_INTEGER) {
                                        max_len = (int)len_val.i_val;
                                    }
                                    freeValue(&len_val);
                                }
                                emitConstantIndex16(chunk, addIntConstant(chunk, max_len), getLine(varNameNode));
                            }
                        }
                        resolveGlobalVariableIndex(chunk, varNameNode->token->value, getLine(varNameNode));
                    }
                }
            } else { // Local variables
                AST* type_specifier_node = node->right;

                // Resolve type alias if necessary
                AST* actual_type_def_node = type_specifier_node;
                if (actual_type_def_node && actual_type_def_node->type == AST_TYPE_REFERENCE) {
                    AST* resolved_node = lookupType(actual_type_def_node->token->value);
                    if (resolved_node) {
                        actual_type_def_node = resolved_node;
                    } else {
                        fprintf(stderr, "L%d: Compiler error: User-defined type '%s' not found.\n", getLine(actual_type_def_node), actual_type_def_node->token->value);
                        compiler_had_error = true;
                        break;
                    }
                }

                if (!actual_type_def_node) {
                    fprintf(stderr, "L%d: Compiler error: Could not determine type definition for a variable declaration.\n", getLine(node));
                    compiler_had_error = true;
                    break;
                }

                for (int i = 0; i < node->child_count; i++) {
                    AST* varNameNode = node->children[i];
                    if (!varNameNode || !varNameNode->token) continue;
                    int slot = resolveLocal(current_function_compiler, varNameNode->token->value);
                    if (slot < 0) {
                        fprintf(stderr, "L%d: Compiler error: Local variable '%s' not found in scope.\n", getLine(varNameNode), varNameNode->token->value);
                        compiler_had_error = true;
                        continue;
                    }

                    if (node->var_type == TYPE_ARRAY) {
                        int dimension_count = actual_type_def_node->child_count;
                        if (dimension_count > 255) {
                            fprintf(stderr, "L%d: Compiler error: Maximum array dimensions (255) exceeded.\n", getLine(varNameNode));
                            compiler_had_error = true;
                            break;
                        }

                        writeBytecodeChunk(chunk, OP_INIT_LOCAL_ARRAY, getLine(varNameNode));
                        writeBytecodeChunk(chunk, (uint8_t)slot, getLine(varNameNode));
                        writeBytecodeChunk(chunk, (uint8_t)dimension_count, getLine(varNameNode));

                        for (int dim = 0; dim < dimension_count; dim++) {
                            AST* subrange = actual_type_def_node->children[dim];
                            if (subrange && subrange->type == AST_SUBRANGE) {
                                Value lower_b = evaluateCompileTimeValue(subrange->left);
                                Value upper_b = evaluateCompileTimeValue(subrange->right);

                                if (lower_b.type == TYPE_INTEGER) {
                                    emitConstantIndex16(chunk, addIntConstant(chunk, lower_b.i_val), getLine(varNameNode));
                                } else {
                                    fprintf(stderr, "L%d: Compiler error: Array bound did not evaluate to a constant integer.\n", getLine(varNameNode));
                                    compiler_had_error = true;
                                }
                                freeValue(&lower_b);

                                if (upper_b.type == TYPE_INTEGER) {
                                    emitConstantIndex16(chunk, addIntConstant(chunk, upper_b.i_val), getLine(varNameNode));
                                } else {
                                    fprintf(stderr, "L%d: Compiler error: Array bound did not evaluate to a constant integer.\n", getLine(varNameNode));
                                    compiler_had_error = true;
                                }
                                freeValue(&upper_b);

                            } else {
                                fprintf(stderr, "L%d: Compiler error: Malformed array definition for '%s'.\n", getLine(varNameNode), varNameNode->token->value);
                                compiler_had_error = true;
                                emitShort(chunk, 0, getLine(varNameNode));
                                emitShort(chunk, 0, getLine(varNameNode));
                            }
                        }

                        AST* elem_type = actual_type_def_node->right;
                        writeBytecodeChunk(chunk, (uint8_t)elem_type->var_type, getLine(varNameNode));
                        const char* elem_type_name = (elem_type && elem_type->token) ? elem_type->token->value : "";
                        writeBytecodeChunk(chunk, (uint8_t)addStringConstant(chunk, elem_type_name), getLine(varNameNode));
                    } else if (node->var_type == TYPE_FILE) {
                        writeBytecodeChunk(chunk, OP_INIT_LOCAL_FILE, getLine(varNameNode));
                        writeBytecodeChunk(chunk, (uint8_t)slot, getLine(varNameNode));
                    } else if (node->var_type == TYPE_POINTER) {
                        writeBytecodeChunk(chunk, OP_INIT_LOCAL_POINTER, getLine(varNameNode));
                        writeBytecodeChunk(chunk, (uint8_t)slot, getLine(varNameNode));

                        const char* type_name = "";
                        if (type_specifier_node && type_specifier_node->token && type_specifier_node->token->value) {
                            type_name = type_specifier_node->token->value;
                        } else if (actual_type_def_node && actual_type_def_node->token && actual_type_def_node->token->value) {
                            type_name = actual_type_def_node->token->value;
                        }
                        emitConstantIndex16(chunk, addStringConstant(chunk, type_name), getLine(varNameNode));
                    }
                }
            }
            break;
        }
        case AST_CONST_DECL: {
            if (current_function_compiler == NULL && node->token) {
                Value const_val = evaluateCompileTimeValue(node->left);

                // Insert into global symbol table so subsequent declarations can reference it.
                insertGlobalSymbol(node->token->value, const_val.type, NULL);
                Symbol* sym = lookupGlobalSymbol(node->token->value);
                if (sym && sym->value) {
                    freeValue(sym->value);
                    *(sym->value) = makeCopyOfValue(&const_val);
                    sym->is_const = true;
                }

                // Constants are resolved at compile time, so no bytecode emission is needed.
                freeValue(&const_val);
            }
            break;
        }
        case AST_TYPE_DECL:
        case AST_USES_CLAUSE:
            break;
        case AST_PROCEDURE_DECL:
        case AST_FUNCTION_DECL: {
            if (!node->token || !node->token->value) break;
            writeBytecodeChunk(chunk, OP_JUMP, line);
            int jump_over_body_operand_offset = chunk->count;
            emitShort(chunk, 0xFFFF, line);
            compileDefinedFunction(node, chunk, line);
            uint16_t offset_to_skip_body = (uint16_t)(chunk->count - (jump_over_body_operand_offset + 2));
            patchShort(chunk, jump_over_body_operand_offset, offset_to_skip_body);
            break;
        }
        case AST_COMPOUND:
            for (int i = 0; i < node->child_count; i++) {
                if (node->children[i]) {
                    compileNode(node->children[i], chunk, getLine(node->children[i]));
                }
            }
            break;
        default:
            compileStatement(node, chunk, line);
            break;
    }
}

static void compileDefinedFunction(AST* func_decl_node, BytecodeChunk* chunk, int line) {
    FunctionCompilerState fc;
    initFunctionCompiler(&fc);
    fc.enclosing = current_function_compiler;
    current_function_compiler = &fc;

    // --- FIX: Declare all variables at the top of the function ---
    const char* func_name = func_decl_node->token->value;
    int return_value_slot = -1;
    Symbol* proc_symbol = NULL;
    char name_for_lookup[MAX_SYMBOL_LENGTH * 2 + 2];
    AST* blockNode = NULL;

    fc.name = func_name;

    int func_bytecode_start_address = chunk->count;

    // --- FIX: Look up the symbol *before* trying to use it ---
    if (current_compilation_unit_name) {
        snprintf(name_for_lookup, sizeof(name_for_lookup), "%s.%s", current_compilation_unit_name, func_name);
        toLowerString(name_for_lookup);
    } else {
        strncpy(name_for_lookup, func_name, sizeof(name_for_lookup) - 1);
        name_for_lookup[sizeof(name_for_lookup) - 1] = '\0';
        toLowerString(name_for_lookup);
    }
    
    proc_symbol = lookupProcedure(name_for_lookup);

    if (!proc_symbol) {
        fprintf(stderr, "L%d: Compiler Error: Procedure implementation for '%s' (looked up as '%s') does not have a corresponding interface declaration.\n", line, func_name, name_for_lookup);
        compiler_had_error = true;
        current_function_compiler = NULL;
        return;
    }

    proc_symbol->bytecode_address = func_bytecode_start_address;
    proc_symbol->is_defined = true;

    if (current_procedure_table != procedure_table) {
        if (!hashTableLookup(procedure_table, proc_symbol->name)) {
            Symbol* alias = malloc(sizeof(Symbol));
            *alias = *proc_symbol;
            alias->name = strdup(proc_symbol->name);
            alias->is_alias = true;
            alias->real_symbol = proc_symbol;
            alias->next = NULL;
            hashTableInsert(procedure_table, alias);
        }
    }

    // Step 1: Add parameters to the local scope FIRST.
    if (func_decl_node->children) {
        for (int i = 0; i < func_decl_node->child_count; i++) {
            AST* param_group_node = func_decl_node->children[i];
            if (param_group_node && param_group_node->type == AST_VAR_DECL) {
                bool is_var_param = param_group_node->by_ref;
                for (int j = 0; j < param_group_node->child_count; j++) {
                    AST* param_name_node = param_group_node->children[j];
                    if (param_name_node && param_name_node->token) {
                        addLocal(&fc, param_name_node->token->value, getLine(param_name_node), is_var_param);
                    }
                }
            }
        }
    }
    proc_symbol->arity = fc.local_count;

    // Step 2: If it's a function, add its name and 'result' as local variables.
    if (func_decl_node->type == AST_FUNCTION_DECL) {
        addLocal(&fc, func_name, line, false);
        return_value_slot = fc.local_count - 1;

        addLocal(&fc, "result", line, false);
    }
    
    // Step 3: Add all other local variables.
    blockNode = (func_decl_node->type == AST_PROCEDURE_DECL) ? func_decl_node->right : func_decl_node->extra;
    if (blockNode && blockNode->type == AST_BLOCK && blockNode->child_count > 0 && blockNode->children[0]->type == AST_COMPOUND) {
        AST* decls = blockNode->children[0];
        for (int i = 0; i < decls->child_count; i++) {
            if (decls->children[i] && decls->children[i]->type == AST_VAR_DECL) {
                AST* var_decl_group = decls->children[i];
                for (int j = 0; j < var_decl_group->child_count; j++) {
                    AST* var_name_node = var_decl_group->children[j];
                    if (var_name_node && var_name_node->token) {
                        addLocal(&fc, var_name_node->token->value, getLine(var_name_node), false);
                    }
                }
            }
        }
    }
    
    // Store the final count of locals (excluding parameters).
    proc_symbol->locals_count = fc.local_count - proc_symbol->arity;
    
    // Step 4: Compile the function body.
    HashTable *saved_table = current_procedure_table;
    if (func_decl_node->symbol_table) {
        current_procedure_table = (HashTable*)func_decl_node->symbol_table;
    }
    if (blockNode) {
        compileNode(blockNode, chunk, getLine(blockNode));
    }
    current_procedure_table = saved_table;

    // Step 5: Emit the return instruction.
    if (func_decl_node->type == AST_FUNCTION_DECL) {
        writeBytecodeChunk(chunk, OP_GET_LOCAL, line);
        writeBytecodeChunk(chunk, (uint8_t)return_value_slot, line);
    }
    writeBytecodeChunk(chunk, OP_RETURN, line);
    
    // Step 6: Cleanup.
    if (proc_symbol) {
        proc_symbol->upvalue_count = fc.upvalue_count;
        for (int i = 0; i < fc.upvalue_count; i++) {
            proc_symbol->upvalues[i].index = fc.upvalues[i].index;
            proc_symbol->upvalues[i].isLocal = fc.upvalues[i].isLocal;
            proc_symbol->upvalues[i].is_ref = fc.upvalues[i].is_ref;
        }
    }

    for(int i = 0; i < fc.local_count; i++) {
        free(fc.locals[i].name);
    }
    current_function_compiler = fc.enclosing;
}

static void compileStatement(AST* node, BytecodeChunk* chunk, int current_line_approx) {
    if (!node) return;
    int line = getLine(node);
    if (line <= 0) line = current_line_approx;

    switch (node->type) {
        case AST_BREAK: {
            addBreakJump(chunk, line);
            break;
        }
        case AST_WRITELN: {
            int argCount = node->child_count;
            for (int i = 0; i < argCount; i++) {
                compileRValue(node->children[i], chunk, getLine(node->children[i]));
            }
            writeBytecodeChunk(chunk, OP_WRITE_LN, line);
            writeBytecodeChunk(chunk, (uint8_t)argCount, line);
            break;
        }
        case AST_WHILE: {
            startLoop(chunk->count); // <<< MODIFIED: Mark loop start

            int loopStart = chunk->count;

            compileRValue(node->left, chunk, line);

            writeBytecodeChunk(chunk, OP_JUMP_IF_FALSE, line);
            int exitJumpOffset = chunk->count;
            emitShort(chunk, 0xFFFF, line);

            compileStatement(node->right, chunk, getLine(node->right));

            writeBytecodeChunk(chunk, OP_JUMP, line);
            int backwardJumpOffset = loopStart - (chunk->count + 2);
            emitShort(chunk, (uint16_t)backwardJumpOffset, line);

            patchShort(chunk, exitJumpOffset, (uint16_t)(chunk->count - (exitJumpOffset + 2)));
            
            patchBreaks(chunk); // <<< MODIFIED: Patch any breaks inside the loop
            endLoop(); // <<< MODIFIED: End loop context
            break;
        }
        case AST_CASE: {
            int line = getLine(node);
            if (line <= 0) line = current_line_approx;

            // 1. Compile the main expression to be tested. Its value is now on the stack.
            compileRValue(node->left, chunk, line);

            int *end_jumps = NULL;
            int end_jumps_count = 0;
            int fallthrough_jump = -1;

            // 2. Iterate through each CASE branch
            for (int i = 0; i < node->child_count; i++) {
                AST* branch = node->children[i];
                if (!branch || branch->type != AST_CASE_BRANCH) continue;

                if (fallthrough_jump != -1) {
                    patchShort(chunk, fallthrough_jump, chunk->count - (fallthrough_jump + 2));
                    fallthrough_jump = -1;
                }

                AST* labels_node = branch->left;
                AST** labels_to_check = &labels_node;
                int num_labels = 1;
                if (labels_node->type == AST_COMPOUND) {
                    labels_to_check = labels_node->children;
                    num_labels = labels_node->child_count;
                }

                // 3. For each label within the current branch.
                for (int j = 0; j < num_labels; j++) {
                    AST* label = labels_to_check[j];
                    
                    writeBytecodeChunk(chunk, OP_DUP, line);
                    
                    if (label->type == AST_SUBRANGE) {
                        // Logic for range: (case_val >= lower) AND (case_val <= upper)
                        // This is a more direct and correct translation.
                        
                        // Check lower bound
                        writeBytecodeChunk(chunk, OP_DUP, line);                   // Stack: [case, case]
                        compileRValue(label->left, chunk, getLine(label));      // Stack: [case, case, lower]
                        writeBytecodeChunk(chunk, OP_SWAP, line);                   // Stack: [case, lower, case]
                        writeBytecodeChunk(chunk, OP_GREATER_EQUAL, line);          // Stack: [case, case, bool1]

                        // Check upper bound
                        writeBytecodeChunk(chunk, OP_SWAP, line);                   // Stack: [case, bool1, case]
                        compileRValue(label->right, chunk, getLine(label));     // Stack: [case, bool1, case, upper]
                        writeBytecodeChunk(chunk, OP_SWAP, line);                   // Stack: [case, bool1, upper, case]
                        writeBytecodeChunk(chunk, OP_LESS_EQUAL, line);           // Stack: [case, bool1, bool2]
                        
                        // Combine the two boolean results
                        writeBytecodeChunk(chunk, OP_AND, line);                    // Stack: [case, final_bool]

                    } else {
                        // For single labels
                        compileRValue(label, chunk, getLine(label));
                        writeBytecodeChunk(chunk, OP_EQUAL, line);                  // Stack: [case, bool]
                    }
                    
                    // If the comparison is false, skip the branch body.
                    int false_jump = chunk->count;
                    writeBytecodeChunk(chunk, OP_JUMP_IF_FALSE, line); emitShort(chunk, 0xFFFF, line);

                    // The branch body starts here when the label matches.
                    writeBytecodeChunk(chunk, OP_POP, line); // Pop the matched case value.
                    compileStatement(branch->right, chunk, getLine(branch->right));

                    // After body, jump to the end of the CASE.
                    end_jumps = realloc(end_jumps, (end_jumps_count + 1) * sizeof(int));
                    end_jumps[end_jumps_count++] = chunk->count;
                    writeBytecodeChunk(chunk, OP_JUMP, line); emitShort(chunk, 0xFFFF, line);

                    // Patch the false jump to point to the next label.
                    patchShort(chunk, false_jump + 1, chunk->count - (false_jump + 3));
                    fallthrough_jump = false_jump + 1;

                    // If a label in a multi-label branch matches, we jump to the body.
                    // The other labels for this branch are now irrelevant.
                    goto next_branch;
                }
                
            next_branch:;
            }

            // After all branches, if an 'else' exists, compile it.
            if (fallthrough_jump != -1) {
                patchShort(chunk, fallthrough_jump, chunk->count - (fallthrough_jump + 2));
            }
            writeBytecodeChunk(chunk, OP_POP, line); // Pop the case value if no branch was taken.
            
            if (node->extra) {
                compileStatement(node->extra, chunk, getLine(node->extra));
            }
            
            // End of the CASE. Patch all jumps from successful branches to here.
            for (int i = 0; i < end_jumps_count; i++) {
                patchShort(chunk, end_jumps[i] + 1, chunk->count - (end_jumps[i] + 3));
            }
            if (end_jumps) free(end_jumps);

            break;
        }
        case AST_REPEAT: {
            startLoop(chunk->count); // <<< MODIFIED
            int loopStart = chunk->count;

            if (node->left) {
                compileStatement(node->left, chunk, getLine(node->left));
            }

            if (node->right) {
                compileRValue(node->right, chunk, getLine(node->right));
            } else {
                int falseConstIdx = addBooleanConstant(chunk, false);
                emitConstant(chunk, falseConstIdx, line);
            }

            writeBytecodeChunk(chunk, OP_JUMP_IF_FALSE, line);
            int backward_jump_offset = loopStart - (chunk->count + 2);
            emitShort(chunk, (uint16_t)backward_jump_offset, line);

            patchBreaks(chunk); // <<< MODIFIED
            endLoop(); // <<< MODIFIED
            break;
        }
        case AST_READLN: {
            int line = getLine(node);
            
            int var_start_index = 0;
            // Check if the first argument is a file variable. We can guess based on its type,
            // which the annotation pass should have set on the AST node.
            if (node->child_count > 0 && node->children[0]->var_type == TYPE_FILE) {
                // If the first arg is a file, compile it as an R-Value.
                compileRValue(node->children[0], chunk, getLine(node->children[0]));
                var_start_index = 1; // The rest of the args are variables to read into.
            }

            // Compile all subsequent arguments as L-Values (addresses).
            for (int i = var_start_index; i < node->child_count; i++) {
                AST* arg_node = node->children[i];
                compileLValue(arg_node, chunk, getLine(arg_node));
            }

            // Call the built-in `readln` function. This part is correct.
            int nameIndex = addStringConstant(chunk, "readln");
            writeBytecodeChunk(chunk, OP_CALL_BUILTIN, line);
            writeBytecodeChunk(chunk, (uint8_t)nameIndex, line);
            writeBytecodeChunk(chunk, (uint8_t)node->child_count, line);
            break;
        }
        case AST_WRITE: {
            int argCount = node->child_count;
            for (int i = 0; i < argCount; i++) {
                compileRValue(node->children[i], chunk, getLine(node->children[i]));
            }
            writeBytecodeChunk(chunk, OP_WRITE, line);
            writeBytecodeChunk(chunk, (uint8_t)argCount, line);
            break;
        }
        case AST_ASSIGN: {
            AST* lvalue = node->left;
            AST* rvalue = node->right;

            compileRValue(rvalue, chunk, getLine(rvalue));

            if (current_function_compiler && lvalue->type == AST_VARIABLE &&
                           (strcasecmp(lvalue->token->value, current_function_compiler->name) == 0 ||
                            strcasecmp(lvalue->token->value, "result") == 0) ) {
                
                int return_slot = resolveLocal(current_function_compiler, current_function_compiler->name);
                if (return_slot != -1) {
                    writeBytecodeChunk(chunk, OP_SET_LOCAL, line);
                    writeBytecodeChunk(chunk, (uint8_t)return_slot, line);
                    // The OP_POP instruction that was here has been removed.
                } else {
                    fprintf(stderr, "L%d: Compiler internal error: could not resolve slot for function return value '%s'.\n", line, current_function_compiler->name);
                    compiler_had_error = true;
                }
            } else {
                compileLValue(lvalue, chunk, getLine(lvalue));
                writeBytecodeChunk(chunk, OP_SWAP, line);
                writeBytecodeChunk(chunk, OP_SET_INDIRECT, line);
            }
            break;
        }
        case AST_FOR_TO:
        case AST_FOR_DOWNTO: {
            bool is_downto = node->type == AST_FOR_DOWNTO;
            AST* var_node = node->children[0];
            AST* start_node = node->left;
            AST* end_node = node->right;
            AST* body_node = node->extra;

            int var_slot = -1;
            int var_name_idx = -1;
            
            if (current_function_compiler) {
                var_slot = resolveLocal(current_function_compiler, var_node->token->value);
            }

            if (var_slot == -1) {
                var_name_idx = addStringConstant(chunk, var_node->token->value);
            }

            // 1. Initial assignment of the loop variable
            compileRValue(start_node, chunk, getLine(start_node));
            if (var_slot != -1) {
                writeBytecodeChunk(chunk, OP_SET_LOCAL, line);
                writeBytecodeChunk(chunk, (uint8_t)var_slot, line);
            } else {
                emitGlobalNameIdx(chunk, OP_SET_GLOBAL, OP_SET_GLOBAL16,
                                   var_name_idx, line);
            }

            // 2. Setup loop context for handling 'break'
            startLoop(-1); // Start address is not needed for FOR loop's break handling

            int loopStart = chunk->count;

            // 3. The loop condition check
            if (var_slot != -1) {
                writeBytecodeChunk(chunk, OP_GET_LOCAL, line);
                writeBytecodeChunk(chunk, (uint8_t)var_slot, line);
            } else {
                emitGlobalNameIdx(chunk, OP_GET_GLOBAL, OP_GET_GLOBAL16,
                                   var_name_idx, line);
            }
            
            compileRValue(end_node, chunk, getLine(end_node));
            
            writeBytecodeChunk(chunk, is_downto ? OP_GREATER_EQUAL : OP_LESS_EQUAL, line);

            writeBytecodeChunk(chunk, OP_JUMP_IF_FALSE, line);
            int exitJump = chunk->count;
            emitShort(chunk, 0xFFFF, line);

            // 4. Compile the loop body
            compileStatement(body_node, chunk, getLine(body_node));
            
            // 5. Increment/Decrement the loop variable
            if (var_slot != -1) {
                writeBytecodeChunk(chunk, OP_GET_LOCAL, line);
                writeBytecodeChunk(chunk, (uint8_t)var_slot, line);
            } else {
                emitGlobalNameIdx(chunk, OP_GET_GLOBAL, OP_GET_GLOBAL16,
                                   var_name_idx, line);
            }
            int one_const_idx = addIntConstant(chunk, 1);
            emitConstant(chunk, one_const_idx, line);
            writeBytecodeChunk(chunk, is_downto ? OP_SUBTRACT : OP_ADD, line);

            if (var_slot != -1) {
                writeBytecodeChunk(chunk, OP_SET_LOCAL, line);
                writeBytecodeChunk(chunk, (uint8_t)var_slot, line);
            } else {
                emitGlobalNameIdx(chunk, OP_SET_GLOBAL, OP_SET_GLOBAL16,
                                   var_name_idx, line);
            }

            // The value from the increment/decrement is still on the stack.
            // Pop it to prevent stack overflow.
            //writeBytecodeChunk(chunk, OP_POP, line);

            // 6. Jump back to the top of the loop to re-evaluate the condition
            writeBytecodeChunk(chunk, OP_JUMP, line);
            int backward_jump_offset = loopStart - (chunk->count + 2);
            emitShort(chunk, (uint16_t)backward_jump_offset, line);

            // 7. This is the exit point for the loop. Patch the initial condition jump.
            patchShort(chunk, exitJump, (uint16_t)(chunk->count - (exitJump + 2)));
            
            // 8. Patch any 'break' statements that occurred inside the loop body.
            patchBreaks(chunk);
            endLoop();
            
            break;
        }
        case AST_IF: {
            if (!node->left || !node->right) { return; }
            compileRValue(node->left, chunk, line);
            int jump_to_else_or_end_addr = chunk->count;
            writeBytecodeChunk(chunk, OP_JUMP_IF_FALSE, line);
            emitShort(chunk, 0xFFFF, line);
            compileStatement(node->right, chunk, getLine(node->right));
            if (node->extra) {
                int jump_over_else_addr = chunk->count;
                writeBytecodeChunk(chunk, OP_JUMP, line);
                emitShort(chunk, 0xFFFF, line);
                uint16_t offsetToElse = (uint16_t)(chunk->count - (jump_to_else_or_end_addr + 3));
                patchShort(chunk, jump_to_else_or_end_addr + 1, offsetToElse);
                compileStatement(node->extra, chunk, getLine(node->extra));
                uint16_t offsetToEndOfIf = (uint16_t)(chunk->count - (jump_over_else_addr + 3));
                patchShort(chunk, jump_over_else_addr + 1, offsetToEndOfIf);
            } else {
                uint16_t offsetToEndOfThen = (uint16_t)(chunk->count - (jump_to_else_or_end_addr + 3));
                patchShort(chunk, jump_to_else_or_end_addr + 1, offsetToEndOfThen);
            }
            break;
        }
        case AST_PROCEDURE_CALL: {
            const char* calleeName = node->token->value;
            
            // --- NEW, MORE ROBUST LOOKUP LOGIC ---
            Symbol* proc_symbol_lookup = NULL;
            char callee_lower[MAX_SYMBOL_LENGTH];
            strncpy(callee_lower, calleeName, sizeof(callee_lower) - 1);
            callee_lower[sizeof(callee_lower) - 1] = '\0';
            toLowerString(callee_lower);

            // First, try direct (unqualified) lookup
            proc_symbol_lookup = lookupProcedure(callee_lower);

            // If it fails and we are inside a unit, try a qualified lookup
            if (!proc_symbol_lookup && current_compilation_unit_name) {
                char qualified_name_lower[MAX_SYMBOL_LENGTH * 2 + 2];
                snprintf(qualified_name_lower, sizeof(qualified_name_lower), "%s.%s", current_compilation_unit_name, callee_lower);
                toLowerString(qualified_name_lower);
                proc_symbol_lookup = lookupProcedure(qualified_name_lower);
            }
            
            // This is the variable that will hold the symbol we actually work with.
            Symbol* proc_symbol = proc_symbol_lookup;

            // <<<< THIS IS THE CRITICAL FIX: Follow the alias to the real symbol >>>>
            if (proc_symbol && proc_symbol->is_alias) {
                proc_symbol = proc_symbol->real_symbol;
            }

            bool is_read_proc = (strcasecmp(calleeName, "read") == 0 || strcasecmp(calleeName, "readln") == 0);

            bool param_mismatch = false;
            if (proc_symbol && proc_symbol->type_def) {
                int expected = proc_symbol->type_def->child_count;
                if (node->child_count != expected) {
                    fprintf(stderr, "L%d: Compiler Error: '%s' expects %d argument(s) but %d were provided.\n",
                            line, calleeName, expected, node->child_count);
                    compiler_had_error = true;
                    param_mismatch = true;
                } else {
                    for (int i = 0; i < node->child_count; i++) {
                        AST* param_node = proc_symbol->type_def->children[i];
                        AST* arg_node = node->children[i];
                        if (!param_node || !arg_node) continue;

                        // VAR parameters preserve their full TYPE_ARRAY node so that
                        // structural comparisons (like array bounds) remain possible.
                        AST* param_type = param_node->type_def ? param_node->type_def : param_node;
                        bool match = typesMatch(param_type, arg_node);
                        if (!match) {
                            AST* param_actual = resolveTypeAlias(param_type);
                            AST* arg_actual   = resolveTypeAlias(arg_node->type_def);
                            if (param_actual && arg_actual) {
                                if (param_actual->var_type == TYPE_ARRAY && arg_actual->var_type != TYPE_ARRAY) {
                                    fprintf(stderr,
                                            "L%d: Compiler Error: argument %d to '%s' expects an array but got %s.\n",
                                            line, i + 1, calleeName,
                                            varTypeToString(arg_actual->var_type));
                                } else if (param_actual->var_type != TYPE_ARRAY && arg_actual->var_type == TYPE_ARRAY) {
                                    fprintf(stderr,
                                            "L%d: Compiler Error: argument %d to '%s' expects %s but got an array.\n",
                                            line, i + 1, calleeName,
                                            varTypeToString(param_actual->var_type));
                                } else {
                                    fprintf(stderr,
                                            "L%d: Compiler Error: argument %d to '%s' expects type %s but got %s.\n",
                                            line, i + 1, calleeName,
                                            varTypeToString(param_actual->var_type),
                                            varTypeToString(arg_actual->var_type));
                                }
                            } else {
                                fprintf(stderr,
                                        "L%d: Compiler Error: argument %d to '%s' has incompatible type.\n",
                                        line, i + 1, calleeName);
                            }
                            compiler_had_error = true;
                            param_mismatch = true;
                            break;
                        }
                        if (param_node->by_ref) {
                            bool is_lvalue = (arg_node->type == AST_VARIABLE ||
                                              arg_node->type == AST_FIELD_ACCESS ||
                                              arg_node->type == AST_ARRAY_ACCESS ||
                                              arg_node->type == AST_DEREFERENCE);
                            if (!is_lvalue) {
                                fprintf(stderr,
                                        "L%d: Compiler Error: argument %d to '%s' must be a variable (VAR parameter).\n",
                                        line, i + 1, calleeName);
                                compiler_had_error = true;
                                param_mismatch = true;
                                break;
                            }
                        }
                    }
                }
            }

            if (param_mismatch) {
                break;
            }

            // (Argument compilation logic remains the same...)
            for (int i = 0; i < node->child_count; i++) {
                AST* arg_node = node->children[i];
                bool is_var_param = false;
                if (is_read_proc && (i > 0 || (i == 0 && arg_node->var_type != TYPE_FILE))) {
                    is_var_param = true;
                }
                else if (calleeName && (
                    (i == 0 && (strcasecmp(calleeName, "new") == 0 || strcasecmp(calleeName, "dispose") == 0 || strcasecmp(calleeName, "assign") == 0 || strcasecmp(calleeName, "reset") == 0 || strcasecmp(calleeName, "rewrite") == 0 || strcasecmp(calleeName, "close") == 0 || strcasecmp(calleeName, "inc") == 0 || strcasecmp(calleeName, "dec") == 0 || strcasecmp(calleeName, "mstreamloadfromfile") == 0 || strcasecmp(calleeName, "mstreamsavetofile") == 0 || strcasecmp(calleeName, "mstreamfree") == 0)) ||
                    (strcasecmp(calleeName, "readln") == 0 && (i > 0 || (i == 0 && arg_node->var_type != TYPE_FILE))) ||
                    (strcasecmp(calleeName, "getmousestate") == 0) || // All params are VAR
                    (strcasecmp(calleeName, "gettextsize") == 0 && i > 0) // Width and Height are VAR
                )) {
                    is_var_param = true;
                }
                else if (proc_symbol && proc_symbol->type_def && i < proc_symbol->type_def->child_count) {
                    AST* param_node = proc_symbol->type_def->children[i];
                    if (param_node && param_node->by_ref) {
                        is_var_param = true;
                    }
                }

                if (is_var_param) {
                    compileLValue(arg_node, chunk, getLine(arg_node));
                } else {
                    compileRValue(arg_node, chunk, getLine(arg_node));
                }
            }


            if (isBuiltin(calleeName)) {
                if (strcasecmp(calleeName, "exit") == 0) {
                    if (node->child_count > 0) {
                        fprintf(stderr, "L%d: exit does not take arguments.\n", line);
                        compiler_had_error = true;
                    }

                    int slot = -1;
                    if (current_function_compiler) {
                        slot = resolveLocal(current_function_compiler, current_function_compiler->name);
                    }
                    if (slot != -1) {
                        writeBytecodeChunk(chunk, OP_GET_LOCAL, line);
                        writeBytecodeChunk(chunk, (uint8_t)slot, line);
                    }
                    writeBytecodeChunk(chunk, OP_EXIT, line);
                } else {
                    BuiltinRoutineType type = getBuiltinType(calleeName);
                    if (type == BUILTIN_TYPE_PROCEDURE || type == BUILTIN_TYPE_FUNCTION) {
                        char normalized_name[MAX_SYMBOL_LENGTH];
                        strncpy(normalized_name, calleeName, sizeof(normalized_name) - 1);
                        normalized_name[sizeof(normalized_name) - 1] = '\0';
                        toLowerString(normalized_name);
                        int nameIndex = addStringConstant(chunk, normalized_name);
                        writeBytecodeChunk(chunk, OP_CALL_BUILTIN, line);
                        writeBytecodeChunk(chunk, (uint8_t)nameIndex, line);
                        writeBytecodeChunk(chunk, (uint8_t)node->child_count, line);

                        // If it was a function, its return value is on the stack. Pop it.
                        if (type == BUILTIN_TYPE_FUNCTION) {
                            writeBytecodeChunk(chunk, OP_POP, line);
                        }
                    } else {
                        // This case handles if a name is in the isBuiltin list but not in getBuiltinType,
                        // which would be an internal inconsistency.
                        fprintf(stderr, "L%d: Compiler Error: '%s' is not a recognized built-in procedure or function.\n", line, calleeName);
                        compiler_had_error = true;
                    }
                }
            } else if (proc_symbol) { // If a symbol was found (either defined or forward-declared)
                int nameIndex = addStringConstant(chunk, calleeName);
                writeBytecodeChunk(chunk, OP_CALL, line);
                writeBytecodeChunk(chunk, (uint8_t)nameIndex, line);

                if (proc_symbol->is_defined) {
                    emitShort(chunk, (uint16_t)proc_symbol->bytecode_address, line);
                } else {
                    emitShort(chunk, 0xFFFF, line);
                }
                writeBytecodeChunk(chunk, (uint8_t)node->child_count, line);

                // This logic for user-defined functions is already correct.
                if (proc_symbol->type != TYPE_VOID) {
                    writeBytecodeChunk(chunk, OP_POP, line);
                }
            } else {
                fprintf(stderr, "L%d: Compiler Error: Undefined procedure or function '%s'.\n", line, calleeName);
                compiler_had_error = true;
            }
            break;
        }
        case AST_COMPOUND: {
            for (int i = 0; i < node->child_count; i++) {
                if (node->children[i]) {
                    compileStatement(node->children[i], chunk, getLine(node->children[i]));
                }
            }
            break;
        }
        default: {
            // This case should now only be hit for unhandled statement types, not expressions.
            fprintf(stderr, "L%d: Compiler WARNING: Unhandled AST node type %s in compileStatement's default case.\n", line, astTypeToString(node->type));
            break;
        }
    }
}

// --- NEW STATIC HELPER FOR COMPILING SETS ---
// This is a simplified adaptation of the logic from `evalSet`
static void addOrdinalToSetValue(Value* setVal, long long ordinal) {
    // Check for duplicates
    for (int i = 0; i < setVal->set_val.set_size; i++) {
        if (setVal->set_val.set_values[i] == ordinal) {
            return; // Already in set
        }
    }
    // Reallocate if needed
    if (setVal->set_val.set_size >= setVal->max_length) {
        int new_capacity = (setVal->max_length == 0) ? 8 : setVal->max_length * 2;
        long long* new_values = realloc(setVal->set_val.set_values, sizeof(long long) * new_capacity);
        if (!new_values) {
            fprintf(stderr, "FATAL: realloc failed in addOrdinalToSetValue\n");
            EXIT_FAILURE_HANDLER();
        }
        setVal->set_val.set_values = new_values;
        setVal->max_length = new_capacity;
    }
    // Add the new element
    setVal->set_val.set_values[setVal->set_val.set_size++] = ordinal;
}

static void compileRValue(AST* node, BytecodeChunk* chunk, int current_line_approx) {
    if (!node) return;
    int line = getLine(node);
    if (line <= 0) line = current_line_approx;

    Token* node_token = node->token;

    switch (node->type) {
        case AST_SET: {
            Value set_const_val;
            memset(&set_const_val, 0, sizeof(Value));
            set_const_val.type = TYPE_SET;
            set_const_val.max_length = 0;
            set_const_val.set_val.set_size = 0;
            set_const_val.set_val.set_values = NULL;

            for (int i = 0; i < node->child_count; i++) {
                AST* member = node->children[i];
                if (member->type == AST_SUBRANGE) {
                    Value start_val = evaluateCompileTimeValue(member->left);
                    Value end_val = evaluateCompileTimeValue(member->right);
                    
                    bool start_ok = (start_val.type == TYPE_INTEGER || start_val.type == TYPE_CHAR || start_val.type == TYPE_ENUM);
                    bool end_ok = (end_val.type == TYPE_INTEGER || end_val.type == TYPE_CHAR || end_val.type == TYPE_ENUM);

                    if (start_ok && end_ok) {
                        long long start_ord = (start_val.type == TYPE_ENUM) ? start_val.enum_val.ordinal : ((start_val.type == TYPE_INTEGER) ? start_val.i_val : start_val.c_val);
                        long long end_ord = (end_val.type == TYPE_ENUM) ? end_val.enum_val.ordinal : ((end_val.type == TYPE_INTEGER) ? end_val.i_val : end_val.c_val);
                        
                        for (long long j = start_ord; j <= end_ord; j++) {
                           addOrdinalToSetValue(&set_const_val, j);
                        }
                    } else {
                        fprintf(stderr, "L%d: Compiler error: Set range bounds must be constant ordinal types.\n", getLine(member));
                        compiler_had_error = true;
                    }
                    freeValue(&start_val);
                    freeValue(&end_val);
                } else {
                    Value elem_val = evaluateCompileTimeValue(member);
                    if (elem_val.type == TYPE_INTEGER || elem_val.type == TYPE_CHAR || elem_val.type == TYPE_ENUM) {
                        long long ord = (elem_val.type == TYPE_ENUM) ? elem_val.enum_val.ordinal : ((elem_val.type == TYPE_INTEGER) ? elem_val.i_val : elem_val.c_val);
                        addOrdinalToSetValue(&set_const_val, ord);
                    } else {
                        fprintf(stderr, "L%d: Compiler error: Set elements must be constant ordinal types.\n", getLine(member));
                        compiler_had_error = true;
                    }
                    freeValue(&elem_val);
                }
            }

            int constIndex = addConstantToChunk(chunk, &set_const_val);
            freeValue(&set_const_val);

            emitConstant(chunk, constIndex, line);
            break;
        }
        case AST_NUMBER: {
            if (!node_token || !node_token->value) { /* error */ break; }
            
            int constIndex;
            // Use the appropriate helper based on the token type
            if (node_token->type == TOKEN_REAL_CONST) {
                constIndex = addRealConstant(chunk, atof(node_token->value));
            } else {
                constIndex = addIntConstant(chunk, atoll(node_token->value));
            }
            emitConstant(chunk, constIndex, line);
            break;
        }
        case AST_FORMATTED_EXPR: {
            // First, compile the expression to be formatted. Its value will be on the stack.
            compileRValue(node->left, chunk, getLine(node->left));

            // Now, parse the width and precision from the token
            int width = 0, decimals = -1; // -1 indicates not specified
            if (node->token && node->token->value) {
                sscanf(node->token->value, "%d,%d", &width, &decimals);
            }

            // Emit the format opcode and its operands
            writeBytecodeChunk(chunk, OP_FORMAT_VALUE, line);
            writeBytecodeChunk(chunk, (uint8_t)width, line);
            writeBytecodeChunk(chunk, (uint8_t)decimals, line); // Using -1 (0xFF) for "not specified"
            break;
        }
        case AST_STRING: {
            if (!node_token || !node_token->value) { /* error */ break; }

            // If the string literal has a length of 1, treat it as a character constant
            if (strlen(node_token->value) == 1) {
                Value val = makeChar(node_token->value[0]);
                int constIndex = addConstantToChunk(chunk, &val);
                emitConstant(chunk, constIndex, line);
                // The temporary char value `val` does not need `freeValue`
            } else {
                // For strings longer than 1 character, use the existing logic
                int constIndex = addStringConstant(chunk, node_token->value);
                emitConstant(chunk, constIndex, line);
            }
            break;
        }
        case AST_NIL: {
            int constIndex = addNilConstant(chunk);
            emitConstant(chunk, constIndex, line);
            break;
        }
        case AST_DEREFERENCE: {
            // A dereference on the right-hand side means we get the value.
            // First, get the pointer value itself onto the stack by compiling the l-value.
            compileRValue(node->left, chunk, getLine(node->left));
            // Then, use GET_INDIRECT to replace the pointer with the value it points to.
            writeBytecodeChunk(chunk, OP_GET_INDIRECT, line);
            break;
        }
        case AST_VARIABLE: {
            if (!node_token || !node_token->value) { /* error */ break; }
            const char* varName = node_token->value;

            int local_slot = -1;
            bool is_ref = false;
            if (current_function_compiler) {
                // Check if it's an assignment to the function name itself
                if (current_function_compiler->name && strcasecmp(varName, current_function_compiler->name) == 0) {
                    local_slot = resolveLocal(current_function_compiler, current_function_compiler->name);
                } else {
                    local_slot = resolveLocal(current_function_compiler, varName);
                }

                if (local_slot != -1) {
                    is_ref = current_function_compiler->locals[local_slot].is_ref;
                }
            }
            
            if (strcasecmp(varName, "break_requested") == 0) {
                // This is a special host-provided variable.
                // Instead of treating it as a global, we call a host function.
                writeBytecodeChunk(chunk, OP_CALL_HOST, line);
                writeBytecodeChunk(chunk, (uint8_t)HOST_FN_QUIT_REQUESTED, line);
                break; // We are done compiling this node.
            }
            
            if (local_slot != -1) {
                writeBytecodeChunk(chunk, OP_GET_LOCAL, line);
                writeBytecodeChunk(chunk, (uint8_t)local_slot, line);
                if (is_ref) {
                    writeBytecodeChunk(chunk, OP_GET_INDIRECT, line);
                }
            } else {
                int upvalue_slot = -1;
                if (current_function_compiler) {
                    upvalue_slot = resolveUpvalue(current_function_compiler, varName);
                }
                if (upvalue_slot != -1) {
                    bool up_is_ref = current_function_compiler->upvalues[upvalue_slot].is_ref;
                    writeBytecodeChunk(chunk, OP_GET_UPVALUE, line);
                    writeBytecodeChunk(chunk, (uint8_t)upvalue_slot, line);
                    if (up_is_ref) {
                        writeBytecodeChunk(chunk, OP_GET_INDIRECT, line);
                    }
                } else {
                    // Check if it's a compile-time constant first.
                    Value* const_val_ptr = findCompilerConstant(varName);
                    if (const_val_ptr) {
                        emitConstant(chunk, addConstantToChunk(chunk, const_val_ptr), line);
                    } else {
                        int nameIndex = addStringConstant(chunk, varName);
                        emitGlobalNameIdx(chunk, OP_GET_GLOBAL, OP_GET_GLOBAL16,
                                           nameIndex, line);
                    }
                }
            }
            break;
        }
        case AST_FIELD_ACCESS: {
            // Get the address of the field, then get the value at that address.
            compileLValue(node, chunk, getLine(node));
            writeBytecodeChunk(chunk, OP_GET_INDIRECT, line);
            break;
        }
        case AST_ARRAY_ACCESS: {
            // This logic correctly distinguishes between accessing a string/char vs. a regular array.
            if (node->left && (node->left->var_type == TYPE_STRING || node->left->var_type == TYPE_CHAR)) {
                compileRValue(node->left, chunk, getLine(node->left));      // Push the string or char
                compileRValue(node->children[0], chunk, getLine(node->children[0])); // Push the index
                writeBytecodeChunk(chunk, OP_GET_CHAR_FROM_STRING, line); // Use the specialized opcode
                break;
            }
            
            // Default behavior for actual arrays: get address, then get value.
            compileLValue(node, chunk, getLine(node));
            writeBytecodeChunk(chunk, OP_GET_INDIRECT, line);
            break;
        }
        case AST_BINARY_OP: {
            if (node_token && node_token->type == TOKEN_AND) {
                // Check annotated type to decide between bitwise and logical AND
                if (node->left && node->left->var_type == TYPE_INTEGER) {
                    // Bitwise AND for integers
                    compileRValue(node->left, chunk, getLine(node->left));
                    compileRValue(node->right, chunk, getLine(node->right));
                    writeBytecodeChunk(chunk, OP_AND, line);
                } else {
                    // Logical AND for booleans (with short-circuiting)
                    compileRValue(node->left, chunk, getLine(node->left)); // stack: [A]
                    int jump_if_false = chunk->count;
                    writeBytecodeChunk(chunk, OP_JUMP_IF_FALSE, line);     // Pops A. Jumps if A is false.
                    emitShort(chunk, 0xFFFF, line);

                    // If A was true, result is B.
                    compileRValue(node->right, chunk, getLine(node->right)); // stack: [B]
                    int jump_over_false_case = chunk->count;
                    writeBytecodeChunk(chunk, OP_JUMP, line);
                    emitShort(chunk, 0xFFFF, line);
                    // If A was false, jump here and push 'false' as the result.
                    patchShort(chunk, jump_if_false + 1, chunk->count - (jump_if_false + 3));
                    int false_const_idx = addBooleanConstant(chunk, false);
                    emitConstant(chunk, false_const_idx, line); // stack: [false]

                    // End of the expression for both paths.
                    patchShort(chunk, jump_over_false_case + 1, chunk->count - (jump_over_false_case + 3));
                }
            } else if (node_token && node_token->type == TOKEN_OR) {
                // Check annotated type for bitwise vs. logical OR
                if (node->left && node->left->var_type == TYPE_INTEGER) {
                    // Bitwise OR for integers
                    compileRValue(node->left, chunk, getLine(node->left));
                    compileRValue(node->right, chunk, getLine(node->right));
                    writeBytecodeChunk(chunk, OP_OR, line);
                } else {
                    // Logical OR for booleans (with short-circuiting)
                compileRValue(node->left, chunk, getLine(node->left)); // stack: [A]
                int jump_if_false = chunk->count;
                writeBytecodeChunk(chunk, OP_JUMP_IF_FALSE, line);     // Pops A. Jumps if A is false.
                emitShort(chunk, 0xFFFF, line);

                // If we get here, A was true. Stack is empty. The result must be 'true'.
                int true_const_idx = addBooleanConstant(chunk, true);
                emitConstant(chunk, true_const_idx, line);
                int jump_to_end = chunk->count;
                writeBytecodeChunk(chunk, OP_JUMP, line);
                emitShort(chunk, 0xFFFF, line);

                // This is where we land if A was false. Stack is empty.
                // The result of the expression is the result of B.
                patchShort(chunk, jump_if_false + 1, chunk->count - (jump_if_false + 3));
                compileRValue(node->right, chunk, getLine(node->right));

                // The end for both paths.
                patchShort(chunk, jump_to_end + 1, chunk->count - (jump_to_end + 3));
                }
            }
            else { // Original logic for all other operators
                compileRValue(node->left, chunk, getLine(node->left));
                compileRValue(node->right, chunk, getLine(node->right));
                if (node_token) { // node_token is the operator
                    switch (node_token->type) {
                        case TOKEN_PLUS:          writeBytecodeChunk(chunk, OP_ADD, line); break;
                        case TOKEN_MINUS:         writeBytecodeChunk(chunk, OP_SUBTRACT, line); break;
                        case TOKEN_MUL:           writeBytecodeChunk(chunk, OP_MULTIPLY, line); break;
                        case TOKEN_SLASH:         writeBytecodeChunk(chunk, OP_DIVIDE, line); break;
                        case TOKEN_INT_DIV:       writeBytecodeChunk(chunk, OP_INT_DIV, line); break;
                        case TOKEN_MOD:           writeBytecodeChunk(chunk, OP_MOD, line); break;
                        // AND and OR are now handled above
                        case TOKEN_SHL:           writeBytecodeChunk(chunk, OP_SHL, line); break;
                        case TOKEN_SHR:           writeBytecodeChunk(chunk, OP_SHR, line); break;
                        case TOKEN_EQUAL:         writeBytecodeChunk(chunk, OP_EQUAL, line); break;
                        case TOKEN_NOT_EQUAL:     writeBytecodeChunk(chunk, OP_NOT_EQUAL, line); break;
                        case TOKEN_LESS:          writeBytecodeChunk(chunk, OP_LESS, line); break;
                        case TOKEN_LESS_EQUAL:    writeBytecodeChunk(chunk, OP_LESS_EQUAL, line); break;
                        case TOKEN_GREATER:       writeBytecodeChunk(chunk, OP_GREATER, line); break;
                        case TOKEN_GREATER_EQUAL: writeBytecodeChunk(chunk, OP_GREATER_EQUAL, line); break;
                        case TOKEN_IN:            writeBytecodeChunk(chunk, OP_IN, line); break;
                        default:
                            fprintf(stderr, "L%d: Compiler error: Unknown binary operator %s\n", line, tokenTypeToString(node_token->type));
                            compiler_had_error = true;
                            break;
                    }
                }
            }
            break;
        }
        case AST_UNARY_OP: {
            compileRValue(node->left, chunk, getLine(node->left)); // Operand
            if (node_token) { // node_token is the operator
                switch (node_token->type) {
                    case TOKEN_MINUS: writeBytecodeChunk(chunk, OP_NEGATE, line); break;
                    case TOKEN_NOT:   writeBytecodeChunk(chunk, OP_NOT, line);    break;
                    default:
                        fprintf(stderr, "L%d: Compiler error: Unknown unary operator %s\n", line, tokenTypeToString(node_token->type));
                        compiler_had_error = true;
                        break;
                }
            }
            break;
        }
        case AST_BOOLEAN: {
            // The check for node_token is still useful for malformed ASTs,
            // though the first 'if' condition was unusual. We can simplify the check.
            if (!node_token) {
                 // This case might be hit for certain internally generated boolean values.
                 // Let's trust node->i_val. The old code did this as well.
            }

            // Use the new helper to add the boolean constant and get its index.
            // The node->i_val for booleans is 0 for false and 1 for true.
            emitConstant(chunk, addBooleanConstant(chunk, (node->i_val != 0)), line);
            break;
        }
        case AST_PROCEDURE_CALL: {
            int line = getLine(node);
            if (line <= 0) line = current_line_approx;

            const char* functionName = NULL;
            bool isCallQualified = false;

            if (node->left &&
                node->left->type == AST_VARIABLE &&
                node->left->token && node->left->token->value &&
                node->token && node->token->value && node->token->type == TOKEN_IDENTIFIER) {
                functionName = node->token->value;
                isCallQualified = true;
            } else if (node->token && node->token->value && node->token->type == TOKEN_IDENTIFIER) {
                functionName = node->token->value;
                isCallQualified = false;
            } else {
                fprintf(stderr, "L%d: Compiler error: Invalid callee in AST_PROCEDURE_CALL (expression).\n", line);
                compiler_had_error = true;
                emitConstant(chunk, addNilConstant(chunk), line);
                break;
            }
            
            // --- NEW, MORE ROBUST LOOKUP LOGIC ---
            Symbol* func_symbol_lookup = NULL;
            char func_name_lower[MAX_SYMBOL_LENGTH];
            strncpy(func_name_lower, functionName, sizeof(func_name_lower) - 1);
            func_name_lower[sizeof(func_name_lower) - 1] = '\0';
            toLowerString(func_name_lower);

            func_symbol_lookup = lookupProcedure(func_name_lower);
            
            if (!func_symbol_lookup && current_compilation_unit_name) {
                char qualified_name_lower[MAX_SYMBOL_LENGTH * 2 + 2];
                snprintf(qualified_name_lower, sizeof(qualified_name_lower), "%s.%s", current_compilation_unit_name, func_name_lower);
                toLowerString(qualified_name_lower);
                func_symbol_lookup = lookupProcedure(qualified_name_lower);
            }
            
            Symbol* func_symbol = func_symbol_lookup;

            // <<<< THIS IS THE CRITICAL FIX: Follow the alias to the real symbol >>>>
            if (func_symbol && func_symbol->is_alias) {
                func_symbol = func_symbol->real_symbol;
            }
            
            if (isBuiltin(functionName) && (strcasecmp(functionName, "low") == 0 || strcasecmp(functionName, "high") == 0)) {
                if (node->child_count == 1 && node->children[0]->type == AST_VARIABLE) {
                    AST* type_arg_node = node->children[0];
                    int typeNameIndex = addStringConstant(chunk, type_arg_node->token->value);
                    emitConstant(chunk, typeNameIndex, line);
                } else {
                    fprintf(stderr, "L%d: Compiler error: Argument to '%s' must be a single type identifier.\n", line, functionName);
                    compiler_had_error = true;
                }
            } else {
                for (int i = 0; i < node->child_count; i++) {
                    AST* arg_node = node->children[i];
                    if (!arg_node) continue;
                    
                    bool is_var_param = false;
                    if (func_symbol && func_symbol->type_def && i < func_symbol->type_def->child_count) {
                        AST* param_node = func_symbol->type_def->children[i];
                        if (param_node && param_node->by_ref) {
                            is_var_param = true;
                        }
                    }

                    if (is_var_param) {
                        compileLValue(arg_node, chunk, getLine(arg_node));
                    } else {
                        compileRValue(arg_node, chunk, getLine(arg_node));
                    }
                }
            }

            if (isBuiltin(functionName)) {
                BuiltinRoutineType type = getBuiltinType(functionName);
                if (type == BUILTIN_TYPE_PROCEDURE) {
                    fprintf(stderr, "L%d: Compiler Error: Built-in procedure '%s' cannot be used as a function in an expression.\n", line, functionName);
                    compiler_had_error = true;
                    for(uint8_t i = 0; i < node->child_count; ++i) writeBytecodeChunk(chunk, OP_POP, line);
                    emitConstant(chunk, addNilConstant(chunk), line);
                } else if (type == BUILTIN_TYPE_FUNCTION) {
                    char normalized_name[MAX_SYMBOL_LENGTH];
                    strncpy(normalized_name, functionName, sizeof(normalized_name) - 1);
                    normalized_name[sizeof(normalized_name) - 1] = '\0';
                    toLowerString(normalized_name);
                    int nameIndex = addStringConstant(chunk, normalized_name);
                    writeBytecodeChunk(chunk, OP_CALL_BUILTIN, line);
                    writeBytecodeChunk(chunk, (uint8_t)nameIndex, line);
                    writeBytecodeChunk(chunk, (uint8_t)node->child_count, line);
                } else {
                     fprintf(stderr, "L%d: Compiler Error: '%s' is not a recognized built-in function for expression context.\n", line, functionName);
                    compiler_had_error = true;
                    for(uint8_t i=0; i < node->child_count; ++i) writeBytecodeChunk(chunk, OP_POP, line);
                    emitConstant(chunk, addNilConstant(chunk), line);
                }
            } else {
                char original_display_name[MAX_SYMBOL_LENGTH * 2 + 2];
                if (isCallQualified) {
                    snprintf(original_display_name, sizeof(original_display_name), "%s.%s", node->left->token->value, functionName);
                } else {
                    strncpy(original_display_name, functionName, sizeof(original_display_name)-1); original_display_name[sizeof(original_display_name)-1] = '\0';
                }
                
                if (func_symbol) {
                    if (func_symbol->type == TYPE_VOID) {
                        fprintf(stderr, "L%d: Compiler Error: Procedure '%s' cannot be used as a function.\n", line, original_display_name);
                        compiler_had_error = true;
                        for(uint8_t i=0; i < node->child_count; ++i) writeBytecodeChunk(chunk, OP_POP, line);
                        emitConstant(chunk, addNilConstant(chunk), line);
                    } else if (func_symbol->arity != node->child_count) {
                        fprintf(stderr, "L%d: Compiler Error: Function '%s' expects %d arguments, got %d.\n", line, original_display_name, func_symbol->arity, node->child_count);
                        compiler_had_error = true;
                        for(uint8_t i=0; i < node->child_count; ++i) writeBytecodeChunk(chunk, OP_POP, line);
                        emitConstant(chunk, addNilConstant(chunk), line);
                    } else {
                        int nameIndex = addStringConstant(chunk, functionName);
                        writeBytecodeChunk(chunk, OP_CALL, line);
                        writeBytecodeChunk(chunk, (uint8_t)nameIndex, line);

                        if (func_symbol->is_defined) {
                            emitShort(chunk, (uint16_t)func_symbol->bytecode_address, line);
                        } else {
                            emitShort(chunk, 0xFFFF, line);
                        }
                        writeBytecodeChunk(chunk, (uint8_t)node->child_count, line);
                    }
                } else {
                     fprintf(stderr, "L%d: Compiler Error: Undefined function '%s'.\n", line, original_display_name);
                     compiler_had_error = true;
                     for(uint8_t i=0; i < node->child_count; ++i) writeBytecodeChunk(chunk, OP_POP, line);
                     emitConstant(chunk, addNilConstant(chunk), line);
                }
            }
            break;
        }
        default:
            fprintf(stderr, "L%d: Compiler warning: Unhandled AST node type %s in compileRValue.\n", line, astTypeToString(node->type));
            emitConstant(chunk, addIntConstant(chunk, 0), line); // Push dummy 0
            break;
    }
}

void compileUnitImplementation(AST* unit_ast, BytecodeChunk* outputChunk) {
    if (!unit_ast || unit_ast->type != AST_UNIT) {
        return;
    }
    AST* impl_block = unit_ast->extra;
    if (!impl_block || impl_block->type != AST_COMPOUND) {
        return;
    }


    // Set the compilation context for qualified lookups
    current_compilation_unit_name = unit_ast->token ? unit_ast->token->value : NULL;

    for (int i = 0; i < impl_block->child_count; i++) {
        AST* decl_node = impl_block->children[i];
        if (decl_node && (decl_node->type == AST_PROCEDURE_DECL || decl_node->type == AST_FUNCTION_DECL)) {
            compileNode(decl_node, outputChunk, getLine(decl_node));
        }
    }

    // Reset the context after finishing the unit
    current_compilation_unit_name = NULL;
}

void finalizeBytecode(BytecodeChunk* chunk) {

    if (!procedure_table || !chunk || !chunk->code) return;

    for (int offset = 0; offset < chunk->count; ) {
        uint8_t opcode = chunk->code[offset];

        if (opcode == OP_CALL) {
            // Ensure we can read the full OP_CALL instruction
            if (offset + 4 >= chunk->count) {
                fprintf(stderr, "Compiler Error: Malformed OP_CALL instruction at offset %d.\n", offset);
                compiler_had_error = true;
                break;
            }

            uint16_t address = (uint16_t)((chunk->code[offset + 2] << 8) | chunk->code[offset + 3]);

            // Check if this is a placeholder that needs patching.
            if (address == 0xFFFF) {
                uint8_t name_index = chunk->code[offset + 1];
                if (name_index >= chunk->constants_count) {
                    fprintf(stderr, "Compiler Error: Invalid name index in OP_CALL at offset %d.\n", name_index);
                    compiler_had_error = true;
                    offset += 5; // Skip this malformed instruction
                    continue;
                }

                Value name_val = chunk->constants[name_index];
                if (name_val.type != TYPE_STRING) {
                    fprintf(stderr, "Compiler Error: Constant at index %d is not a string for OP_CALL.\n", name_index);
                    compiler_had_error = true;
                    offset += 5; // Skip
                    continue;
                }

                const char* proc_name = name_val.s_val;
                
                // Look up the real symbol, following any aliases.
                Symbol* symbol_to_patch = lookupProcedure(proc_name);
                if (symbol_to_patch && symbol_to_patch->is_alias) {
                    symbol_to_patch = symbol_to_patch->real_symbol;
                }

                if (symbol_to_patch && symbol_to_patch->is_defined) {
                    // Patch the address in place. The patch offset is offset + 2.
                    patchShort(chunk, offset + 2, (uint16_t)symbol_to_patch->bytecode_address);
                } else {
                    fprintf(stderr, "Compiler Error: Procedure '%s' was called but never defined.\n", proc_name);
                    compiler_had_error = true;
                }
            }
            offset += 5; // Advance past the 5-byte OP_CALL instruction
        } else {
            // For any other instruction, use the new helper to get the correct length and advance the offset.
            offset += getInstructionLength(chunk, offset);
        }
    }
}<|MERGE_RESOLUTION|>--- conflicted
+++ resolved
@@ -211,7 +211,7 @@
     AST* param_actual = resolveTypeAlias(param_type);
     if (!param_actual) return false;
 
-<<<<<<< HEAD
+
     // Arrays require structural comparison via compareTypeNodes. This allows
     // open-array parameters (with unspecified bounds) to accept arrays of any
     // bound as long as the element types match.
@@ -224,19 +224,7 @@
 
     if (param_actual->var_type == TYPE_RECORD ||
         param_actual->var_type == TYPE_POINTER) {
-=======
-    AST* arg_actual = NULL;
-    if (arg_node->type_def) {
-        arg_actual = resolveTypeAlias(arg_node->type_def);
-    }
-
-    VarType arg_vartype = arg_actual ? arg_actual->var_type : arg_node->var_type;
-    if (param_actual->var_type != arg_vartype) return false;
-
-    if (arg_actual && (param_actual->var_type == TYPE_ARRAY ||
-                       param_actual->var_type == TYPE_RECORD ||
-                       param_actual->var_type == TYPE_POINTER)) {
->>>>>>> 03801edc
+
         return compareTypeNodes(param_actual, arg_actual);
     }
 
