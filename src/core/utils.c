#include "utils.h"
#include "globals.h"
#include <stdlib.h>
#include <string.h>
#include <assert.h>
#include <ctype.h>
#include "frontend/ast.h"
#include "documented_units.h"
#include "compiler/compiler.h"
#include <stdio.h>
#include "symbol.h"
#include "types.h"
#include "builtin.h"
#include <sys/ioctl.h> // Make sure this is included
#include <unistd.h>    // For STDOUT_FILENO
#include <limits.h>    // For PATH_MAX


const char *varTypeToString(VarType type) {
    switch (type) {
        case TYPE_VOID:         return "VOID";
        case TYPE_INTEGER:      return "INTEGER";
        case TYPE_REAL:         return "REAL";
        case TYPE_STRING:       return "STRING";
        case TYPE_CHAR:         return "CHAR";
        case TYPE_RECORD:       return "RECORD";
        case TYPE_FILE:         return "FILE";
        case TYPE_BYTE:         return "BYTE";
        case TYPE_WORD:         return "WORD";
        case TYPE_ENUM:         return "ENUM";
        case TYPE_ARRAY:        return "ARRAY";
        case TYPE_BOOLEAN:      return "BOOLEAN";
        case TYPE_MEMORYSTREAM: return "MEMORY_STREAM";
        case TYPE_SET:          return "SET";
        case TYPE_POINTER:      return "POINTER";
        case TYPE_NIL:          return "NIL";
        default:                return "UNKNOWN_VAR_TYPE";
    }
}

const char *tokenTypeToString(TokenType type) {
    static char unknown_buf[32];
    switch (type) {
        case TOKEN_PROGRAM:       return "PROGRAM";
        case TOKEN_VAR:           return "VAR";
        case TOKEN_BEGIN:         return "BEGIN";
        case TOKEN_END:           return "END";
        case TOKEN_IF:            return "IF";
        case TOKEN_THEN:          return "THEN";
        case TOKEN_ELSE:          return "ELSE";
        case TOKEN_WHILE:         return "WHILE";
        case TOKEN_DO:            return "DO";
        case TOKEN_FOR:           return "FOR";
        case TOKEN_TO:            return "TO";
        case TOKEN_DOWNTO:        return "DOWNTO";
        case TOKEN_REPEAT:        return "REPEAT";
        case TOKEN_UNTIL:         return "UNTIL";
        case TOKEN_PROCEDURE:     return "PROCEDURE";
        case TOKEN_FUNCTION:      return "FUNCTION";
        case TOKEN_CONST:         return "CONST";
        case TOKEN_TYPE:          return "TYPE";
        case TOKEN_WRITE:         return "WRITE";
        case TOKEN_WRITELN:       return "WRITELN";
        case TOKEN_READ:          return "READ";
        case TOKEN_READLN:        return "READLN";
        case TOKEN_INT_DIV:       return "DIV";
        case TOKEN_MOD:           return "MOD";
        case TOKEN_RECORD:        return "RECORD";
        case TOKEN_IDENTIFIER:    return "IDENTIFIER";
        case TOKEN_INTEGER_CONST: return "INTEGER_CONST";
        case TOKEN_REAL_CONST:    return "REAL_CONST";
        case TOKEN_STRING_CONST:  return "STRING_CONST";
        case TOKEN_SEMICOLON:     return "SEMICOLON";
        case TOKEN_GREATER:       return "GREATER";
        case TOKEN_GREATER_EQUAL: return "GREATER_EQUAL";
        case TOKEN_EQUAL:         return "EQUAL";
        case TOKEN_NOT_EQUAL:     return "NOT_EQUAL";
        case TOKEN_LESS_EQUAL:    return "LESS_EQUAL";
        case TOKEN_LESS:          return "LESS";
        case TOKEN_COLON:         return "COLON";
        case TOKEN_COMMA:         return "COMMA";
        case TOKEN_PERIOD:        return "PERIOD";
        case TOKEN_ASSIGN:        return "ASSIGN";
        case TOKEN_PLUS:          return "PLUS";
        case TOKEN_MINUS:         return "MINUS";
        case TOKEN_MUL:           return "MUL";
        case TOKEN_SLASH:         return "SLASH";
        case TOKEN_LPAREN:        return "LPAREN";
        case TOKEN_RPAREN:        return "RPAREN";
        case TOKEN_LBRACKET:      return "LBRACKET";
        case TOKEN_RBRACKET:      return "RBRACKET";
        case TOKEN_DOTDOT:        return "DOTDOT";
        case TOKEN_ARRAY:         return "ARRAY";
        case TOKEN_OF:            return "OF";
        case TOKEN_AND:           return "AND";
        case TOKEN_OR:            return "OR";
        case TOKEN_SHL:           return "SHL";
        case TOKEN_SHR:           return "SHR";
        case TOKEN_TRUE:          return "TRUE";
        case TOKEN_FALSE:         return "FALSE";
        case TOKEN_NOT:           return "NOT";
        case TOKEN_CASE:          return "CASE";
        case TOKEN_USES:          return "USES";
        case TOKEN_EOF:           return "EOF";
        case TOKEN_HEX_CONST:     return "HEX_CONST";
        case TOKEN_UNKNOWN:       return "UNKNOWN";
        case TOKEN_UNIT:          return "UNIT";
        case TOKEN_INTERFACE:     return "INTERFACE";
        case TOKEN_IMPLEMENTATION:return "IMPLEMENTATION";
        case TOKEN_INITIALIZATION:return "INITIALIZATION";
        case TOKEN_IN:            return "IN";
        case TOKEN_BREAK:         return "BREAK";
        case TOKEN_OUT:           return "OUT";
        case TOKEN_SET:           return "SET";
        case TOKEN_CARET:         return "CARET";   // <<< ADDED
        case TOKEN_NIL:           return "NIL";     // <<< ADDED
        case TOKEN_INLINE:       return "INLINE";  // <<< ADDED
        default:
            // Create a small buffer to handle potentially large unknown enum values
            // Although, this function should ideally cover all defined TokenType values.
            // If an unknown value appears, it indicates a potential issue elsewhere.
            snprintf(unknown_buf, sizeof(unknown_buf), "INVALID_TOKEN (%d)", type);
            return unknown_buf;
    }
}

const char *astTypeToString(ASTNodeType type) {
    switch (type) {
        case AST_NOOP:           return "NOOP";
        case AST_PROGRAM:        return "PROGRAM";
        case AST_BLOCK:          return "BLOCK";
        case AST_CONST_DECL:     return "CONST_DECL";
        case AST_TYPE_DECL:      return "TYPE_DECL";
        case AST_VAR_DECL:       return "VAR_DECL";
        case AST_ASSIGN:         return "ASSIGN";
        case AST_BINARY_OP:      return "BINARY_OP";
        case AST_UNARY_OP:       return "UNARY_OP";
        case AST_NUMBER:         return "NUMBER";
        case AST_STRING:         return "STRING";
        case AST_VARIABLE:       return "VARIABLE";
        case AST_COMPOUND:       return "COMPOUND";
        case AST_IF:             return "IF";
        case AST_WHILE:          return "WHILE";
        case AST_REPEAT:         return "REPEAT";
        case AST_FOR_TO:         return "FOR_TO";
        case AST_FOR_DOWNTO:     return "FOR_DOWNTO";
        case AST_WRITELN:        return "WRITELN";
        case AST_WRITE:          return "WRITE";
        case AST_READLN:         return "READLN";
        case AST_READ:           return "READ";
        case AST_PROCEDURE_DECL: return "PROCEDURE_DECL";
        case AST_PROCEDURE_CALL: return "PROCEDURE_CALL";
        case AST_FUNCTION_DECL:  return "FUNCTION_DECL";
        case AST_CASE:           return "CASE";
        case AST_CASE_BRANCH:    return "CASE_BRANCH";
        case AST_RECORD_TYPE:    return "RECORD_TYPE";
        case AST_FIELD_ACCESS:   return "FIELD_ACCESS";
        case AST_ARRAY_TYPE:     return "ARRAY_TYPE";
        case AST_ARRAY_ACCESS:   return "ARRAY_ACCESS";
        case AST_BOOLEAN:        return "BOOLEAN";
        case AST_FORMATTED_EXPR: return "FORMATTED_EXPR";
        case AST_TYPE_REFERENCE: return "TYPE_REFERENCE";
        case AST_SUBRANGE:       return "SUBRANGE";
        case AST_USES_CLAUSE:    return "USES_CLAUSE";
        case AST_UNIT:           return "UNIT";
        case AST_INTERFACE:      return "INTERFACE";
        case AST_IMPLEMENTATION: return "IMPLEMENTATION";
        case AST_INITIALIZATION: return "INITIALIZATION";
        case AST_LIST:           return "LIST";
        case AST_ENUM_TYPE:      return "TYPE_ENUM";
        case AST_ENUM_VALUE:     return "ENUM_VALUE";
        case AST_SET:            return "SET";
        case AST_ARRAY_LITERAL:  return "ARRAY_LITERAL";
        case AST_BREAK:          return "BREAK";
        case AST_POINTER_TYPE:   return "POINTER_TYPE";
        case AST_DEREFERENCE:    return "DEREFERENCE";
        case AST_NIL:            return "NIL";
        default:                 return "UNKNOWN_AST_TYPE";
    }
}

MStream *createMStream(void) {
    MStream *ms = malloc(sizeof(MStream));
    if (!ms) {
        fprintf(stderr, "Memory allocation error in create_memory_stream\n");
        EXIT_FAILURE_HANDLER();
    }
    ms->buffer = NULL;
    ms->size = 0;
    ms->capacity = 0;
    return ms;
}

FieldValue *copyRecord(FieldValue *orig) {
    if (!orig) return NULL;
    FieldValue *new_head = NULL, **ptr = &new_head;
    for (FieldValue *curr = orig; curr != NULL; curr = curr->next) {
        FieldValue *new_field = malloc(sizeof(FieldValue));
        if (!new_field) { // Added null check for malloc result
             fprintf(stderr, "Memory allocation error in copyRecord for new_field\n");
             // Consider freeing already allocated parts of new_head before exiting
             EXIT_FAILURE_HANDLER();
        }
        new_field->name = strdup(curr->name);
        if (!new_field->name) { // Added null check for strdup result
             fprintf(stderr, "Memory allocation error in copyRecord for new_field->name\n");
             free(new_field);
             // Consider freeing already allocated parts of new_head before exiting
             EXIT_FAILURE_HANDLER();
        }

        // --- Recursively copy the field's value ---
        new_field->value = makeCopyOfValue(&curr->value); // Use makeCopyOfValue

        new_field->next = NULL;
        *ptr = new_field;
        ptr = &new_field->next;
    }
    return new_head;
}

FieldValue *createEmptyRecord(AST *recordType) {
    // Resolve type references if necessary
    if (recordType && recordType->type == AST_TYPE_REFERENCE) {
        // Look up the referenced type definition
        AST* resolvedType = lookupType(recordType->token->value);
        if (!resolvedType) {
             fprintf(stderr, "Error in createEmptyRecord: Could not resolve type reference '%s'.\n", recordType->token->value);
             return NULL;
        }
        recordType = resolvedType; // Use the resolved definition node
    }

    // Check if we have a valid RECORD_TYPE node
    if (!recordType || recordType->type != AST_RECORD_TYPE) {
        fprintf(stderr, "Error in createEmptyRecord: Invalid or NULL recordType node provided (Type: %s).\n",
                recordType ? astTypeToString(recordType->type) : "NULL");
        return NULL; // Return NULL explicitly on error
    }

    FieldValue *head = NULL, **ptr = &head; // Use pointer-to-pointer for easy list building

    // Iterate through the children of the RECORD_TYPE node (these should be VAR_DECLs for fields)
    for (int i = 0; i < recordType->child_count; i++) {
        AST *fieldDecl = recordType->children[i]; // Should be VAR_DECL for the field group

        // --- Robustness Check: Ensure fieldDecl is a valid VAR_DECL node ---
        if (!fieldDecl) {
             fprintf(stderr, "Warning: NULL field declaration node at index %d in createEmptyRecord.\n", i);
             continue; // Skip this invalid entry
        }
        if (fieldDecl->type != AST_VAR_DECL) {
             fprintf(stderr, "Warning: Expected VAR_DECL for field group at index %d in createEmptyRecord, found %s.\n",
                     i, astTypeToString(fieldDecl->type));
             continue; // Skip invalid entry
        }
        // ---

        VarType fieldType = fieldDecl->var_type; // Get the type enum for the field(s)
        AST *fieldTypeDef = fieldDecl->right; // Get the AST node defining the field's type

        // Iterate through the children of the VAR_DECL (these are the VARIABLE nodes for field names)
        for (int j = 0; j < fieldDecl->child_count; j++) {
            AST *varNode = fieldDecl->children[j]; // Should be VARIABLE node for the field name

            // --- Robustness Check: Ensure varNode and its token are valid ---
            if (!varNode || varNode->type != AST_VARIABLE || !varNode->token || !varNode->token->value) {
                 fprintf(stderr, "Warning: Invalid field variable node or token at index %d,%d in createEmptyRecord.\n", i, j);
                 continue; // Skip this invalid field name
            }
            // ---

            // Allocate memory for the FieldValue struct (holds name + value)
            FieldValue *fv = malloc(sizeof(FieldValue));
            if (!fv) { // Check malloc
                 fprintf(stderr, "FATAL: malloc failed for FieldValue in createEmptyRecord for field '%s'\n", varNode->token->value);
                 // Hard to clean up partially built list, exiting is safest
                 EXIT_FAILURE_HANDLER();
            }

            // Duplicate the field name
            fv->name = strdup(varNode->token->value);
            if (!fv->name) { // Check strdup
                 fprintf(stderr, "FATAL: strdup failed for FieldValue name in createEmptyRecord for field '%s'\n", varNode->token->value);
                 free(fv); // Free the FieldValue struct itself
                 EXIT_FAILURE_HANDLER();
            }

            // Recursively create the default value for this field's type
            fv->value = makeValueForType(fieldType, fieldTypeDef, NULL); // Relies on makeValueForType checks
            fv->next = NULL; // Initialize next pointer

            // Link this new FieldValue struct into the list
            *ptr = fv;
            ptr = &fv->next; // Advance the tail pointer
        }
    }
    return head; // Return the head of the linked list of fields
}


void freeFieldValue(FieldValue *fv) {
    FieldValue *current = fv;
    while (current) {
        FieldValue *next = current->next; // Store next pointer before freeing current node's contents
        if (current->name) {
            free(current->name); // Free the duplicated field name
        }
        // Recursively free the value stored in the field
        freeValue(&current->value);
        // Free the FieldValue struct itself
        free(current);
        current = next; // Move to the next node
    }
}

// Value constructors
Value makeInt(long long val) {
    Value v;
    memset(&v, 0, sizeof(Value)); // Initialize all fields to 0/NULL
    v.type = TYPE_INTEGER;
    v.i_val = val;
    return v;
}

Value makeReal(double val) {
    Value v;
    memset(&v, 0, sizeof(Value));
    v.type = TYPE_REAL;
    v.r_val = val;
    return v;
}

Value makeByte(unsigned char val) {
    Value v;
    memset(&v, 0, sizeof(Value));
    v.type = TYPE_BYTE;
    v.i_val = val;  // Store the byte in the integer field.
    return v;
}

Value makeWord(unsigned int val) {
    Value v;
    memset(&v, 0, sizeof(Value));
    v.type = TYPE_WORD;
    // Use i_val, ensuring it handles potential size differences if long long > unsigned int
    v.i_val = val;
    return v;
}

Value makeString(const char *val) {
    Value v;
    memset(&v, 0, sizeof(Value)); // Initialize all fields
    v.type = TYPE_STRING;
    v.max_length = -1; // Indicate dynamic string (no fixed limit relevant here)

    if (val != NULL) {
        v.s_val = strdup(val); // Use strdup for clean duplication
        if (!v.s_val) {
            fprintf(stderr, "FATAL: Memory allocation failed in makeString (strdup)\n");
            EXIT_FAILURE_HANDLER();
        }
    } else {
        // Handle NULL input -> create an empty string
        v.s_val = strdup("");
        if (!v.s_val) {
            fprintf(stderr, "FATAL: Memory allocation failed in makeString (strdup empty)\n");
            EXIT_FAILURE_HANDLER();
        }
    }
    return v;
}

Value makeChar(char c) {
    Value v;
    memset(&v, 0, sizeof(Value));
    v.type = TYPE_CHAR;
    v.c_val = c;
    v.max_length = 1; // Character has a fixed length of 1
    return v;
}

Value makeBoolean(int b) {
    Value v;
    memset(&v, 0, sizeof(Value));
    v.type = TYPE_BOOLEAN;
    v.i_val = b ? 1 : 0; // Store as 0 or 1
    return v;
}

Value makeFile(FILE *f) {
    Value v;
    memset(&v, 0, sizeof(Value));
    v.type = TYPE_FILE;
    v.f_val = f;
    v.filename = NULL; // Filename is associated via assign()
    return v;
}

Value makeRecord(FieldValue *rec) {
    Value v;
    memset(&v, 0, sizeof(Value));
    v.type = TYPE_RECORD;
    v.record_val = rec; // Takes ownership of the FieldValue list
    return v;
}

Value makeArrayND(int dimensions, int *lower_bounds, int *upper_bounds, VarType element_type, AST *type_def) {
    Value v;
    memset(&v, 0, sizeof(Value)); // Initialize all fields
    v.type = TYPE_ARRAY;
    v.dimensions = dimensions;
    v.lower_bounds = NULL; // Allocate below
    v.upper_bounds = NULL; // Allocate below
    v.array_val = NULL;    // Allocate below
    v.element_type = element_type;
    v.element_type_def = type_def; // Store link to element type definition

    if (dimensions <= 0) {
         fprintf(stderr, "Warning: makeArrayND called with zero or negative dimensions.\n");
         return v; // Return initialized empty array struct
    }

    // Allocate bounds arrays
    v.lower_bounds = malloc(sizeof(int) * dimensions);
    v.upper_bounds = malloc(sizeof(int) * dimensions);
    if (!v.lower_bounds || !v.upper_bounds) {
        fprintf(stderr, "Memory allocation error for bounds in makeArrayND.\n");
        free(v.lower_bounds); // Free potentially allocated lower bounds
        EXIT_FAILURE_HANDLER();
    }

    // Calculate total size and copy bounds
    int total_size = 1;
    for (int i = 0; i < dimensions; i++) {
        v.lower_bounds[i] = lower_bounds[i];
        v.upper_bounds[i] = upper_bounds[i];
        int size_i = (upper_bounds[i] - lower_bounds[i] + 1);
        if (size_i <= 0) {
             fprintf(stderr, "Error: Invalid array dimension size (%d..%d) in makeArrayND.\n", lower_bounds[i], upper_bounds[i]);
             free(v.lower_bounds); free(v.upper_bounds);
             EXIT_FAILURE_HANDLER();
        }
        // Check for potential integer overflow when calculating total_size
        if (__builtin_mul_overflow(total_size, size_i, &total_size)) {
             fprintf(stderr, "Error: Array size exceeds limits in makeArrayND.\n");
             free(v.lower_bounds); free(v.upper_bounds);
             EXIT_FAILURE_HANDLER();
        }
    }

    // Allocate array for Value elements
    v.array_val = malloc(sizeof(Value) * total_size);
    if (!v.array_val) {
        fprintf(stderr, "Memory allocation error for array data in makeArrayND.\n");
        free(v.lower_bounds); free(v.upper_bounds);
        EXIT_FAILURE_HANDLER();
    }

    // Initialize each element with its default value
    for (int i = 0; i < total_size; i++) {
        // Pass the element type definition node for complex types like records
        v.array_val[i] = makeValueForType(element_type, type_def, NULL);
    }

    return v;
}

// Value constructor for the 'nil' literal.
// Creates a Value of type TYPE_NIL with a NULL pointer value.
Value makeNil(void) {
    Value v;
    memset(&v, 0, sizeof(Value));
    v.type = TYPE_NIL; // <<< Set type to TYPE_NIL
    v.ptr_val = NULL; // A nil pointer's value is NULL
    v.base_type_node = NULL; // A nil pointer doesn't point to a specific base type definition node
    return v;
}

Value makeVoid(void) {
    Value v;
    memset(&v, 0, sizeof(Value));
    v.type = TYPE_VOID;
    return v;
}

Value makeValueForType(VarType type, AST *type_def_param, Symbol* context_symbol) {
    Value v;
    memset(&v, 0, sizeof(Value));
    v.type = type;
    v.base_type_node = NULL; // Initialize

    // --- MODIFICATION: Use context_symbol to find type definition if not passed directly ---
    AST* node_to_inspect = type_def_param;
    if (!node_to_inspect && context_symbol) {
        node_to_inspect = context_symbol->type_def;
    }
    if (node_to_inspect && node_to_inspect->type == AST_TYPE_REFERENCE && node_to_inspect->right) {
        node_to_inspect = node_to_inspect->right;
    }
    // --- END MODIFICATION ---

    AST* actual_type_def = node_to_inspect;

    // If the resolved type definition is an enum, ensure the value type reflects that
    // and remember the enum's definition node for later metadata access.
    if (actual_type_def && actual_type_def->type == AST_ENUM_TYPE) {
        if (type != TYPE_ENUM) {
            type = TYPE_ENUM;
            v.type = TYPE_ENUM;
        }
        v.base_type_node = actual_type_def;
    }

    if (type == TYPE_POINTER) {
        #ifdef DEBUG
        fprintf(stderr, "[DEBUG makeValueForType] Setting base type for POINTER. Processing structure starting at %p (Type: %s)\n",
                (void*)node_to_inspect, node_to_inspect ? astTypeToString(node_to_inspect->type) : "NULL");
        fflush(stderr);
        #endif

        AST* pointer_type_node = node_to_inspect;

        if (pointer_type_node && pointer_type_node->type == AST_TYPE_REFERENCE) {
            #ifdef DEBUG
            fprintf(stderr, "[DEBUG makeValueForType] Passed node is TYPE_REFERENCE ('%s'), following its right pointer (%p)\n",
                    pointer_type_node->token ? pointer_type_node->token->value : "?", (void*)pointer_type_node->right);
            fflush(stderr);
            #endif
            pointer_type_node = pointer_type_node->right;
        }

        if (pointer_type_node && pointer_type_node->type == AST_POINTER_TYPE) {
            v.base_type_node = pointer_type_node->right;
             #ifdef DEBUG
             fprintf(stderr, "[DEBUG makeValueForType] -> Base type node set to %p (Type: %s, Token: '%s') from node %p\n",
                     (void*)v.base_type_node,
                     v.base_type_node ? astTypeToString(v.base_type_node->type) : "NULL",
                     (v.base_type_node && v.base_type_node->token) ? v.base_type_node->token->value : "N/A",
                     (void*)pointer_type_node);
             fflush(stderr);
             #endif
        } else {
             fprintf(stderr, "Warning: Failed to find POINTER_TYPE definition node when initializing pointer Value. Structure trace started from VAR_DECL->right at %p. Final node checked was %p (Type: %s).\n",
                     (void*)type_def_param,
                     (void*)pointer_type_node,
                     pointer_type_node ? astTypeToString(pointer_type_node->type) : "NULL");
             v.base_type_node = NULL;
        }
    }

    switch(type) {
        case TYPE_INTEGER: v.i_val = 0; break;
        case TYPE_REAL:    v.r_val = 0.0; break;
        case TYPE_STRING: {
            v.s_val = NULL;
            v.max_length = -1;
            long long parsed_len = -1;

            if (actual_type_def && actual_type_def->type == AST_VARIABLE && actual_type_def->token &&
                strcasecmp(actual_type_def->token->value, "string") == 0 && actual_type_def->right)
            {
                 AST* lenNode = actual_type_def->right;

                 if (lenNode->type == AST_NUMBER && lenNode->token && lenNode->token->type == TOKEN_INTEGER_CONST) {
                     parsed_len = atoll(lenNode->token->value);
                 }
                 else if (lenNode->type == AST_VARIABLE && lenNode->token && lenNode->token->value) {
                     const char *const_name = lenNode->token->value;
                     #ifdef DEBUG
                     fprintf(stderr, "[DEBUG makeValueForType] String length specified by identifier '%s'. Looking up constant...\n", const_name);
                     #endif
                     Symbol *constSym = lookupSymbol(const_name);

                     if (constSym && constSym->is_const && constSym->value && constSym->value->type == TYPE_INTEGER) {
                          parsed_len = constSym->value->i_val;
                          #ifdef DEBUG
                          fprintf(stderr, "[DEBUG makeValueForType] Found constant '%s' with value %lld.\n", const_name, parsed_len);
                          #endif
                     } else {
                          fprintf(stderr, "Warning: Identifier '%s' used for string length is not a defined integer constant. Using dynamic.\n", const_name);
                     }
                 }
                 else {
                     fprintf(stderr, "Warning: Fixed string length not constant integer or identifier. Using dynamic.\n");
                 }

                 if (parsed_len != -1) {
                      if (parsed_len > 0 && parsed_len <= 255) {
                          v.max_length = (int)parsed_len;
                          v.s_val = calloc(v.max_length + 1, 1);
                          if (!v.s_val) { fprintf(stderr, "FATAL: calloc failed for fixed string\n"); EXIT_FAILURE_HANDLER(); }
                          #ifdef DEBUG
                          fprintf(stderr, "[DEBUG makeValueForType] Allocated fixed string (max_length=%d).\n", v.max_length);
                          #endif
                      } else {
                          fprintf(stderr, "Warning: Fixed string length %lld invalid or too large. Using dynamic.\n", parsed_len);
                          v.max_length = -1;
                      }
                 }
            }

            if (v.max_length == -1 && !v.s_val) {
                 v.s_val = strdup("");
                 if (!v.s_val) { fprintf(stderr, "FATAL: strdup failed for dynamic string\n"); EXIT_FAILURE_HANDLER(); }
                 #ifdef DEBUG
                 fprintf(stderr, "[DEBUG makeValueForType] Allocated dynamic string.\n");
                 #endif
            }
            break;
        }
        case TYPE_CHAR:    v.c_val = '\0'; v.max_length = 1; break;
        case TYPE_BOOLEAN: v.i_val = 0; break;
        case TYPE_FILE:    v.f_val = NULL; v.filename = NULL; break;
        case TYPE_RECORD:
             v.record_val = createEmptyRecord(node_to_inspect);
             break;
        case TYPE_ARRAY: {
            v.dimensions = 0;
            v.lower_bounds = NULL;
            v.upper_bounds = NULL;
            v.array_val = NULL;
            v.element_type = TYPE_VOID;
            v.element_type_def = NULL;

            AST* definition_node_for_array = node_to_inspect;

            if (definition_node_for_array && definition_node_for_array->type == AST_TYPE_REFERENCE) {
                #ifdef DEBUG
                fprintf(stderr, "[DEBUG makeValueForType ARRAY] type_def_param is TYPE_REFERENCE ('%s'). Looking up actual type.\n",
                        definition_node_for_array->token ? definition_node_for_array->token->value : "?");
                #endif
                AST* resolved_type_ast = lookupType(definition_node_for_array->token->value);
                if (!resolved_type_ast) {
                     fprintf(stderr, "Error: Could not resolve array type reference '%s' in makeValueForType for array initialization.\n",
                             definition_node_for_array->token ? definition_node_for_array->token->value : "?");
                } else {
                    definition_node_for_array = resolved_type_ast;
                }
            }

            if (definition_node_for_array && definition_node_for_array->type == AST_ARRAY_TYPE) {
                 #ifdef DEBUG
                 fprintf(stderr, "[DEBUG makeValueForType] Initializing ARRAY from (resolved) AST_ARRAY_TYPE node %p.\n", (void*)definition_node_for_array);
                 #endif

                 int dims = definition_node_for_array->child_count;
                 AST* elemTypeDefNode = definition_node_for_array->right;
                 VarType elemType = TYPE_VOID;

                 if(elemTypeDefNode) {
                     elemType = elemTypeDefNode->var_type;
                       if (elemType == TYPE_VOID) {
                             if (elemTypeDefNode->type == AST_VARIABLE && elemTypeDefNode->token) {
                                 const char *tn = elemTypeDefNode->token->value;
                                 if (strcasecmp(tn, "integer") == 0) elemType = TYPE_INTEGER;
                                 else if (strcasecmp(tn, "real") == 0) elemType = TYPE_REAL;
                                 else if (strcasecmp(tn, "char") == 0) elemType = TYPE_CHAR;
                                 else if (strcasecmp(tn, "boolean") == 0) elemType = TYPE_BOOLEAN;
                                 else if (strcasecmp(tn, "byte") == 0) elemType = TYPE_BYTE;
                                 else if (strcasecmp(tn, "word") == 0) elemType = TYPE_WORD;
                                 else if (strcasecmp(tn, "string") == 0) elemType = TYPE_STRING;
                                 else {
                                     AST* userTypeDef = lookupType(tn);
                                     if (userTypeDef) elemType = userTypeDef->var_type;
                                     if (userTypeDef) elemTypeDefNode = userTypeDef;
                                 }
                             } else if (elemTypeDefNode->type == AST_RECORD_TYPE) {
                                elemType = TYPE_RECORD;
                             } else if (elemTypeDefNode->type == AST_ARRAY_TYPE) {
                                elemType = TYPE_ARRAY;
                             }
                       }
                 }

                 if (dims > 0 && elemType != TYPE_VOID) {
                     int *lbs = (int*)malloc(sizeof(int) * dims);
                     int *ubs = (int*)malloc(sizeof(int) * dims);
                     if (!lbs || !ubs) {
                         fprintf(stderr, "Memory allocation error for bounds in makeValueForType.\n");
                         if(lbs) free(lbs);
                         if(ubs) free(ubs);
                         EXIT_FAILURE_HANDLER();
                     }

                     bool bounds_ok = true;
                     for (int i = 0; i < dims; i++) {
                         AST *subrange = definition_node_for_array->children[i];
                         if (!subrange || subrange->type != AST_SUBRANGE || !subrange->left || !subrange->right) {
                             bounds_ok = false; break;
                         }

                         // --- MODIFICATION: Use evaluateCompileTimeValue instead of eval ---
                         Value low_val = evaluateCompileTimeValue(subrange->left);
                         Value high_val = evaluateCompileTimeValue(subrange->right);

                         if (low_val.type == TYPE_INTEGER && high_val.type == TYPE_INTEGER) {
                             lbs[i] = (int)low_val.i_val;
                             ubs[i] = (int)high_val.i_val;
                         } else {
                             fprintf(stderr, "Runtime error: Array bounds must be integer constants for now. Dim %d has types %s..%s\n", i, varTypeToString(low_val.type), varTypeToString(high_val.type));
                             bounds_ok = false;
                         }
                         freeValue(&low_val);
                         freeValue(&high_val);
                         if (!bounds_ok || lbs[i] > ubs[i]) {
                             bounds_ok = false; break;
                         }
                     }

                     if (bounds_ok) {
                         v = makeArrayND(dims, lbs, ubs, elemType, elemTypeDefNode);
                     } else {
                         fprintf(stderr, "Error: Failed to initialize array in makeValueForType due to invalid or non-integer bounds.\n");
                     }
                     free(lbs);
                     free(ubs);
                 } else {
                     fprintf(stderr, "Warning: Invalid dimension count (%d) or element type (%s) for array in makeValueForType.\n", dims, varTypeToString(elemType));
                 }
            } else {
                 fprintf(stderr, "Warning: Cannot initialize array value. Type definition missing, not an array type, or could not be resolved. (Actual node type for definition: %s)\n",
                         definition_node_for_array ? astTypeToString(definition_node_for_array->type) : "NULL");
            }

            #ifdef DEBUG
            fprintf(stderr, "[DEBUG makeValueForType - ARRAY CASE EXIT] Returning Value: type=%s, dimensions=%d\n", varTypeToString(v.type), v.dimensions);
            #endif
            break;
        }
        case TYPE_MEMORYSTREAM: v.mstream = createMStream(); break;
        case TYPE_ENUM:
             v.enum_val.ordinal = 0;
             v.enum_val.enum_name = (actual_type_def && actual_type_def->token && actual_type_def->token->value)
                                      ? strdup(actual_type_def->token->value)
                                      : strdup("<unknown_enum>");
             if (!v.enum_val.enum_name) { /* Malloc error */ EXIT_FAILURE_HANDLER(); }
             v.base_type_node = actual_type_def;
             break;
        case TYPE_BYTE:    v.i_val = 0; break;
        case TYPE_WORD:    v.i_val = 0; break;
        case TYPE_SET:     v.set_val.set_size = 0; v.set_val.set_values = NULL; v.max_length = 0; break;
        case TYPE_POINTER:
            v.ptr_val = NULL;
            break;
        case TYPE_VOID:
            break;
        default:
            fprintf(stderr, "Warning: makeValueForType called with unhandled type %d (%s)\n", type, varTypeToString(type));
            break;
    }

    return v;
}

Value makeMStream(MStream *ms) {
    Value v;
    memset(&v, 0, sizeof(Value));
    v.type = TYPE_MEMORYSTREAM;
    v.mstream = ms; // Takes ownership or shares pointer based on usage context
    return v;
}

// Value constructor for creating a Value representing a general pointer.
// Used by the 'new' builtin after memory allocation.
// Creates a Value of type TYPE_POINTER with a given memory address and base type link.
// @param address        The memory address the pointer points to (e.g., allocated by malloc).
// @param base_type_node The AST node defining the type being pointed to (e.g., the Integer node in ^Integer).
Value makePointer(void* address, AST* base_type_node) {
    Value v;
    memset(&v, 0, sizeof(Value));
    v.type = TYPE_POINTER; // The type of the value is POINTER
    v.ptr_val = address;     // The actual memory address it points to
    v.base_type_node = base_type_node; // Link to the definition of the type being pointed to
    return v;
}


// Token
/* Create a new token */
Token *newToken(TokenType type, const char *value, int line, int column) { // Added line, column
    Token *token = malloc(sizeof(Token));
    if (!token) {
        fprintf(stderr, "Memory allocation error in newToken\n");
        EXIT_FAILURE_HANDLER();
    }
    token->type = type;
    token->value = value ? strdup(value) : NULL;
    if (value && !token->value) {
        fprintf(stderr, "Memory allocation error (strdup value) in newToken\n");
        free(token);
        EXIT_FAILURE_HANDLER();
    }
    token->line = line;     // <<< SET LINE
    token->column = column; // <<< SET COLUMN
    return token;
}

/* Copy a token */
Token *copyToken(const Token *orig_token) { // Renamed parameter to avoid conflict if any
    if (!orig_token) return NULL;
    Token *new_token = malloc(sizeof(Token));
    if (!new_token) { fprintf(stderr, "Memory allocation error in copyToken (Token struct)\n"); EXIT_FAILURE_HANDLER(); }
    
    new_token->type = orig_token->type;
    new_token->value = orig_token->value ? strdup(orig_token->value) : NULL;
    if (orig_token->value && !new_token->value) {
         fprintf(stderr, "Memory allocation error (strdup value) in copyToken\n");
         free(new_token);
         EXIT_FAILURE_HANDLER();
    }
    new_token->line = orig_token->line;
    new_token->column = orig_token->column; 
    return new_token;
}

/* Free a token */
void freeToken(Token *token) {
    if (!token) return;
    if (token->value) {
        free(token->value); // Free the duplicated string
        token->value = NULL; // Prevent double-free
    }
    free(token); // Free the token struct itself
}

void freeProcedureTable(void) {
    if (!procedure_table) {
        return;
    }
    DEBUG_PRINT("[DEBUG SYMBOL] Freeing Procedure HashTable at %p.\n", (void*)procedure_table);

    for (int i = 0; i < HASHTABLE_SIZE; ++i) {
        Symbol *current_sym = procedure_table->buckets[i]; // current_sym is Symbol*
        while (current_sym) {
            Symbol *next_sym = current_sym->next; // Use Symbol's 'next' field

            #ifdef DEBUG
            fprintf(stderr, "[DEBUG FREE_PROC_TABLE] Freeing Symbol (routine) '%s' (AST @ %p type_def).\n",
                    current_sym->name ? current_sym->name : "?", (void*)current_sym->type_def);
            #endif
            
            if (current_sym->name) {
                free(current_sym->name);
                current_sym->name = NULL;
            }

            // The AST declaration is stored in type_def for Symbols in procedure_table
            if (current_sym->type_def) {
                // This AST node is a deep copy owned by this Symbol struct.
                freeAST(current_sym->type_def);
                current_sym->type_def = NULL;
            }
            
            // Note: current_sym->value should be NULL for procedure/function symbols
            // as they don't have a "value" in the variable sense. If it could be non-NULL,
            // it would need freeing: if (current_sym->value) { freeValue(current_sym->value); free(current_sym->value); }

            free(current_sym); // Free the Symbol struct itself
            
            current_sym = next_sym;
        }
        procedure_table->buckets[i] = NULL;
    }
    // free(procedure_table->buckets); // The buckets array is part of HashTable struct, not separately allocated
    free(procedure_table); // Free the HashTable struct itself
    procedure_table = NULL;
}

void freeTypeTable(void) {
    TypeEntry *entry = type_table;
    while (entry) {
        TypeEntry *next = entry->next;
        free(entry->name); // Free the duplicated type name
        // AST node (entry->typeAST) is freed separately by freeTypeTableASTNodes
        free(entry); // Free the TypeEntry struct itself
        entry = next;
    }
    type_table = NULL;
}

void freeValue(Value *v) {
    if (!v) return;

//#ifdef DEBUG
//    fprintf(stderr, "[DEBUG] freeValue called for Value* at %p, type=%s\n",
 //           (void*)v, varTypeToString(v->type));
//    fflush(stderr); // Ensure debug message is printed immediately
//#endif
    switch (v->type) {
        case TYPE_VOID:
        case TYPE_INTEGER:
        case TYPE_REAL:
        case TYPE_BOOLEAN:
        case TYPE_CHAR:
        case TYPE_BYTE:
        case TYPE_WORD:
        case TYPE_NIL: // <<<< ADDED TYPE_NIL HERE
            // No heap data associated with the Value struct itself for these simple types.
            // For TYPE_POINTER, ptr_val itself is an address, not heap data owned by this Value.
            // The memory pointed *to* by a TYPE_POINTER is managed by new/dispose.
//#ifdef DEBUG
 //           fprintf(stderr, "[DEBUG]   No heap data to free for type %s directly within Value struct.\n", varTypeToString(v->type));
  //          fflush(stderr);
//#endif
            break;
        case TYPE_ENUM:
            if (v->enum_val.enum_name) {
//#ifdef DEBUG
 //               fprintf(stderr, "[DEBUG]   Attempting to free enum name '%s' at %p for Value* %p\n",
   //                     v->enum_val.enum_name, (void*)v->enum_val.enum_name, (void*)v);
  //              fflush(stderr);
//#endif
                free(v->enum_val.enum_name);
                v->enum_val.enum_name = NULL;
            } else {
//#ifdef DEBUG
 //               fprintf(stderr, "[DEBUG]   Enum name pointer is NULL for Value* %p, nothing to free.\n", (void*)v);
  //              fflush(stderr);
//#endif
            }
            break;
        case TYPE_POINTER:
            // For a Value struct of TYPE_POINTER, freeValue should NOT free the memory
            // that v->ptr_val points to. That's the job of dispose/FreeMem.
            // We only nullify the pointer here to indicate this Value struct no longer points.
            // The base_type_node is also part of the type definition, not data to be freed here.
#ifdef DEBUG
            fprintf(stderr, "[DEBUG]   Resetting ptr_val for POINTER Value* at %p. Base type node (%p) is preserved. Pointed-to memory NOT freed by this call.\n",
                    (void*)v, (void*)v->base_type_node);
            fflush(stderr);
#endif
            v->ptr_val = NULL;
            // v->base_type_node = NULL; // Generally, base_type_node should persist as it defines the pointer's *type*
            break;

        case TYPE_STRING:
            if (v->s_val) {
#ifdef DEBUG
                fprintf(stderr, "[DEBUG]   Attempting to free string content at %p (value was '%s') for Value* %p\n",
                        (void*)v->s_val, v->s_val ? v->s_val : "<INVALID_OR_FREED>", (void*)v);
                fflush(stderr);
#endif
                free(v->s_val);
                v->s_val = NULL;
            } else {
#ifdef DEBUG
                fprintf(stderr, "[DEBUG]   String content pointer is NULL for Value* %p, nothing to free.\n", (void*)v);
                fflush(stderr);
#endif
            }
            break;

        case TYPE_RECORD: {
            FieldValue *f = v->record_val;
#ifdef DEBUG
            fprintf(stderr, "[DEBUG]   Processing record fields for Value* at %p (record_val=%p)\n", (void*)v, (void*)f);
            fflush(stderr);
#endif
            while (f) {
                FieldValue *next = f->next;
#ifdef DEBUG
                fprintf(stderr, "[DEBUG]     Freeing FieldValue* at %p (name='%s' @ %p) within Value* %p\n",
                        (void*)f, f->name ? f->name : "NULL", (void*)f->name, (void*)v);
                fflush(stderr);
#endif
                if (f->name) free(f->name);
                freeValue(&f->value); // Recursive call
                free(f);              // Free the FieldValue struct itself
                f = next;
            }
            v->record_val = NULL;
            break;
        }
        case TYPE_ARRAY: {
#ifdef DEBUG
             fprintf(stderr, "[DEBUG]   Processing array for Value* at %p (array_val=%p)\n", (void*)v, (void*)v->array_val);
             fflush(stderr);
#endif
             if (v->array_val) {
                 int total = 1;
                 if(v->dimensions > 0 && v->lower_bounds && v->upper_bounds) {
                   for (int i = 0; i < v->dimensions; i++)
                       total *= (v->upper_bounds[i] - v->lower_bounds[i] + 1);
                 } else {
                   total = 0;
#ifdef DEBUG
                   fprintf(stderr, "[DEBUG]     Warning: Array bounds missing or zero dimensions for Value* %p.\n", (void*)v);
                   fflush(stderr);
#endif
                 }

                 for (int i = 0; i < total; i++) {
#ifdef DEBUG
                    fprintf(stderr, "[DEBUG]     Freeing array element %d for Value* %p\n", i, (void*)v);
                    fflush(stderr);
#endif
                    freeValue(&v->array_val[i]);
                 }
#ifdef DEBUG
                 fprintf(stderr, "[DEBUG]   Freeing array data buffer at %p for Value* %p\n", (void*)v->array_val, (void*)v);
                 fflush(stderr);
#endif
                 free(v->array_val);
             }
#ifdef DEBUG
             fprintf(stderr, "[DEBUG]   Freeing array bounds at %p and %p for Value* %p\n", (void*)v->lower_bounds, (void*)v->upper_bounds, (void*)v);
             fflush(stderr);
#endif
             free(v->lower_bounds);
             free(v->upper_bounds);
             v->array_val = NULL;
             v->lower_bounds = NULL;
             v->upper_bounds = NULL;
             v->dimensions = 0; // Reset dimensions
             break;
        }
        case TYPE_FILE:
            if (v->f_val) {
                // This is a file handle. Close it if it's not NULL.
                fclose(v->f_val);
                // Set the pointer to NULL after closing to prevent accidental reuse.
                v->f_val = NULL;
            }
            break; // Break from the switch statement
        case TYPE_MEMORYSTREAM:
              if (v->mstream) {
#ifdef DEBUG
                  fprintf(stderr, "[DEBUG freeValue] Freeing MStream structure and its buffer for Value* %p. MStream* %p, Buffer* %p\n",
                          (void*)v, (void*)v->mstream, (void*)(v->mstream ? v->mstream->buffer : NULL));
                  fflush(stderr);
#endif
                  if (v->mstream->buffer) {
                      free(v->mstream->buffer);
                      v->mstream->buffer = NULL;
                  }
                  free(v->mstream);
                  v->mstream = NULL;
              } else {
#ifdef DEBUG
                  fprintf(stderr, "[DEBUG freeValue] MStream pointer is NULL for Value* %p, nothing to free.\n", (void*)v);
                  fflush(stderr);
#endif
              }
              break;
        case TYPE_SET: // Added case for freeing set values
            if (v->set_val.set_values) {
#ifdef DEBUG
                fprintf(stderr, "[DEBUG]   Freeing set_val.set_values at %p for Value* %p\n", (void*)v->set_val.set_values, (void*)v);
                fflush(stderr);
#endif
                free(v->set_val.set_values);
                v->set_val.set_values = NULL;
            }
            v->set_val.set_size = 0;
            // v.max_length for sets was used for capacity tracking by addOrdinalToResultSet,
            // not a dynamically allocated string, so no free needed for max_length itself.
            break;
        // Add other types if they allocate memory pointed to by Value struct members
        default:
#ifdef DEBUG
             fprintf(stderr, "[DEBUG]   Unhandled type %s in freeValue for Value* %p\n", varTypeToString(v->type), (void*)v);
             fflush(stderr);
#endif
             break;
    }
    // Optionally mark type as VOID after freeing contents, but this might mask issues
    // if the Value struct is reused without proper reinitialization.
    // v->type = TYPE_VOID;
}

void dumpSymbol(Symbol *sym) {
    if (!sym) return;

    printf("Name: %s, Type: %s", sym->name, varTypeToString(sym->type));

    if (sym->value) {
        printf(", Value: ");
        switch (sym->type) {
            case TYPE_INTEGER:
                printf("%lld", sym->value->i_val);
                break;
            case TYPE_REAL:
                printf("%f", sym->value->r_val);
                break;
            case TYPE_STRING:
                printf("\"%s\"", sym->value->s_val ? sym->value->s_val : "(null)");
                break;
            case TYPE_CHAR:
                printf("'%c'", sym->value->c_val);
                break;
            case TYPE_BOOLEAN:
                printf("%s", sym->value->i_val ? "true" : "false");
                break;
            case TYPE_BYTE:
                printf("Byte %lld", sym->value->i_val);
                break;
            case TYPE_WORD:
                printf("Word %u", (unsigned int)sym->value->i_val);
                break;
            case TYPE_ENUM:
                printf("Enumerated Type '%s', Ordinal: %d", sym->value->enum_val.enum_name, sym->value->enum_val.ordinal);
                break;
            case TYPE_ARRAY: {
                printf("Array[");
                for (int i = 0; i < sym->value->dimensions; i++) {
                    printf("%d..%d", sym->value->lower_bounds[i], sym->value->upper_bounds[i]);
                    if (i < sym->value->dimensions - 1) {
                        printf(", ");
                    }
                }
                printf("] of %s", varTypeToString(sym->value->element_type));
                break;
            }
            case TYPE_RECORD: {
                printf("Record { ");
                FieldValue *fv = sym->value->record_val;
                while (fv) {
                    printf("%s: %s", fv->name, varTypeToString(fv->value.type));
                    if (fv->value.type == TYPE_ENUM) {
                        printf(" ('%s', Ordinal: %d)", fv->value.enum_val.enum_name, fv->value.enum_val.ordinal);
                    } else if (fv->value.type == TYPE_STRING) {
                        printf(" (\"%s\")", fv->value.s_val ? fv->value.s_val : "(null)");
                    }
                    fv = fv->next;
                    if (fv) {
                        printf(", ");
                    }
                }
                printf(" }");
                break;
            }
            case TYPE_FILE:
                printf("File (handle: %p)", (void *)sym->value->f_val);
                break;
            case TYPE_MEMORYSTREAM:
                printf("MStream (size: %d)", sym->value->mstream->size);
                break;
            case TYPE_NIL:
                 // A TYPE_NIL Value struct represents the absence of a pointer.
                 // It does not own any heap data itself (the ptr_val field is NULL).
                 // Therefore, there is nothing specific to free for a TYPE_NIL value.
                 // Just break and let the Value struct container potentially be freed by the caller.
                 #ifdef DEBUG
                 fprintf(stderr, "[DEBUG]   Handling TYPE_NIL in freeValue - no heap data to free.\n");
                 #endif
                 break; // No dynamic memory specific to the NIL type to free
            default:
                printf("(not printed)");
                break;
        }
    } else {
        printf(", Value: (null)");
    }

    printf("\n");
}

/*
 * debug_ast - A simple wrapper that begins dumping at the root with zero indent.
 */
void debugASTFile(AST *node) {
    dumpAST(node, 0);
}

bool isUnitDocumented(const char *unit_name) {
    for (size_t i = 0; i < documented_units_count; i++) {
        if (strcmp(unit_name, documented_units[i]) == 0) {
            return true;
        }
    }
    return false;
}

char *findUnitFile(const char *unit_name) {
<<<<<<< HEAD
    // Allow overriding the library search path via the PSCAL_LIB_DIR
    // environment variable.  If it is not provided, fall back to the
    // repository's local `lib` directory instead of the old hard-coded
    // `/usr/local/Pscal/lib` path.  This makes the compiler work out of the
    // box for developers running from the source tree.
    const char *base_path = getenv("PSCAL_LIB_DIR");
    if (base_path == NULL || *base_path == '\0') {
        base_path = "/usr/local/pscal/lib";   // Default relative library path
    }

    // Allocate enough space: path + '/' + unit name + ".pl" + null terminator
    size_t max_path_len = strlen(base_path) + 1 + strlen(unit_name) + 3 + 1;
    char *file_name = malloc(max_path_len);
=======
    const char *env_path = getenv("PSCAL_LIB_DIR");
    if (env_path && *env_path) {
        size_t max_len = strlen(env_path) + 1 + strlen(unit_name) + 3 + 1;
        char *file_name = malloc(max_len);
        if (!file_name) {
            fprintf(stderr, "Memory allocation error in findUnitFile\n");
            EXIT_FAILURE_HANDLER();
        }
        snprintf(file_name, max_len, "%s/%s.pl", env_path, unit_name);
        if (access(file_name, F_OK) == 0) {
            return file_name;
        }
        free(file_name);
    }

    char cwd[PATH_MAX];
    if (!getcwd(cwd, sizeof(cwd))) {
        return NULL;
    }

    while (1) {
        size_t max_len = strlen(cwd) + 1 + strlen("lib") + 1 + strlen(unit_name) + 3 + 1;
        char *file_name = malloc(max_len);
        if (!file_name) {
            fprintf(stderr, "Memory allocation error in findUnitFile\n");
            EXIT_FAILURE_HANDLER();
        }
        snprintf(file_name, max_len, "%s/lib/%s.pl", cwd, unit_name);
        if (access(file_name, F_OK) == 0) {
            return file_name;
        }
        free(file_name);

        char *slash = strrchr(cwd, '/');
        if (!slash) {
            break;
        }
        *slash = '\0';
    }

    const char *default_path = "/usr/local/pscal/lib";
    size_t max_len = strlen(default_path) + 1 + strlen(unit_name) + 3 + 1;
    char *file_name = malloc(max_len);
>>>>>>> 679ea88b
    if (!file_name) {
        fprintf(stderr, "Memory allocation error in findUnitFile\n");
        EXIT_FAILURE_HANDLER();
    }
    snprintf(file_name, max_len, "%s/%s.pl", default_path, unit_name);
    if (access(file_name, F_OK) == 0) {
        return file_name;
    }
    free(file_name);

    return NULL;
}

void linkUnit(AST *unit_ast, int recursion_depth) {
    if (!unit_ast) return;

    // The unit parser should have built a temporary (unit-scoped) symbol list.
    if (!unit_ast->symbol_table) {
        fprintf(stderr, "Error: Symbol table for unit is missing.\n");
        EXIT_FAILURE_HANDLER();
    }

    // Walk the unit's symbol list and merge ONLY variables/constants into globals.
    Symbol *unit_symbol = unit_ast->symbol_table;
    while (unit_symbol) {

        // Skip procedures/functions (these live in procedure_table and are handled elsewhere).
        bool is_routine_symbol =
            (unit_symbol->type_def &&
            (unit_symbol->type_def->type == AST_PROCEDURE_DECL ||
             unit_symbol->type_def->type == AST_FUNCTION_DECL));
        if (is_routine_symbol) {
            DEBUG_PRINT("[DEBUG] linkUnit: Skipping routine symbol '%s' (type %s) from unit interface.\n",
                        unit_symbol->name, varTypeToString(unit_symbol->type));
            unit_symbol = unit_symbol->next;
            continue;
        }

        // Already present in globals?
        Symbol *existing_global = lookupGlobalSymbol(unit_symbol->name);
        if (existing_global) {
            DEBUG_PRINT("[DEBUG] linkUnit: '%s' already exists globally.\n", unit_symbol->name);

            // If the unit provided a constant value, update the existing global
            // using a DEEP COPY so updateSymbol can free its temp safely.
            if (unit_symbol->is_const && unit_symbol->value) {
                DEBUG_PRINT("[DEBUG] linkUnit: Updating existing global const '%s' from unit.\n",
                            unit_symbol->name);
                Value dup = makeCopyOfValue(unit_symbol->value);  // deep copy
                updateSymbol(unit_symbol->name, dup);             // updateSymbol will free dup
                existing_global->is_const = true;
            }

            unit_symbol = unit_symbol->next;
            continue;
        }

        // Insert a fresh global (Value is default-initialized inside insertGlobalSymbol).
        DEBUG_PRINT("[DEBUG] linkUnit: Inserting global '%s' (type %s) from unit.\n",
                    unit_symbol->name, varTypeToString(unit_symbol->type));
        insertGlobalSymbol(unit_symbol->name, unit_symbol->type, unit_symbol->type_def);

        Symbol *g = lookupGlobalSymbol(unit_symbol->name);
        if (!g) {
            fprintf(stderr, "Internal Error: Failed to find global '%s' after insertion.\n",
                    unit_symbol->name);
            EXIT_FAILURE_HANDLER();
        }
        DEBUG_PRINT("[DEBUG] linkUnit: Successfully inserted '%s'.\n", g->name);

        // If the unit symbol is a constant with a value, copy that value into the global now.
        if (unit_symbol->is_const && unit_symbol->value) {
            DEBUG_PRINT("[DEBUG] linkUnit: Copying constant value for '%s'.\n", unit_symbol->name);
            Value dup = makeCopyOfValue(unit_symbol->value);  // deep copy
            updateSymbol(unit_symbol->name, dup);             // updateSymbol will free dup
            g->is_const = true;
        }
        // If the unit symbol is an initialized array *variable* in the interface (rare),
        // copy its initial value too (deep copy). Constants were handled above already.
        else if (unit_symbol->type == TYPE_ARRAY && unit_symbol->value) {
            DEBUG_PRINT("[DEBUG] linkUnit: Copying initial array value for '%s'.\n",
                        unit_symbol->name);
            Value dup = makeCopyOfValue(unit_symbol->value);  // deep copy
            updateSymbol(unit_symbol->name, dup);             // updateSymbol will free dup
        }

        // NOTE:
        // We intentionally do NOT perform additional manual per-type copying here.
        // updateSymbol(...) already handles all supported types (ENUM, SET, POINTER, etc.)
        // and takes ownership of the temporary deep-copied Value safely. Doing manual
        // re-copies after updateSymbol risks double-frees and is redundant.

        unit_symbol = unit_symbol->next;
    }

    // Done merging: free the temporary unit symbol list. Its Values are still owned by the unit
    // list and will be freed here; globals now own their own deep copies, so this is safe.
    if (unit_ast->symbol_table) {
        DEBUG_PRINT("[DEBUG] linkUnit: Freeing unit symbol table for '%s' at %p\n",
                    unit_ast->token ? unit_ast->token->value : "NULL",
                    (void*)unit_ast->symbol_table);
        freeUnitSymbolTable(unit_ast->symbol_table);
        unit_ast->symbol_table = NULL; // prevent double free when freeing the AST later
    }

    // Register types declared in the unit's interface (these ASTs are managed by the type table).
    AST *type_decl = unit_ast->right;
    while (type_decl && type_decl->type == AST_TYPE_DECL) {
        insertType(type_decl->token->value, type_decl->left);
        type_decl = type_decl->right;
    }

    // Add unqualified aliases for interface routines (procedure_table logic unchanged).
    AST *interface_compound_node = unit_ast->left;
    if (interface_compound_node && interface_compound_node->type == AST_COMPOUND) {
        DEBUG_PRINT("[DEBUG] linkUnit: Adding unqualified aliases for interface routines of unit '%s'.\n",
                    unit_ast->token ? unit_ast->token->value : "UNKNOWN_UNIT");

        for (int i = 0; i < interface_compound_node->child_count; i++) {
            AST *interface_decl_node = interface_compound_node->children[i];

            if (interface_decl_node && interface_decl_node->token &&
                (interface_decl_node->type == AST_PROCEDURE_DECL ||
                 interface_decl_node->type == AST_FUNCTION_DECL)) {

                const char* unq_orig = interface_decl_node->token->value;
                char unq_lower[MAX_ID_LENGTH + 1];
                strncpy(unq_lower, unq_orig, MAX_ID_LENGTH);
                unq_lower[MAX_ID_LENGTH] = '\0';
                toLowerString(unq_lower);

                const char* unit_name = unit_ast->token ? unit_ast->token->value : NULL;
                if (!unit_name) {
                    fprintf(stderr, "[ERROR] linkUnit: Cannot determine unit name for aliasing '%s'.\n", unq_orig);
                    continue;
                }

                char qualified_lower[MAX_ID_LENGTH * 2 + 2];
                snprintf(qualified_lower, sizeof(qualified_lower), "%s.%s", unit_name, unq_orig);
                toLowerString(qualified_lower);

                Symbol* qualified_proc_symbol = hashTableLookup(procedure_table, qualified_lower);
                if (qualified_proc_symbol && qualified_proc_symbol->type_def &&
                    qualified_proc_symbol->type_def != (AST*)0x1) {

                    Symbol* existing_unq = hashTableLookup(procedure_table, unq_lower);
                    if (!existing_unq) {
                        DEBUG_PRINT("[DEBUG] linkUnit: Adding unqualified alias '%s' -> '%s'.\n",
                                    unq_lower, qualified_lower);
                        Symbol* alias_sym = (Symbol*)calloc(1, sizeof(Symbol));
                        if (!alias_sym) { EXIT_FAILURE_HANDLER(); }
                        alias_sym->name = strdup(unq_lower);
                        alias_sym->is_alias = true;
                        alias_sym->real_symbol = qualified_proc_symbol;
                        hashTableInsert(procedure_table, alias_sym);
                    } else {
                        DEBUG_PRINT("[DEBUG] linkUnit: Unqualified alias '%s' already exists, skipping.\n",
                                    unq_lower);
                    }
                } else {
                    DEBUG_PRINT("[WARN] linkUnit: No implementation for '%s'; cannot alias '%s'.\n",
                                qualified_lower, unq_lower);
                }
            }
        }
    }
}


// buildUnitSymbolTable traverses the interface AST node and creates a symbol table
// containing all exported symbols (variables, procedures, functions, types) for the unit.
// buildUnitSymbolTable traverses the unit's interface AST node and builds a linked list
// of Symbols for all exported constants, variables, and procedures/functions.
Symbol *buildUnitSymbolTable(AST *interface_ast) {
    if (!interface_ast || interface_ast->type != AST_COMPOUND) return NULL;

    Symbol *unitSymbols = NULL;
    Symbol **tail = &unitSymbols; // Pointer-to-pointer for efficient list appending

    // Iterate over all declarations in the interface.
    for (int i = 0; i < interface_ast->child_count; i++) {
        AST *decl = interface_ast->children[i];
        if (!decl) continue;

        Symbol *sym = NULL; // Symbol to potentially add

        switch(decl->type) {
            case AST_CONST_DECL: {
                if (!decl->token) break;
                Value v = evaluateCompileTimeValue(decl->left); // evaluated constant expression
                sym = malloc(sizeof(Symbol)); /* null check */
                if (!sym) { fprintf(stderr, "Malloc failed (Symbol) in buildUnitSymbolTable\n"); freeValue(&v); EXIT_FAILURE_HANDLER(); }

                sym->name = strdup(decl->token->value); /* null check */
                if (!sym->name) { fprintf(stderr, "Malloc failed (name) in buildUnitSymbolTable\n"); free(sym); freeValue(&v); EXIT_FAILURE_HANDLER(); }

                sym->value = malloc(sizeof(Value)); /* null check */
                if (!sym->value) { fprintf(stderr, "Malloc failed (Value) in buildUnitSymbolTable\n"); free(sym->name); free(sym); freeValue(&v); EXIT_FAILURE_HANDLER(); }

                *sym->value = makeCopyOfValue(&v); // deep copy the evaluated value
                sym->type = v.type;                // Use evaluated value's type
                sym->type_def = decl->right;       // Link to type node if present
                sym->is_const = true;              // Mark as constant
                sym->is_alias = false;
                sym->is_local_var = false;
                sym->is_inline = false;
                sym->next = NULL;
                sym->enclosing = NULL;
                freeValue(&v); // Free the temporary value from eval
                break;
            }
            case AST_VAR_DECL: {
                 // Interface VARs typically represent external linkage in other systems.
                 // Here, we can add them to the unit's symbol table, but they won't
                 // have actual storage allocated unless the implementation part defines them.
                 // The main purpose here is to make their name and type known.
                 for (int j = 0; j < decl->child_count; j++) {
                     AST *varNode = decl->children[j];
                     if (!varNode || !varNode->token) continue;
                     DEBUG_PRINT("[DEBUG BUILD_UNIT_SYM] Adding interface VAR '%s' (type %s)\n", varNode->token->value, varTypeToString(decl->var_type));
                     Symbol *varSym = malloc(sizeof(Symbol)); /* null check */
                     if (!varSym) { /* error */ }
                     varSym->name = strdup(varNode->token->value); /* null check */
                      if (!varSym->name) { /* error */ }
                     varSym->type = decl->var_type;
                     varSym->type_def = decl->right; // Store type def link
                     varSym->value = NULL; // Interface VARs don't have values initially
                     varSym->is_const = false;
                     varSym->is_alias = false;
                     varSym->is_local_var = false; // Not local to the unit's execution scope yet
                     varSym->is_inline = false;
                     varSym->next = NULL;
                     varSym->enclosing = NULL;

                     // Append to list
                     *tail = varSym;
                     tail = &varSym->next;
                 }
                 // Skip adding to list via 'sym' below
                 continue; // Process next declaration
             }
            case AST_PROCEDURE_DECL:
            case AST_FUNCTION_DECL: {
                if (!decl->token) break;
                sym = malloc(sizeof(Symbol)); /* null check */
                 if (!sym) { /* error */ }
                sym->name = strdup(decl->token->value); /* null check */
                 if (!sym->name) { /* error */ }

                // Determine type (return type for functions, VOID for procedures)
                if (decl->type == AST_FUNCTION_DECL && decl->right) {
                    sym->type = decl->right->var_type; // Use pre-annotated type
                    sym->type_def = decl->right;      // Link to return type node
                } else {
                    sym->type = TYPE_VOID;
                    sym->type_def = NULL;
                }
                sym->value = NULL; // Procedures/functions don't have a 'value' in this context
                sym->is_const = false;
                sym->is_alias = false;
                sym->is_local_var = false;
                sym->is_inline = decl->is_inline;
                sym->next = NULL;
                sym->enclosing = NULL;
                break;
            }
            default:
                // Skip other declaration types (e.g. TYPE_DECL)
                break;
        } // End switch

        // Append the created symbol (if any) to the list
        if (sym) {
            *tail = sym;
            tail = &sym->next;
        }
    } // End for loop

    return unitSymbols;
}

Value makeEnum(const char *enum_name, int ordinal) {
    Value v;
    memset(&v, 0, sizeof(Value));
    v.type = TYPE_ENUM;
    v.enum_val.enum_name = enum_name ? strdup(enum_name) : NULL; // Duplicate the name
     if (enum_name && !v.enum_val.enum_name) { // Check strdup result
         fprintf(stderr, "FATAL: strdup failed for enum_name in makeEnum\n");
         EXIT_FAILURE_HANDLER();
     }
    v.enum_val.ordinal = ordinal;
    return v;
}


// getTerminalSize remains the same
int getTerminalSize(int *rows, int *cols) {
    // Default values in case of error or non-TTY
    *rows = 24; // Default height
    *cols = 80; // Default width

    // Check if stdout is a terminal
    if (!isatty(STDOUT_FILENO)) {
       // fprintf(stderr, "Warning: Cannot get terminal size (stdout is not a TTY).\n");
        return 0; // Return default size for non-TTY
    }

    struct winsize ws;
    if (ioctl(STDOUT_FILENO, TIOCGWINSZ, &ws) == -1) {
        // perror("getTerminalSize: ioctl(TIOCGWINSZ) failed"); // Suppress error message?
        return -1; // Indicate an error occurred
    }

    // Check for valid size values
    if (ws.ws_row > 0 && ws.ws_col > 0) {
        *rows = ws.ws_row;
        *cols = ws.ws_col;
    } else {
        // ioctl succeeded but returned 0 size, use defaults
       // fprintf(stderr, "Warning: ioctl(TIOCGWINSZ) returned zero size, using defaults.\n");
    }

    return 0; // Success
}

void freeUnitSymbolTable(Symbol *symbol_table) {
    Symbol *current = symbol_table;
    while (current) {
        Symbol *next = current->next;
        if (current->name) {
            free(current->name);
        }
        // Only free the value if it's not NULL (i.e., for constants built here)
        if (current->value) {
            freeValue(current->value); // Free the deep-copied value content
            free(current->value);      // Free the Value struct itself
        }
        free(current); // Free the Symbol struct
        current = next;
    }
}

void toLowerString(char *str) {
    if (!str) return;
    for (int i = 0; str[i]; i++) {
        str[i] = tolower(str[i]);
    }
}

void printValueToStream(Value v, FILE *stream) {
    if (!stream) {
        stream = stdout;
    }

    switch (v.type) {
        case TYPE_INTEGER:
            fprintf(stream, "%lld", v.i_val);
            break;
        case TYPE_REAL:
            fprintf(stream, "%f", v.r_val);
            break;
        case TYPE_BOOLEAN:
            fprintf(stream, "%s", v.i_val ? "TRUE" : "FALSE"); // Boolean still uses i_val
            break;
        case TYPE_CHAR:
            fprintf(stream, "%c", v.c_val); // Assuming c_val is 'char' or int holding char ASCII
            break;
        case TYPE_STRING:
            if (v.s_val) {
                fprintf(stream, "%s", v.s_val);
            } else {
                fprintf(stream, "(null string)");
            }
            break;
        case TYPE_NIL:
            fprintf(stream, "NIL");
            break;
        case TYPE_POINTER:
            fprintf(stream, "POINTER(@%p -> ", (void*)v.ptr_val);
            if (v.ptr_val) { // If it's not a nil pointer, try to print what it points to
                printValueToStream(*(v.ptr_val), stream); // Recursive call
            } else {
                fprintf(stream, "NIL_TARGET");
            }
            fprintf(stream, ")");
            break;
        case TYPE_ARRAY:
            // Your `v.array_val` is a `Value*` pointing to the first element.
            // The other array metadata (dimensions, bounds, element_type) is directly in `v`.
            fprintf(stream, "ARRAY(dims:%d, base_type:%s, elements_at:%p)",
                    v.dimensions,
                    varTypeToString(v.element_type), // Using v.element_type directly
                    (void*)v.array_val); // v.array_val is the pointer to elements
            // For a more detailed print, you'd iterate based on dimensions and bounds.
            break;
        case TYPE_RECORD:
            fprintf(stream, "RECORD{");
            FieldValue *field = v.record_val;
            bool first_field = true;
            while (field) {
                if (!first_field) {
                    fprintf(stream, "; ");
                }
                fprintf(stream, "%s: ", field->name ? field->name : "?");
                printValueToStream(field->value, stream);
                first_field = false;
                field = field->next;
            }
            fprintf(stream, "}");
            break;
        case TYPE_ENUM:
            fprintf(stream, "ENUM(%s, ord: %d)",
                v.enum_val.enum_name ? v.enum_val.enum_name : (v.enum_meta ? v.enum_meta->name : "<type_unknown>"),
                v.enum_val.ordinal);
            break;
        case TYPE_SET:
            // Corrected access to set_val and its members
            fprintf(stream, "SET(size:%d, values:[", v.set_val.set_size);
            for(int i = 0; i < v.set_val.set_size; ++i) {
                fprintf(stream, "%lld%s", v.set_val.set_values[i], (i == v.set_val.set_size - 1) ? "" : ", ");
            }
            fprintf(stream, "])");
            break;
        case TYPE_FILE:
            if (v.filename) {
                fprintf(stream, "FILE(%s, handle: %p)", v.filename, (void*)v.f_val);
            } else {
                fprintf(stream, "FILE(UNNAMED, handle: %p)", (void*)v.f_val);
            }
            break;
        case TYPE_MEMORYSTREAM:
            if (v.mstream) {
                // Corrected format specifiers for int members of MStream
                fprintf(stream, "MSTREAM(size:%d, cap:%d, data:%p)",
                        v.mstream->size,
                        v.mstream->capacity,
                        (void*)v.mstream->buffer);
            } else {
                fprintf(stream, "MSTREAM(NULL)");
            }
            break;
        case TYPE_BYTE:
            fprintf(stream, "%lld", v.i_val & 0xFF);
            break;
        case TYPE_WORD:
            fprintf(stream, "%lld", v.i_val & 0xFFFF);
            break;
        case TYPE_VOID:
            fprintf(stream, "<VOID_TYPE>");
            break;
        default:
            fprintf(stream, "<UnknownType:%s>", varTypeToString(v.type));
            break;
    }
}
Value makeCopyOfValue(const Value *src) {
    Value v;
    v = *src;  // shallow copy to start

    switch (src->type) {
        case TYPE_STRING:
            if (src->max_length > 0) {
                v.s_val = malloc(src->max_length + 1);
                if (!v.s_val) {
                    fprintf(stderr, "Memory allocation failed in makeCopyOfValue (string)\n");
                    EXIT_FAILURE_HANDLER();
                }
                if (src->s_val) {
                    strncpy(v.s_val, src->s_val, src->max_length);
                    v.s_val[src->max_length] = '\0';
                } else {
                    v.s_val[0] = '\0';
                }
                v.max_length = src->max_length;
            } else if (src->s_val) {
                size_t len = strlen(src->s_val);
                v.s_val = malloc(len + 1);
                if (!v.s_val) {
                    fprintf(stderr, "Memory allocation failed in makeCopyOfValue (string)\n");
                    EXIT_FAILURE_HANDLER();
                }
                strcpy(v.s_val, src->s_val);
            } else {
                v.s_val = NULL;
            }
            break;
        case TYPE_ENUM:
            v.enum_val.enum_name = src->enum_val.enum_name ? strdup(src->enum_val.enum_name) : NULL;
            if (src->enum_val.enum_name && !v.enum_val.enum_name) {
                 fprintf(stderr, "Memory allocation failed in makeCopyOfValue (enum name strdup)\n");
                 EXIT_FAILURE_HANDLER();
            }
            break;
        case TYPE_RECORD: {
            FieldValue *head = NULL, *tail = NULL;
            for (FieldValue *cur = src->record_val; cur; cur = cur->next) {
                FieldValue *copy = malloc(sizeof(FieldValue));
                copy->name = strdup(cur->name);
                copy->value = makeCopyOfValue(&cur->value);
                copy->next = NULL;
                if (tail)
                    tail->next = copy;
                else
                    head = copy;
                tail = copy;
            }
            v.record_val = head;
            break;
        }
        case TYPE_ARRAY: {
            int total = 1;
            v.dimensions = src->dimensions;

            if (v.dimensions > 0 && src->lower_bounds && src->upper_bounds) {
                v.lower_bounds = malloc(sizeof(int) * src->dimensions);
                v.upper_bounds = malloc(sizeof(int) * src->dimensions);
                if (!v.lower_bounds || !v.upper_bounds) { /* Handle error */ }

                for (int i = 0; i < src->dimensions; i++) {
                    v.lower_bounds[i] = src->lower_bounds[i];
                    v.upper_bounds[i] = src->upper_bounds[i];
                    int size_i = (v.upper_bounds[i] - v.lower_bounds[i] + 1);
                    if (size_i <= 0) { total = 0; break; }
                    if (__builtin_mul_overflow(total, size_i, &total)) { total = -1; break; }
                }
            } else {
                total = 0;
                v.lower_bounds = NULL;
                v.upper_bounds = NULL;
            }

            v.array_val = NULL;
            if (total > 0 && src->array_val) {
                 v.array_val = malloc(sizeof(Value) * total);
                 if (!v.array_val) { /* Handle error */ }
                 for (int i = 0; i < total; i++) {
                     v.array_val[i] = makeCopyOfValue(&src->array_val[i]);
                 }
            } else if (total < 0) {
                 fprintf(stderr, "Error: Array size overflow during copy.\n");
                 v.dimensions = 0;
                 free(v.lower_bounds); v.lower_bounds = NULL;
                 free(v.upper_bounds); v.upper_bounds = NULL;
            }

            v.element_type_def = src->element_type_def;
            v.element_type = src->element_type;

            break;
        }
        case TYPE_CHAR:
            v.c_val = src->c_val;
            v.max_length = 1;
            break;
        case TYPE_MEMORYSTREAM:
            v.mstream = NULL;
            if (src->mstream) {
                v.mstream = malloc(sizeof(MStream));
                if (!v.mstream) {
                    fprintf(stderr, "Memory allocation failed in makeCopyOfValue (mstream)\n");
                    EXIT_FAILURE_HANDLER();
                }
                v.mstream->size = src->mstream->size;
                if (src->mstream->buffer && src->mstream->size >= 0) {
                    size_t copy_size = (size_t)src->mstream->size + 1;
                    v.mstream->capacity = copy_size;
                    v.mstream->buffer = malloc(copy_size);
                    if (!v.mstream->buffer) {
                        free(v.mstream);
                        fprintf(stderr, "Memory allocation failed in makeCopyOfValue (mstream buffer)\n");
                        EXIT_FAILURE_HANDLER();
                    }
                    memcpy(v.mstream->buffer, src->mstream->buffer, copy_size);
                } else {
                    v.mstream->buffer = NULL;
                    v.mstream->capacity = 0;
                }
                }
            break;
        case TYPE_SET:
            v.set_val.set_values = NULL;
            v.set_val.set_size = 0;

            if (src->set_val.set_size > 0 && src->set_val.set_values != NULL) {
                size_t array_size_bytes = sizeof(long long) * src->set_val.set_size;
                v.set_val.set_values = malloc(array_size_bytes);
                if (!v.set_val.set_values) {
                    freeValue(&v);
                    fprintf(stderr,
                            "Memory allocation failed in makeCopyOfValue (set)\n");
                    EXIT_FAILURE_HANDLER();
                }
                if (!v.set_val.set_values) {
                    fprintf(stderr, "Memory allocation failed in makeCopyOfValue (set values)\n");
                    EXIT_FAILURE_HANDLER();
                }
                memcpy(v.set_val.set_values, src->set_val.set_values, array_size_bytes);
                v.set_val.set_size = src->set_val.set_size;
            }
            break;
        default:
            break;
    }

    return v;
}

int calculateArrayTotalSize(const Value* array_val) {
    if (!array_val || array_val->type != TYPE_ARRAY || array_val->dimensions == 0) {
        return 0;
    }
    int total_size = 1;
    for (int i = 0; i < array_val->dimensions; i++) {
        total_size *= (array_val->upper_bounds[i] - array_val->lower_bounds[i] + 1);
    }
    return total_size;
}

int computeFlatOffset(Value *array, int *indices) {
    int offset = 0;
    int multiplier = 1;

    for (int i = array->dimensions - 1; i >= 0; i--) {
        // Bounds check for the current dimension
        if (indices[i] < array->lower_bounds[i] || indices[i] > array->upper_bounds[i]) {
            fprintf(stderr, "Runtime error: Index %d out of bounds [%d..%d] in dimension %d.\n",
                    indices[i], array->lower_bounds[i], array->upper_bounds[i], i + 1);
            EXIT_FAILURE_HANDLER();
        }
        
        // Add the contribution of the current dimension to the total offset
        offset += (indices[i] - array->lower_bounds[i]) * multiplier;
        
        // Update the multiplier for the next (more significant) dimension
        multiplier *= (array->upper_bounds[i] - array->lower_bounds[i] + 1);
    }
    return offset;
}

// --- Set utility helpers (internal) ---
static bool setContainsOrdinalUtil(const Value* setVal, long long ordinal) {
    if (!setVal || setVal->type != TYPE_SET || !setVal->set_val.set_values) {
        return false;
    }
    for (int i = 0; i < setVal->set_val.set_size; i++) {
        if (setVal->set_val.set_values[i] == ordinal) {
            return true;
        }
    }
    return false;
}

static void addOrdinalToResultSetUtil(Value* resultVal, long long ordinal) {
    if (!resultVal || resultVal->type != TYPE_SET) return;

    if (setContainsOrdinalUtil(resultVal, ordinal)) {
        return;
    }

    if (resultVal->set_val.set_size >= resultVal->max_length) {
        int new_capacity = (resultVal->max_length == 0) ? 8 : resultVal->max_length * 2;
        long long* new_values = realloc(resultVal->set_val.set_values, sizeof(long long) * new_capacity);
        if (!new_values) {
            fprintf(stderr, "FATAL: realloc failed in addOrdinalToResultSetUtil\n");
            EXIT_FAILURE_HANDLER();
        }
        resultVal->set_val.set_values = new_values;
        resultVal->max_length = new_capacity;
    }

    resultVal->set_val.set_values[resultVal->set_val.set_size] = ordinal;
    resultVal->set_val.set_size++;
}

// --- Set operations exported via utils.h ---
Value setUnion(Value setA, Value setB) {
    if (setA.type != TYPE_SET || setB.type != TYPE_SET) {
        fprintf(stderr, "Internal Error: Non-set type passed to setUnion.\n");
        return makeVoid();
    }

    Value result = makeValueForType(TYPE_SET, NULL, NULL);
    result.max_length = setA.set_val.set_size + setB.set_val.set_size;
    if (result.max_length > 0) {
        result.set_val.set_values = malloc(sizeof(long long) * result.max_length);
        if (!result.set_val.set_values) {
            fprintf(stderr, "Malloc failed for set union result\n");
            result.max_length = 0;
            EXIT_FAILURE_HANDLER();
        }
    } else {
        result.set_val.set_values = NULL;
    }
    result.set_val.set_size = 0;

    if (setA.set_val.set_values) {
        for (int i = 0; i < setA.set_val.set_size; i++) {
            addOrdinalToResultSetUtil(&result, setA.set_val.set_values[i]);
        }
    }
    if (setB.set_val.set_values) {
        for (int i = 0; i < setB.set_val.set_size; i++) {
            addOrdinalToResultSetUtil(&result, setB.set_val.set_values[i]);
        }
    }

    return result;
}

Value setDifference(Value setA, Value setB) {
    if (setA.type != TYPE_SET || setB.type != TYPE_SET) {
        return makeVoid();
    }

    Value result = makeValueForType(TYPE_SET, NULL, NULL);
    result.max_length = setA.set_val.set_size;
    if (result.max_length > 0) {
        result.set_val.set_values = malloc(sizeof(long long) * result.max_length);
        if (!result.set_val.set_values) {
            result.max_length = 0;
            EXIT_FAILURE_HANDLER();
        }
    } else {
        result.set_val.set_values = NULL;
    }
    result.set_val.set_size = 0;

    if (setA.set_val.set_values) {
        for (int i = 0; i < setA.set_val.set_size; i++) {
            if (!setContainsOrdinalUtil(&setB, setA.set_val.set_values[i])) {
                addOrdinalToResultSetUtil(&result, setA.set_val.set_values[i]);
            }
        }
    }
    return result;
}

Value setIntersection(Value setA, Value setB) {
    if (setA.type != TYPE_SET || setB.type != TYPE_SET) {
        return makeVoid();
    }

    Value result = makeValueForType(TYPE_SET, NULL, NULL);
    result.max_length = (setA.set_val.set_size < setB.set_val.set_size) ? setA.set_val.set_size : setB.set_val.set_size;
    if (result.max_length > 0) {
        result.set_val.set_values = malloc(sizeof(long long) * result.max_length);
        if (!result.set_val.set_values) {
            result.max_length = 0;
            EXIT_FAILURE_HANDLER();
        }
    } else {
        result.set_val.set_values = NULL;
    }
    result.set_val.set_size = 0;

    if (setA.set_val.set_values) {
        for (int i = 0; i < setA.set_val.set_size; i++) {
            if (setContainsOrdinalUtil(&setB, setA.set_val.set_values[i])) {
                addOrdinalToResultSetUtil(&result, setA.set_val.set_values[i]);
            }
        }
    }
    return result;
}

// Helper function to map 0-15 to ANSI FG codes
int map16FgColorToAnsi(int pscalColorCode, bool isBold) {
    int basePscalColor = pscalColorCode % 8;
    bool isBright = isBold || (pscalColorCode >= 8);
    int ansiBaseOffset = pscalToAnsiBase[basePscalColor];
    return (isBright ? 90 : 30) + ansiBaseOffset;
}

// Helper function to map 0-7 to ANSI BG codes
int map16BgColorToAnsi(int pscalColorCode) {
    int basePscalColor = pscalColorCode % 8;
    return 40 + pscalToAnsiBase[basePscalColor];
}<|MERGE_RESOLUTION|>--- conflicted
+++ resolved
@@ -1173,7 +1173,6 @@
 }
 
 char *findUnitFile(const char *unit_name) {
-<<<<<<< HEAD
     // Allow overriding the library search path via the PSCAL_LIB_DIR
     // environment variable.  If it is not provided, fall back to the
     // repository's local `lib` directory instead of the old hard-coded
@@ -1187,51 +1186,7 @@
     // Allocate enough space: path + '/' + unit name + ".pl" + null terminator
     size_t max_path_len = strlen(base_path) + 1 + strlen(unit_name) + 3 + 1;
     char *file_name = malloc(max_path_len);
-=======
-    const char *env_path = getenv("PSCAL_LIB_DIR");
-    if (env_path && *env_path) {
-        size_t max_len = strlen(env_path) + 1 + strlen(unit_name) + 3 + 1;
-        char *file_name = malloc(max_len);
-        if (!file_name) {
-            fprintf(stderr, "Memory allocation error in findUnitFile\n");
-            EXIT_FAILURE_HANDLER();
-        }
-        snprintf(file_name, max_len, "%s/%s.pl", env_path, unit_name);
-        if (access(file_name, F_OK) == 0) {
-            return file_name;
-        }
-        free(file_name);
-    }
-
-    char cwd[PATH_MAX];
-    if (!getcwd(cwd, sizeof(cwd))) {
-        return NULL;
-    }
-
-    while (1) {
-        size_t max_len = strlen(cwd) + 1 + strlen("lib") + 1 + strlen(unit_name) + 3 + 1;
-        char *file_name = malloc(max_len);
-        if (!file_name) {
-            fprintf(stderr, "Memory allocation error in findUnitFile\n");
-            EXIT_FAILURE_HANDLER();
-        }
-        snprintf(file_name, max_len, "%s/lib/%s.pl", cwd, unit_name);
-        if (access(file_name, F_OK) == 0) {
-            return file_name;
-        }
-        free(file_name);
-
-        char *slash = strrchr(cwd, '/');
-        if (!slash) {
-            break;
-        }
-        *slash = '\0';
-    }
-
-    const char *default_path = "/usr/local/pscal/lib";
-    size_t max_len = strlen(default_path) + 1 + strlen(unit_name) + 3 + 1;
-    char *file_name = malloc(max_len);
->>>>>>> 679ea88b
+
     if (!file_name) {
         fprintf(stderr, "Memory allocation error in findUnitFile\n");
         EXIT_FAILURE_HANDLER();
