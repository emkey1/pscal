#include "utils.h"
#include "globals.h"
#include <stdlib.h>
#include <string.h>
#include <assert.h>
#include <ctype.h>
#include "frontend/ast.h"
#include "documented_units.h"
#include "compiler/compiler.h"
#include <stdio.h>
#include "symbol.h"
#include "types.h"
#include "builtin.h"
#include <sys/ioctl.h> // Make sure this is included
#include <unistd.h>    // For STDOUT_FILENO


const char *varTypeToString(VarType type) {
    switch (type) {
        case TYPE_VOID:         return "VOID";
        case TYPE_INTEGER:      return "INTEGER";
        case TYPE_REAL:         return "REAL";
        case TYPE_STRING:       return "STRING";
        case TYPE_CHAR:         return "CHAR";
        case TYPE_RECORD:       return "RECORD";
        case TYPE_FILE:         return "FILE";
        case TYPE_BYTE:         return "BYTE";
        case TYPE_WORD:         return "WORD";
        case TYPE_ENUM:         return "ENUM";
        case TYPE_ARRAY:        return "ARRAY";
        case TYPE_BOOLEAN:      return "BOOLEAN";
        case TYPE_MEMORYSTREAM: return "MEMORY_STREAM";
        case TYPE_SET:          return "SET";
        case TYPE_POINTER:      return "POINTER";
        case TYPE_NIL:          return "NIL";
        default:                return "UNKNOWN_VAR_TYPE";
    }
}

const char *tokenTypeToString(TokenType type) {
    static char unknown_buf[32];
    switch (type) {
        case TOKEN_PROGRAM:       return "PROGRAM";
        case TOKEN_VAR:           return "VAR";
        case TOKEN_BEGIN:         return "BEGIN";
        case TOKEN_END:           return "END";
        case TOKEN_IF:            return "IF";
        case TOKEN_THEN:          return "THEN";
        case TOKEN_ELSE:          return "ELSE";
        case TOKEN_WHILE:         return "WHILE";
        case TOKEN_DO:            return "DO";
        case TOKEN_FOR:           return "FOR";
        case TOKEN_TO:            return "TO";
        case TOKEN_DOWNTO:        return "DOWNTO";
        case TOKEN_REPEAT:        return "REPEAT";
        case TOKEN_UNTIL:         return "UNTIL";
        case TOKEN_PROCEDURE:     return "PROCEDURE";
        case TOKEN_FUNCTION:      return "FUNCTION";
        case TOKEN_CONST:         return "CONST";
        case TOKEN_TYPE:          return "TYPE";
        case TOKEN_WRITE:         return "WRITE";
        case TOKEN_WRITELN:       return "WRITELN";
        case TOKEN_READ:          return "READ";
        case TOKEN_READLN:        return "READLN";
        case TOKEN_INT_DIV:       return "DIV";
        case TOKEN_MOD:           return "MOD";
        case TOKEN_RECORD:        return "RECORD";
        case TOKEN_IDENTIFIER:    return "IDENTIFIER";
        case TOKEN_INTEGER_CONST: return "INTEGER_CONST";
        case TOKEN_REAL_CONST:    return "REAL_CONST";
        case TOKEN_STRING_CONST:  return "STRING_CONST";
        case TOKEN_SEMICOLON:     return "SEMICOLON";
        case TOKEN_GREATER:       return "GREATER";
        case TOKEN_GREATER_EQUAL: return "GREATER_EQUAL";
        case TOKEN_EQUAL:         return "EQUAL";
        case TOKEN_NOT_EQUAL:     return "NOT_EQUAL";
        case TOKEN_LESS_EQUAL:    return "LESS_EQUAL";
        case TOKEN_LESS:          return "LESS";
        case TOKEN_COLON:         return "COLON";
        case TOKEN_COMMA:         return "COMMA";
        case TOKEN_PERIOD:        return "PERIOD";
        case TOKEN_ASSIGN:        return "ASSIGN";
        case TOKEN_PLUS:          return "PLUS";
        case TOKEN_MINUS:         return "MINUS";
        case TOKEN_MUL:           return "MUL";
        case TOKEN_SLASH:         return "SLASH";
        case TOKEN_LPAREN:        return "LPAREN";
        case TOKEN_RPAREN:        return "RPAREN";
        case TOKEN_LBRACKET:      return "LBRACKET";
        case TOKEN_RBRACKET:      return "RBRACKET";
        case TOKEN_DOTDOT:        return "DOTDOT";
        case TOKEN_ARRAY:         return "ARRAY";
        case TOKEN_OF:            return "OF";
        case TOKEN_AND:           return "AND";
        case TOKEN_OR:            return "OR";
        case TOKEN_SHL:           return "SHL";
        case TOKEN_SHR:           return "SHR";
        case TOKEN_TRUE:          return "TRUE";
        case TOKEN_FALSE:         return "FALSE";
        case TOKEN_NOT:           return "NOT";
        case TOKEN_CASE:          return "CASE";
        case TOKEN_USES:          return "USES";
        case TOKEN_EOF:           return "EOF";
        case TOKEN_HEX_CONST:     return "HEX_CONST";
        case TOKEN_UNKNOWN:       return "UNKNOWN";
        case TOKEN_UNIT:          return "UNIT";
        case TOKEN_INTERFACE:     return "INTERFACE";
        case TOKEN_IMPLEMENTATION:return "IMPLEMENTATION";
        case TOKEN_INITIALIZATION:return "INITIALIZATION";
        case TOKEN_IN:            return "IN";
        case TOKEN_BREAK:         return "BREAK";
        case TOKEN_OUT:           return "OUT";
        case TOKEN_SET:           return "SET";
        case TOKEN_CARET:         return "CARET";   // <<< ADDED
        case TOKEN_NIL:           return "NIL";     // <<< ADDED
        case TOKEN_INLINE:       return "INLINE";  // <<< ADDED
        default:
            // Create a small buffer to handle potentially large unknown enum values
            // Although, this function should ideally cover all defined TokenType values.
            // If an unknown value appears, it indicates a potential issue elsewhere.
            snprintf(unknown_buf, sizeof(unknown_buf), "INVALID_TOKEN (%d)", type);
            return unknown_buf;
    }
}

const char *astTypeToString(ASTNodeType type) {
    switch (type) {
        case AST_NOOP:           return "NOOP";
        case AST_PROGRAM:        return "PROGRAM";
        case AST_BLOCK:          return "BLOCK";
        case AST_CONST_DECL:     return "CONST_DECL";
        case AST_TYPE_DECL:      return "TYPE_DECL";
        case AST_VAR_DECL:       return "VAR_DECL";
        case AST_ASSIGN:         return "ASSIGN";
        case AST_BINARY_OP:      return "BINARY_OP";
        case AST_UNARY_OP:       return "UNARY_OP";
        case AST_NUMBER:         return "NUMBER";
        case AST_STRING:         return "STRING";
        case AST_VARIABLE:       return "VARIABLE";
        case AST_COMPOUND:       return "COMPOUND";
        case AST_IF:             return "IF";
        case AST_WHILE:          return "WHILE";
        case AST_REPEAT:         return "REPEAT";
        case AST_FOR_TO:         return "FOR_TO";
        case AST_FOR_DOWNTO:     return "FOR_DOWNTO";
        case AST_WRITELN:        return "WRITELN";
        case AST_WRITE:          return "WRITE";
        case AST_READLN:         return "READLN";
        case AST_READ:           return "READ";
        case AST_PROCEDURE_DECL: return "PROCEDURE_DECL";
        case AST_PROCEDURE_CALL: return "PROCEDURE_CALL";
        case AST_FUNCTION_DECL:  return "FUNCTION_DECL";
        case AST_CASE:           return "CASE";
        case AST_CASE_BRANCH:    return "CASE_BRANCH";
        case AST_RECORD_TYPE:    return "RECORD_TYPE";
        case AST_FIELD_ACCESS:   return "FIELD_ACCESS";
        case AST_ARRAY_TYPE:     return "ARRAY_TYPE";
        case AST_ARRAY_ACCESS:   return "ARRAY_ACCESS";
        case AST_BOOLEAN:        return "BOOLEAN";
        case AST_FORMATTED_EXPR: return "FORMATTED_EXPR";
        case AST_TYPE_REFERENCE: return "TYPE_REFERENCE";
        case AST_SUBRANGE:       return "SUBRANGE";
        case AST_USES_CLAUSE:    return "USES_CLAUSE";
        case AST_UNIT:           return "UNIT";
        case AST_INTERFACE:      return "INTERFACE";
        case AST_IMPLEMENTATION: return "IMPLEMENTATION";
        case AST_INITIALIZATION: return "INITIALIZATION";
        case AST_LIST:           return "LIST";
        case AST_ENUM_TYPE:      return "TYPE_ENUM";
        case AST_ENUM_VALUE:     return "ENUM_VALUE";
        case AST_SET:            return "SET";
        case AST_ARRAY_LITERAL:  return "ARRAY_LITERAL";
        case AST_BREAK:          return "BREAK";
        case AST_POINTER_TYPE:   return "POINTER_TYPE";
        case AST_DEREFERENCE:    return "DEREFERENCE";
        case AST_NIL:            return "NIL";
        default:                 return "UNKNOWN_AST_TYPE";
    }
}

MStream *createMStream(void) {
    MStream *ms = malloc(sizeof(MStream));
    if (!ms) {
        fprintf(stderr, "Memory allocation error in create_memory_stream\n");
        EXIT_FAILURE_HANDLER();
    }
    ms->buffer = NULL;
    ms->size = 0;
    ms->capacity = 0;
    return ms;
}

FieldValue *copyRecord(FieldValue *orig) {
    if (!orig) return NULL;
    FieldValue *new_head = NULL, **ptr = &new_head;
    for (FieldValue *curr = orig; curr != NULL; curr = curr->next) {
        FieldValue *new_field = malloc(sizeof(FieldValue));
        if (!new_field) { // Added null check for malloc result
             fprintf(stderr, "Memory allocation error in copyRecord for new_field\n");
             // Consider freeing already allocated parts of new_head before exiting
             EXIT_FAILURE_HANDLER();
        }
        new_field->name = strdup(curr->name);
        if (!new_field->name) { // Added null check for strdup result
             fprintf(stderr, "Memory allocation error in copyRecord for new_field->name\n");
             free(new_field);
             // Consider freeing already allocated parts of new_head before exiting
             EXIT_FAILURE_HANDLER();
        }

        // --- Recursively copy the field's value ---
        new_field->value = makeCopyOfValue(&curr->value); // Use makeCopyOfValue

        new_field->next = NULL;
        *ptr = new_field;
        ptr = &new_field->next;
    }
    return new_head;
}

FieldValue *createEmptyRecord(AST *recordType) {
    // Resolve type references if necessary
    if (recordType && recordType->type == AST_TYPE_REFERENCE) {
        // Look up the referenced type definition
        AST* resolvedType = lookupType(recordType->token->value);
        if (!resolvedType) {
             fprintf(stderr, "Error in createEmptyRecord: Could not resolve type reference '%s'.\n", recordType->token->value);
             return NULL;
        }
        recordType = resolvedType; // Use the resolved definition node
    }

    // Check if we have a valid RECORD_TYPE node
    if (!recordType || recordType->type != AST_RECORD_TYPE) {
        fprintf(stderr, "Error in createEmptyRecord: Invalid or NULL recordType node provided (Type: %s).\n",
                recordType ? astTypeToString(recordType->type) : "NULL");
        return NULL; // Return NULL explicitly on error
    }

    FieldValue *head = NULL, **ptr = &head; // Use pointer-to-pointer for easy list building

    // Iterate through the children of the RECORD_TYPE node (these should be VAR_DECLs for fields)
    for (int i = 0; i < recordType->child_count; i++) {
        AST *fieldDecl = recordType->children[i]; // Should be VAR_DECL for the field group

        // --- Robustness Check: Ensure fieldDecl is a valid VAR_DECL node ---
        if (!fieldDecl) {
             fprintf(stderr, "Warning: NULL field declaration node at index %d in createEmptyRecord.\n", i);
             continue; // Skip this invalid entry
        }
        if (fieldDecl->type != AST_VAR_DECL) {
             fprintf(stderr, "Warning: Expected VAR_DECL for field group at index %d in createEmptyRecord, found %s.\n",
                     i, astTypeToString(fieldDecl->type));
             continue; // Skip invalid entry
        }
        // ---

        VarType fieldType = fieldDecl->var_type; // Get the type enum for the field(s)
        AST *fieldTypeDef = fieldDecl->right; // Get the AST node defining the field's type

        // Iterate through the children of the VAR_DECL (these are the VARIABLE nodes for field names)
        for (int j = 0; j < fieldDecl->child_count; j++) {
            AST *varNode = fieldDecl->children[j]; // Should be VARIABLE node for the field name

            // --- Robustness Check: Ensure varNode and its token are valid ---
            if (!varNode || varNode->type != AST_VARIABLE || !varNode->token || !varNode->token->value) {
                 fprintf(stderr, "Warning: Invalid field variable node or token at index %d,%d in createEmptyRecord.\n", i, j);
                 continue; // Skip this invalid field name
            }
            // ---

            // Allocate memory for the FieldValue struct (holds name + value)
            FieldValue *fv = malloc(sizeof(FieldValue));
            if (!fv) { // Check malloc
                 fprintf(stderr, "FATAL: malloc failed for FieldValue in createEmptyRecord for field '%s'\n", varNode->token->value);
                 // Hard to clean up partially built list, exiting is safest
                 EXIT_FAILURE_HANDLER();
            }

            // Duplicate the field name
            fv->name = strdup(varNode->token->value);
            if (!fv->name) { // Check strdup
                 fprintf(stderr, "FATAL: strdup failed for FieldValue name in createEmptyRecord for field '%s'\n", varNode->token->value);
                 free(fv); // Free the FieldValue struct itself
                 EXIT_FAILURE_HANDLER();
            }

            // Recursively create the default value for this field's type
            fv->value = makeValueForType(fieldType, fieldTypeDef, NULL); // Relies on makeValueForType checks
            fv->next = NULL; // Initialize next pointer

            // Link this new FieldValue struct into the list
            *ptr = fv;
            ptr = &fv->next; // Advance the tail pointer
        }
    }
    return head; // Return the head of the linked list of fields
}


void freeFieldValue(FieldValue *fv) {
    FieldValue *current = fv;
    while (current) {
        FieldValue *next = current->next; // Store next pointer before freeing current node's contents
        if (current->name) {
            free(current->name); // Free the duplicated field name
        }
        // Recursively free the value stored in the field
        freeValue(&current->value);
        // Free the FieldValue struct itself
        free(current);
        current = next; // Move to the next node
    }
}

// Value constructors
Value makeInt(long long val) {
    Value v;
    memset(&v, 0, sizeof(Value)); // Initialize all fields to 0/NULL
    v.type = TYPE_INTEGER;
    v.i_val = val;
    return v;
}

Value makeReal(double val) {
    Value v;
    memset(&v, 0, sizeof(Value));
    v.type = TYPE_REAL;
    v.r_val = val;
    return v;
}

Value makeByte(unsigned char val) {
    Value v;
    memset(&v, 0, sizeof(Value));
    v.type = TYPE_BYTE;
    v.i_val = val;  // Store the byte in the integer field.
    return v;
}

Value makeWord(unsigned int val) {
    Value v;
    memset(&v, 0, sizeof(Value));
    v.type = TYPE_WORD;
    // Use i_val, ensuring it handles potential size differences if long long > unsigned int
    v.i_val = val;
    return v;
}

Value makeString(const char *val) {
    Value v;
    memset(&v, 0, sizeof(Value)); // Initialize all fields
    v.type = TYPE_STRING;
    v.max_length = -1; // Indicate dynamic string (no fixed limit relevant here)

    if (val != NULL) {
        v.s_val = strdup(val); // Use strdup for clean duplication
        if (!v.s_val) {
            fprintf(stderr, "FATAL: Memory allocation failed in makeString (strdup)\n");
            EXIT_FAILURE_HANDLER();
        }
    } else {
        // Handle NULL input -> create an empty string
        v.s_val = strdup("");
        if (!v.s_val) {
            fprintf(stderr, "FATAL: Memory allocation failed in makeString (strdup empty)\n");
            EXIT_FAILURE_HANDLER();
        }
    }
    return v;
}

Value makeChar(char c) {
    Value v;
    memset(&v, 0, sizeof(Value));
    v.type = TYPE_CHAR;
    v.c_val = c;
    v.max_length = 1; // Character has a fixed length of 1
    return v;
}

Value makeBoolean(int b) {
    Value v;
    memset(&v, 0, sizeof(Value));
    v.type = TYPE_BOOLEAN;
    v.i_val = b ? 1 : 0; // Store as 0 or 1
    return v;
}

Value makeFile(FILE *f) {
    Value v;
    memset(&v, 0, sizeof(Value));
    v.type = TYPE_FILE;
    v.f_val = f;
    v.filename = NULL; // Filename is associated via assign()
    return v;
}

Value makeRecord(FieldValue *rec) {
    Value v;
    memset(&v, 0, sizeof(Value));
    v.type = TYPE_RECORD;
    v.record_val = rec; // Takes ownership of the FieldValue list
    return v;
}

Value makeArrayND(int dimensions, int *lower_bounds, int *upper_bounds, VarType element_type, AST *type_def) {
    Value v;
    memset(&v, 0, sizeof(Value)); // Initialize all fields
    v.type = TYPE_ARRAY;
    v.dimensions = dimensions;
    v.lower_bounds = NULL; // Allocate below
    v.upper_bounds = NULL; // Allocate below
    v.array_val = NULL;    // Allocate below
    v.element_type = element_type;
    v.element_type_def = type_def; // Store link to element type definition

    if (dimensions <= 0) {
         fprintf(stderr, "Warning: makeArrayND called with zero or negative dimensions.\n");
         return v; // Return initialized empty array struct
    }

    // Allocate bounds arrays
    v.lower_bounds = malloc(sizeof(int) * dimensions);
    v.upper_bounds = malloc(sizeof(int) * dimensions);
    if (!v.lower_bounds || !v.upper_bounds) {
        fprintf(stderr, "Memory allocation error for bounds in makeArrayND.\n");
        free(v.lower_bounds); // Free potentially allocated lower bounds
        EXIT_FAILURE_HANDLER();
    }

    // Calculate total size and copy bounds
    int total_size = 1;
    for (int i = 0; i < dimensions; i++) {
        v.lower_bounds[i] = lower_bounds[i];
        v.upper_bounds[i] = upper_bounds[i];
        int size_i = (upper_bounds[i] - lower_bounds[i] + 1);
        if (size_i <= 0) {
             fprintf(stderr, "Error: Invalid array dimension size (%d..%d) in makeArrayND.\n", lower_bounds[i], upper_bounds[i]);
             free(v.lower_bounds); free(v.upper_bounds);
             EXIT_FAILURE_HANDLER();
        }
        // Check for potential integer overflow when calculating total_size
        if (__builtin_mul_overflow(total_size, size_i, &total_size)) {
             fprintf(stderr, "Error: Array size exceeds limits in makeArrayND.\n");
             free(v.lower_bounds); free(v.upper_bounds);
             EXIT_FAILURE_HANDLER();
        }
    }

    // Allocate array for Value elements
    v.array_val = malloc(sizeof(Value) * total_size);
    if (!v.array_val) {
        fprintf(stderr, "Memory allocation error for array data in makeArrayND.\n");
        free(v.lower_bounds); free(v.upper_bounds);
        EXIT_FAILURE_HANDLER();
    }

    // Initialize each element with its default value
    for (int i = 0; i < total_size; i++) {
        // Pass the element type definition node for complex types like records
        v.array_val[i] = makeValueForType(element_type, type_def, NULL);
    }

    return v;
}

// Value constructor for the 'nil' literal.
// Creates a Value of type TYPE_NIL with a NULL pointer value.
Value makeNil(void) {
    Value v;
    memset(&v, 0, sizeof(Value));
    v.type = TYPE_NIL; // <<< Set type to TYPE_NIL
    v.ptr_val = NULL; // A nil pointer's value is NULL
    v.base_type_node = NULL; // A nil pointer doesn't point to a specific base type definition node
    return v;
}

Value makeVoid(void) {
    Value v;
    memset(&v, 0, sizeof(Value));
    v.type = TYPE_VOID;
    return v;
}

Value makeValueForType(VarType type, AST *type_def_param, Symbol* context_symbol) {
    Value v;
    memset(&v, 0, sizeof(Value));
    v.type = type;
    v.base_type_node = NULL; // Initialize

    // --- MODIFICATION: Use context_symbol to find type definition if not passed directly ---
    AST* node_to_inspect = type_def_param;
    if (!node_to_inspect && context_symbol) {
        node_to_inspect = context_symbol->type_def;
    }
    if (node_to_inspect && node_to_inspect->type == AST_TYPE_REFERENCE && node_to_inspect->right) {
        node_to_inspect = node_to_inspect->right;
    }
    // --- END MODIFICATION ---

    AST* actual_type_def = node_to_inspect;

    // If the resolved type definition is an enum, ensure the value type reflects that
    // and remember the enum's definition node for later metadata access.
    if (actual_type_def && actual_type_def->type == AST_ENUM_TYPE) {
        if (type != TYPE_ENUM) {
            type = TYPE_ENUM;
            v.type = TYPE_ENUM;
        }
        v.base_type_node = actual_type_def;
    }

    if (type == TYPE_POINTER) {
        #ifdef DEBUG
        fprintf(stderr, "[DEBUG makeValueForType] Setting base type for POINTER. Processing structure starting at %p (Type: %s)\n",
                (void*)node_to_inspect, node_to_inspect ? astTypeToString(node_to_inspect->type) : "NULL");
        fflush(stderr);
        #endif

        AST* pointer_type_node = node_to_inspect;

        if (pointer_type_node && pointer_type_node->type == AST_TYPE_REFERENCE) {
            #ifdef DEBUG
            fprintf(stderr, "[DEBUG makeValueForType] Passed node is TYPE_REFERENCE ('%s'), following its right pointer (%p)\n",
                    pointer_type_node->token ? pointer_type_node->token->value : "?", (void*)pointer_type_node->right);
            fflush(stderr);
            #endif
            pointer_type_node = pointer_type_node->right;
        }

        if (pointer_type_node && pointer_type_node->type == AST_POINTER_TYPE) {
            v.base_type_node = pointer_type_node->right;
             #ifdef DEBUG
             fprintf(stderr, "[DEBUG makeValueForType] -> Base type node set to %p (Type: %s, Token: '%s') from node %p\n",
                     (void*)v.base_type_node,
                     v.base_type_node ? astTypeToString(v.base_type_node->type) : "NULL",
                     (v.base_type_node && v.base_type_node->token) ? v.base_type_node->token->value : "N/A",
                     (void*)pointer_type_node);
             fflush(stderr);
             #endif
        } else {
             fprintf(stderr, "Warning: Failed to find POINTER_TYPE definition node when initializing pointer Value. Structure trace started from VAR_DECL->right at %p. Final node checked was %p (Type: %s).\n",
                     (void*)type_def_param,
                     (void*)pointer_type_node,
                     pointer_type_node ? astTypeToString(pointer_type_node->type) : "NULL");
             v.base_type_node = NULL;
        }
    }

    switch(type) {
        case TYPE_INTEGER: v.i_val = 0; break;
        case TYPE_REAL:    v.r_val = 0.0; break;
        case TYPE_STRING: {
            v.s_val = NULL;
            v.max_length = -1;
            long long parsed_len = -1;

            if (actual_type_def && actual_type_def->type == AST_VARIABLE && actual_type_def->token &&
                strcasecmp(actual_type_def->token->value, "string") == 0 && actual_type_def->right)
            {
                 AST* lenNode = actual_type_def->right;

                 if (lenNode->type == AST_NUMBER && lenNode->token && lenNode->token->type == TOKEN_INTEGER_CONST) {
                     parsed_len = atoll(lenNode->token->value);
                 }
                 else if (lenNode->type == AST_VARIABLE && lenNode->token && lenNode->token->value) {
                     const char *const_name = lenNode->token->value;
                     #ifdef DEBUG
                     fprintf(stderr, "[DEBUG makeValueForType] String length specified by identifier '%s'. Looking up constant...\n", const_name);
                     #endif
                     Symbol *constSym = lookupSymbol(const_name);

                     if (constSym && constSym->is_const && constSym->value && constSym->value->type == TYPE_INTEGER) {
                          parsed_len = constSym->value->i_val;
                          #ifdef DEBUG
                          fprintf(stderr, "[DEBUG makeValueForType] Found constant '%s' with value %lld.\n", const_name, parsed_len);
                          #endif
                     } else {
                          fprintf(stderr, "Warning: Identifier '%s' used for string length is not a defined integer constant. Using dynamic.\n", const_name);
                     }
                 }
                 else {
                     fprintf(stderr, "Warning: Fixed string length not constant integer or identifier. Using dynamic.\n");
                 }

                 if (parsed_len != -1) {
                      if (parsed_len > 0 && parsed_len <= 255) {
                          v.max_length = (int)parsed_len;
                          v.s_val = calloc(v.max_length + 1, 1);
                          if (!v.s_val) { fprintf(stderr, "FATAL: calloc failed for fixed string\n"); EXIT_FAILURE_HANDLER(); }
                          #ifdef DEBUG
                          fprintf(stderr, "[DEBUG makeValueForType] Allocated fixed string (max_length=%d).\n", v.max_length);
                          #endif
                      } else {
                          fprintf(stderr, "Warning: Fixed string length %lld invalid or too large. Using dynamic.\n", parsed_len);
                          v.max_length = -1;
                      }
                 }
            }

            if (v.max_length == -1 && !v.s_val) {
                 v.s_val = strdup("");
                 if (!v.s_val) { fprintf(stderr, "FATAL: strdup failed for dynamic string\n"); EXIT_FAILURE_HANDLER(); }
                 #ifdef DEBUG
                 fprintf(stderr, "[DEBUG makeValueForType] Allocated dynamic string.\n");
                 #endif
            }
            break;
        }
        case TYPE_CHAR:    v.c_val = '\0'; v.max_length = 1; break;
        case TYPE_BOOLEAN: v.i_val = 0; break;
        case TYPE_FILE:    v.f_val = NULL; v.filename = NULL; break;
        case TYPE_RECORD:
             v.record_val = createEmptyRecord(node_to_inspect);
             break;
        case TYPE_ARRAY: {
            v.dimensions = 0;
            v.lower_bounds = NULL;
            v.upper_bounds = NULL;
            v.array_val = NULL;
            v.element_type = TYPE_VOID;
            v.element_type_def = NULL;

            AST* definition_node_for_array = node_to_inspect;

            if (definition_node_for_array && definition_node_for_array->type == AST_TYPE_REFERENCE) {
                #ifdef DEBUG
                fprintf(stderr, "[DEBUG makeValueForType ARRAY] type_def_param is TYPE_REFERENCE ('%s'). Looking up actual type.\n",
                        definition_node_for_array->token ? definition_node_for_array->token->value : "?");
                #endif
                AST* resolved_type_ast = lookupType(definition_node_for_array->token->value);
                if (!resolved_type_ast) {
                     fprintf(stderr, "Error: Could not resolve array type reference '%s' in makeValueForType for array initialization.\n",
                             definition_node_for_array->token ? definition_node_for_array->token->value : "?");
                } else {
                    definition_node_for_array = resolved_type_ast;
                }
            }

            if (definition_node_for_array && definition_node_for_array->type == AST_ARRAY_TYPE) {
                 #ifdef DEBUG
                 fprintf(stderr, "[DEBUG makeValueForType] Initializing ARRAY from (resolved) AST_ARRAY_TYPE node %p.\n", (void*)definition_node_for_array);
                 #endif

                 int dims = definition_node_for_array->child_count;
                 AST* elemTypeDefNode = definition_node_for_array->right;
                 VarType elemType = TYPE_VOID;

                 if(elemTypeDefNode) {
                     elemType = elemTypeDefNode->var_type;
                       if (elemType == TYPE_VOID) {
                             if (elemTypeDefNode->type == AST_VARIABLE && elemTypeDefNode->token) {
                                 const char *tn = elemTypeDefNode->token->value;
                                 if (strcasecmp(tn, "integer") == 0) elemType = TYPE_INTEGER;
                                 else if (strcasecmp(tn, "real") == 0) elemType = TYPE_REAL;
                                 else if (strcasecmp(tn, "char") == 0) elemType = TYPE_CHAR;
                                 else if (strcasecmp(tn, "boolean") == 0) elemType = TYPE_BOOLEAN;
                                 else if (strcasecmp(tn, "byte") == 0) elemType = TYPE_BYTE;
                                 else if (strcasecmp(tn, "word") == 0) elemType = TYPE_WORD;
                                 else if (strcasecmp(tn, "string") == 0) elemType = TYPE_STRING;
                                 else {
                                     AST* userTypeDef = lookupType(tn);
                                     if (userTypeDef) elemType = userTypeDef->var_type;
                                     if (userTypeDef) elemTypeDefNode = userTypeDef;
                                 }
                             } else if (elemTypeDefNode->type == AST_RECORD_TYPE) {
                                elemType = TYPE_RECORD;
                             } else if (elemTypeDefNode->type == AST_ARRAY_TYPE) {
                                elemType = TYPE_ARRAY;
                             }
                       }
                 }

                 if (dims > 0 && elemType != TYPE_VOID) {
                     int *lbs = (int*)malloc(sizeof(int) * dims);
                     int *ubs = (int*)malloc(sizeof(int) * dims);
                     if (!lbs || !ubs) {
                         fprintf(stderr, "Memory allocation error for bounds in makeValueForType.\n");
                         if(lbs) free(lbs);
                         if(ubs) free(ubs);
                         EXIT_FAILURE_HANDLER();
                     }

                     bool bounds_ok = true;
                     for (int i = 0; i < dims; i++) {
                         AST *subrange = definition_node_for_array->children[i];
                         if (!subrange || subrange->type != AST_SUBRANGE || !subrange->left || !subrange->right) {
                             bounds_ok = false; break;
                         }

                         // --- MODIFICATION: Use evaluateCompileTimeValue instead of eval ---
                         Value low_val = evaluateCompileTimeValue(subrange->left);
                         Value high_val = evaluateCompileTimeValue(subrange->right);

                         if (low_val.type == TYPE_INTEGER && high_val.type == TYPE_INTEGER) {
                             lbs[i] = (int)low_val.i_val;
                             ubs[i] = (int)high_val.i_val;
                         } else {
                             fprintf(stderr, "Runtime error: Array bounds must be integer constants for now. Dim %d has types %s..%s\n", i, varTypeToString(low_val.type), varTypeToString(high_val.type));
                             bounds_ok = false;
                         }
                         freeValue(&low_val);
                         freeValue(&high_val);
                         if (!bounds_ok || lbs[i] > ubs[i]) {
                             bounds_ok = false; break;
                         }
                     }

                     if (bounds_ok) {
                         v = makeArrayND(dims, lbs, ubs, elemType, elemTypeDefNode);
                     } else {
                         fprintf(stderr, "Error: Failed to initialize array in makeValueForType due to invalid or non-integer bounds.\n");
                     }
                     free(lbs);
                     free(ubs);
                 } else {
                     fprintf(stderr, "Warning: Invalid dimension count (%d) or element type (%s) for array in makeValueForType.\n", dims, varTypeToString(elemType));
                 }
            } else {
                 fprintf(stderr, "Warning: Cannot initialize array value. Type definition missing, not an array type, or could not be resolved. (Actual node type for definition: %s)\n",
                         definition_node_for_array ? astTypeToString(definition_node_for_array->type) : "NULL");
            }

            #ifdef DEBUG
            fprintf(stderr, "[DEBUG makeValueForType - ARRAY CASE EXIT] Returning Value: type=%s, dimensions=%d\n", varTypeToString(v.type), v.dimensions);
            #endif
            break;
        }
        case TYPE_MEMORYSTREAM: v.mstream = createMStream(); break;
        case TYPE_ENUM:
             v.enum_val.ordinal = 0;
             v.enum_val.enum_name = (actual_type_def && actual_type_def->token && actual_type_def->token->value)
                                      ? strdup(actual_type_def->token->value)
                                      : strdup("<unknown_enum>");
             if (!v.enum_val.enum_name) { /* Malloc error */ EXIT_FAILURE_HANDLER(); }
             v.base_type_node = actual_type_def;
             break;
        case TYPE_BYTE:    v.i_val = 0; break;
        case TYPE_WORD:    v.i_val = 0; break;
        case TYPE_SET:     v.set_val.set_size = 0; v.set_val.set_values = NULL; v.max_length = 0; break;
        case TYPE_POINTER:
            v.ptr_val = NULL;
            break;
        case TYPE_VOID:
            break;
        default:
            fprintf(stderr, "Warning: makeValueForType called with unhandled type %d (%s)\n", type, varTypeToString(type));
            break;
    }

    return v;
}

Value makeMStream(MStream *ms) {
    Value v;
    memset(&v, 0, sizeof(Value));
    v.type = TYPE_MEMORYSTREAM;
    v.mstream = ms; // Takes ownership or shares pointer based on usage context
    return v;
}

// Value constructor for creating a Value representing a general pointer.
// Used by the 'new' builtin after memory allocation.
// Creates a Value of type TYPE_POINTER with a given memory address and base type link.
// @param address        The memory address the pointer points to (e.g., allocated by malloc).
// @param base_type_node The AST node defining the type being pointed to (e.g., the Integer node in ^Integer).
Value makePointer(void* address, AST* base_type_node) {
    Value v;
    memset(&v, 0, sizeof(Value));
    v.type = TYPE_POINTER; // The type of the value is POINTER
    v.ptr_val = address;     // The actual memory address it points to
    v.base_type_node = base_type_node; // Link to the definition of the type being pointed to
    return v;
}


// Token
/* Create a new token */
Token *newToken(TokenType type, const char *value, int line, int column) { // Added line, column
    Token *token = malloc(sizeof(Token));
    if (!token) {
        fprintf(stderr, "Memory allocation error in newToken\n");
        EXIT_FAILURE_HANDLER();
    }
    token->type = type;
    token->value = value ? strdup(value) : NULL;
    if (value && !token->value) {
        fprintf(stderr, "Memory allocation error (strdup value) in newToken\n");
        free(token);
        EXIT_FAILURE_HANDLER();
    }
    token->line = line;     // <<< SET LINE
    token->column = column; // <<< SET COLUMN
    return token;
}

/* Copy a token */
Token *copyToken(const Token *orig_token) { // Renamed parameter to avoid conflict if any
    if (!orig_token) return NULL;
    Token *new_token = malloc(sizeof(Token));
    if (!new_token) { fprintf(stderr, "Memory allocation error in copyToken (Token struct)\n"); EXIT_FAILURE_HANDLER(); }
    
    new_token->type = orig_token->type;
    new_token->value = orig_token->value ? strdup(orig_token->value) : NULL;
    if (orig_token->value && !new_token->value) {
         fprintf(stderr, "Memory allocation error (strdup value) in copyToken\n");
         free(new_token);
         EXIT_FAILURE_HANDLER();
    }
    new_token->line = orig_token->line;
    new_token->column = orig_token->column; 
    return new_token;
}

/* Free a token */
void freeToken(Token *token) {
    if (!token) return;
    if (token->value) {
        free(token->value); // Free the duplicated string
        token->value = NULL; // Prevent double-free
    }
    free(token); // Free the token struct itself
}

void freeProcedureTable(void) {
    if (!procedure_table) {
        return;
    }
    DEBUG_PRINT("[DEBUG SYMBOL] Freeing Procedure HashTable at %p.\n", (void*)procedure_table);

    for (int i = 0; i < HASHTABLE_SIZE; ++i) {
        Symbol *current_sym = procedure_table->buckets[i]; // current_sym is Symbol*
        while (current_sym) {
            Symbol *next_sym = current_sym->next; // Use Symbol's 'next' field

            #ifdef DEBUG
            fprintf(stderr, "[DEBUG FREE_PROC_TABLE] Freeing Symbol (routine) '%s' (AST @ %p type_def).\n",
                    current_sym->name ? current_sym->name : "?", (void*)current_sym->type_def);
            #endif
            
            if (current_sym->name) {
                free(current_sym->name);
                current_sym->name = NULL;
            }

            // The AST declaration is stored in type_def for Symbols in procedure_table
            if (current_sym->type_def) {
                // This AST node is a deep copy owned by this Symbol struct.
                freeAST(current_sym->type_def);
                current_sym->type_def = NULL;
            }
            
            // Note: current_sym->value should be NULL for procedure/function symbols
            // as they don't have a "value" in the variable sense. If it could be non-NULL,
            // it would need freeing: if (current_sym->value) { freeValue(current_sym->value); free(current_sym->value); }

            free(current_sym); // Free the Symbol struct itself
            
            current_sym = next_sym;
        }
        procedure_table->buckets[i] = NULL;
    }
    // free(procedure_table->buckets); // The buckets array is part of HashTable struct, not separately allocated
    free(procedure_table); // Free the HashTable struct itself
    procedure_table = NULL;
}

void freeTypeTable(void) {
    TypeEntry *entry = type_table;
    while (entry) {
        TypeEntry *next = entry->next;
        free(entry->name); // Free the duplicated type name
        // AST node (entry->typeAST) is freed separately by freeTypeTableASTNodes
        free(entry); // Free the TypeEntry struct itself
        entry = next;
    }
    type_table = NULL;
}

void freeValue(Value *v) {
    if (!v) return;

//#ifdef DEBUG
//    fprintf(stderr, "[DEBUG] freeValue called for Value* at %p, type=%s\n",
 //           (void*)v, varTypeToString(v->type));
//    fflush(stderr); // Ensure debug message is printed immediately
//#endif
    switch (v->type) {
        case TYPE_VOID:
        case TYPE_INTEGER:
        case TYPE_REAL:
        case TYPE_BOOLEAN:
        case TYPE_CHAR:
        case TYPE_BYTE:
        case TYPE_WORD:
        case TYPE_NIL: // <<<< ADDED TYPE_NIL HERE
            // No heap data associated with the Value struct itself for these simple types.
            // For TYPE_POINTER, ptr_val itself is an address, not heap data owned by this Value.
            // The memory pointed *to* by a TYPE_POINTER is managed by new/dispose.
//#ifdef DEBUG
 //           fprintf(stderr, "[DEBUG]   No heap data to free for type %s directly within Value struct.\n", varTypeToString(v->type));
  //          fflush(stderr);
//#endif
            break;
        case TYPE_ENUM:
            if (v->enum_val.enum_name) {
//#ifdef DEBUG
 //               fprintf(stderr, "[DEBUG]   Attempting to free enum name '%s' at %p for Value* %p\n",
   //                     v->enum_val.enum_name, (void*)v->enum_val.enum_name, (void*)v);
  //              fflush(stderr);
//#endif
                free(v->enum_val.enum_name);
                v->enum_val.enum_name = NULL;
            } else {
//#ifdef DEBUG
 //               fprintf(stderr, "[DEBUG]   Enum name pointer is NULL for Value* %p, nothing to free.\n", (void*)v);
  //              fflush(stderr);
//#endif
            }
            break;
        case TYPE_POINTER:
            // For a Value struct of TYPE_POINTER, freeValue should NOT free the memory
            // that v->ptr_val points to. That's the job of dispose/FreeMem.
            // We only nullify the pointer here to indicate this Value struct no longer points.
            // The base_type_node is also part of the type definition, not data to be freed here.
#ifdef DEBUG
            fprintf(stderr, "[DEBUG]   Resetting ptr_val for POINTER Value* at %p. Base type node (%p) is preserved. Pointed-to memory NOT freed by this call.\n",
                    (void*)v, (void*)v->base_type_node);
            fflush(stderr);
#endif
            v->ptr_val = NULL;
            // v->base_type_node = NULL; // Generally, base_type_node should persist as it defines the pointer's *type*
            break;

        case TYPE_STRING:
            if (v->s_val) {
#ifdef DEBUG
                fprintf(stderr, "[DEBUG]   Attempting to free string content at %p (value was '%s') for Value* %p\n",
                        (void*)v->s_val, v->s_val ? v->s_val : "<INVALID_OR_FREED>", (void*)v);
                fflush(stderr);
#endif
                free(v->s_val);
                v->s_val = NULL;
            } else {
#ifdef DEBUG
                fprintf(stderr, "[DEBUG]   String content pointer is NULL for Value* %p, nothing to free.\n", (void*)v);
                fflush(stderr);
#endif
            }
            break;

        case TYPE_RECORD: {
            FieldValue *f = v->record_val;
#ifdef DEBUG
            fprintf(stderr, "[DEBUG]   Processing record fields for Value* at %p (record_val=%p)\n", (void*)v, (void*)f);
            fflush(stderr);
#endif
            while (f) {
                FieldValue *next = f->next;
#ifdef DEBUG
                fprintf(stderr, "[DEBUG]     Freeing FieldValue* at %p (name='%s' @ %p) within Value* %p\n",
                        (void*)f, f->name ? f->name : "NULL", (void*)f->name, (void*)v);
                fflush(stderr);
#endif
                if (f->name) free(f->name);
                freeValue(&f->value); // Recursive call
                free(f);              // Free the FieldValue struct itself
                f = next;
            }
            v->record_val = NULL;
            break;
        }
        case TYPE_ARRAY: {
#ifdef DEBUG
             fprintf(stderr, "[DEBUG]   Processing array for Value* at %p (array_val=%p)\n", (void*)v, (void*)v->array_val);
             fflush(stderr);
#endif
             if (v->array_val) {
                 int total = 1;
                 if(v->dimensions > 0 && v->lower_bounds && v->upper_bounds) {
                   for (int i = 0; i < v->dimensions; i++)
                       total *= (v->upper_bounds[i] - v->lower_bounds[i] + 1);
                 } else {
                   total = 0;
#ifdef DEBUG
                   fprintf(stderr, "[DEBUG]     Warning: Array bounds missing or zero dimensions for Value* %p.\n", (void*)v);
                   fflush(stderr);
#endif
                 }

                 for (int i = 0; i < total; i++) {
#ifdef DEBUG
                    fprintf(stderr, "[DEBUG]     Freeing array element %d for Value* %p\n", i, (void*)v);
                    fflush(stderr);
#endif
                    freeValue(&v->array_val[i]);
                 }
#ifdef DEBUG
                 fprintf(stderr, "[DEBUG]   Freeing array data buffer at %p for Value* %p\n", (void*)v->array_val, (void*)v);
                 fflush(stderr);
#endif
                 free(v->array_val);
             }
#ifdef DEBUG
             fprintf(stderr, "[DEBUG]   Freeing array bounds at %p and %p for Value* %p\n", (void*)v->lower_bounds, (void*)v->upper_bounds, (void*)v);
             fflush(stderr);
#endif
             free(v->lower_bounds);
             free(v->upper_bounds);
             v->array_val = NULL;
             v->lower_bounds = NULL;
             v->upper_bounds = NULL;
             v->dimensions = 0; // Reset dimensions
             break;
        }
        case TYPE_FILE:
            if (v->f_val) {
                // This is a file handle. Close it if it's not NULL.
                fclose(v->f_val);
                // Set the pointer to NULL after closing to prevent accidental reuse.
                v->f_val = NULL;
            }
            break; // Break from the switch statement
        case TYPE_MEMORYSTREAM:
              if (v->mstream) {
#ifdef DEBUG
                  fprintf(stderr, "[DEBUG freeValue] Freeing MStream structure and its buffer for Value* %p. MStream* %p, Buffer* %p\n",
                          (void*)v, (void*)v->mstream, (void*)(v->mstream ? v->mstream->buffer : NULL));
                  fflush(stderr);
#endif
                  if (v->mstream->buffer) {
                      free(v->mstream->buffer);
                      v->mstream->buffer = NULL;
                  }
                  free(v->mstream);
                  v->mstream = NULL;
              } else {
#ifdef DEBUG
                  fprintf(stderr, "[DEBUG freeValue] MStream pointer is NULL for Value* %p, nothing to free.\n", (void*)v);
                  fflush(stderr);
#endif
              }
              break;
        case TYPE_SET: // Added case for freeing set values
            if (v->set_val.set_values) {
#ifdef DEBUG
                fprintf(stderr, "[DEBUG]   Freeing set_val.set_values at %p for Value* %p\n", (void*)v->set_val.set_values, (void*)v);
                fflush(stderr);
#endif
                free(v->set_val.set_values);
                v->set_val.set_values = NULL;
            }
            v->set_val.set_size = 0;
            // v.max_length for sets was used for capacity tracking by addOrdinalToResultSet,
            // not a dynamically allocated string, so no free needed for max_length itself.
            break;
        // Add other types if they allocate memory pointed to by Value struct members
        default:
#ifdef DEBUG
             fprintf(stderr, "[DEBUG]   Unhandled type %s in freeValue for Value* %p\n", varTypeToString(v->type), (void*)v);
             fflush(stderr);
#endif
             break;
    }
    // Optionally mark type as VOID after freeing contents, but this might mask issues
    // if the Value struct is reused without proper reinitialization.
    // v->type = TYPE_VOID;
}

void dumpSymbol(Symbol *sym) {
    if (!sym) return;

    printf("Name: %s, Type: %s", sym->name, varTypeToString(sym->type));

    if (sym->value) {
        printf(", Value: ");
        switch (sym->type) {
            case TYPE_INTEGER:
                printf("%lld", sym->value->i_val);
                break;
            case TYPE_REAL:
                printf("%f", sym->value->r_val);
                break;
            case TYPE_STRING:
                printf("\"%s\"", sym->value->s_val ? sym->value->s_val : "(null)");
                break;
            case TYPE_CHAR:
                printf("'%c'", sym->value->c_val);
                break;
            case TYPE_BOOLEAN:
                printf("%s", sym->value->i_val ? "true" : "false");
                break;
            case TYPE_BYTE:
                printf("Byte %lld", sym->value->i_val);
                break;
            case TYPE_WORD:
                printf("Word %u", (unsigned int)sym->value->i_val);
                break;
            case TYPE_ENUM:
                printf("Enumerated Type '%s', Ordinal: %d", sym->value->enum_val.enum_name, sym->value->enum_val.ordinal);
                break;
            case TYPE_ARRAY: {
                printf("Array[");
                for (int i = 0; i < sym->value->dimensions; i++) {
                    printf("%d..%d", sym->value->lower_bounds[i], sym->value->upper_bounds[i]);
                    if (i < sym->value->dimensions - 1) {
                        printf(", ");
                    }
                }
                printf("] of %s", varTypeToString(sym->value->element_type));
                break;
            }
            case TYPE_RECORD: {
                printf("Record { ");
                FieldValue *fv = sym->value->record_val;
                while (fv) {
                    printf("%s: %s", fv->name, varTypeToString(fv->value.type));
                    if (fv->value.type == TYPE_ENUM) {
                        printf(" ('%s', Ordinal: %d)", fv->value.enum_val.enum_name, fv->value.enum_val.ordinal);
                    } else if (fv->value.type == TYPE_STRING) {
                        printf(" (\"%s\")", fv->value.s_val ? fv->value.s_val : "(null)");
                    }
                    fv = fv->next;
                    if (fv) {
                        printf(", ");
                    }
                }
                printf(" }");
                break;
            }
            case TYPE_FILE:
                printf("File (handle: %p)", (void *)sym->value->f_val);
                break;
            case TYPE_MEMORYSTREAM:
                printf("MStream (size: %d)", sym->value->mstream->size);
                break;
            case TYPE_NIL:
                 // A TYPE_NIL Value struct represents the absence of a pointer.
                 // It does not own any heap data itself (the ptr_val field is NULL).
                 // Therefore, there is nothing specific to free for a TYPE_NIL value.
                 // Just break and let the Value struct container potentially be freed by the caller.
                 #ifdef DEBUG
                 fprintf(stderr, "[DEBUG]   Handling TYPE_NIL in freeValue - no heap data to free.\n");
                 #endif
                 break; // No dynamic memory specific to the NIL type to free
            default:
                printf("(not printed)");
                break;
        }
    } else {
        printf(", Value: (null)");
    }

    printf("\n");
}

/*
 * debug_ast - A simple wrapper that begins dumping at the root with zero indent.
 */
void debugASTFile(AST *node) {
    dumpAST(node, 0);
}

bool isUnitDocumented(const char *unit_name) {
    for (size_t i = 0; i < documented_units_count; i++) {
        if (strcmp(unit_name, documented_units[i]) == 0) {
            return true;
        }
    }
    return false;
}

char *findUnitFile(const char *unit_name) {
    // Allow overriding the library search path via the PSCAL_LIB_DIR
    // environment variable.  If it is not provided, fall back to the
    // repository's local `lib` directory instead of the old hard-coded
    // `/usr/local/Pscal/lib` path.  This makes the compiler work out of the
    // box for developers running from the source tree.
    const char *base_path = getenv("PSCAL_LIB_DIR");
    if (base_path == NULL || *base_path == '\0') {
        base_path = "/usr/local/pscal/lib";   // Default relative library path
    }

    // Allocate enough space: path + '/' + unit name + ".pl" + null terminator
    size_t max_path_len = strlen(base_path) + 1 + strlen(unit_name) + 3 + 1;
    char *file_name = malloc(max_path_len);
    if (!file_name) {
        fprintf(stderr, "Memory allocation error in findUnitFile\n");
        EXIT_FAILURE_HANDLER();
    }

<<<<<<< HEAD
    // Compose the full path using the resolved base path.
=======
    // Format full path safely
>>>>>>> 5523d3dd
    snprintf(file_name, max_path_len, "%s/%s.pl", base_path, unit_name);

    if (access(file_name, F_OK) == 0) {
        return file_name; // Caller takes ownership
    }

    free(file_name);
    return NULL; // Not found
}

void linkUnit(AST *unit_ast, int recursion_depth) {
    if (!unit_ast) return;

    // The unit parser should have built a temporary (unit-scoped) symbol list.
    if (!unit_ast->symbol_table) {
        fprintf(stderr, "Error: Symbol table for unit is missing.\n");
        EXIT_FAILURE_HANDLER();
    }

    // Walk the unit's symbol list and merge ONLY variables/constants into globals.
    Symbol *unit_symbol = unit_ast->symbol_table;
    while (unit_symbol) {

        // Skip procedures/functions (these live in procedure_table and are handled elsewhere).
        bool is_routine_symbol =
            (unit_symbol->type_def &&
            (unit_symbol->type_def->type == AST_PROCEDURE_DECL ||
             unit_symbol->type_def->type == AST_FUNCTION_DECL));
        if (is_routine_symbol) {
            DEBUG_PRINT("[DEBUG] linkUnit: Skipping routine symbol '%s' (type %s) from unit interface.\n",
                        unit_symbol->name, varTypeToString(unit_symbol->type));
            unit_symbol = unit_symbol->next;
            continue;
        }

        // Already present in globals?
        Symbol *existing_global = lookupGlobalSymbol(unit_symbol->name);
        if (existing_global) {
            DEBUG_PRINT("[DEBUG] linkUnit: '%s' already exists globally.\n", unit_symbol->name);

            // If the unit provided a constant value, update the existing global
            // using a DEEP COPY so updateSymbol can free its temp safely.
            if (unit_symbol->is_const && unit_symbol->value) {
                DEBUG_PRINT("[DEBUG] linkUnit: Updating existing global const '%s' from unit.\n",
                            unit_symbol->name);
                Value dup = makeCopyOfValue(unit_symbol->value);  // deep copy
                updateSymbol(unit_symbol->name, dup);             // updateSymbol will free dup
                existing_global->is_const = true;
            }

            unit_symbol = unit_symbol->next;
            continue;
        }

        // Insert a fresh global (Value is default-initialized inside insertGlobalSymbol).
        DEBUG_PRINT("[DEBUG] linkUnit: Inserting global '%s' (type %s) from unit.\n",
                    unit_symbol->name, varTypeToString(unit_symbol->type));
        insertGlobalSymbol(unit_symbol->name, unit_symbol->type, unit_symbol->type_def);

        Symbol *g = lookupGlobalSymbol(unit_symbol->name);
        if (!g) {
            fprintf(stderr, "Internal Error: Failed to find global '%s' after insertion.\n",
                    unit_symbol->name);
            EXIT_FAILURE_HANDLER();
        }
        DEBUG_PRINT("[DEBUG] linkUnit: Successfully inserted '%s'.\n", g->name);

        // If the unit symbol is a constant with a value, copy that value into the global now.
        if (unit_symbol->is_const && unit_symbol->value) {
            DEBUG_PRINT("[DEBUG] linkUnit: Copying constant value for '%s'.\n", unit_symbol->name);
            Value dup = makeCopyOfValue(unit_symbol->value);  // deep copy
            updateSymbol(unit_symbol->name, dup);             // updateSymbol will free dup
            g->is_const = true;
        }
        // If the unit symbol is an initialized array *variable* in the interface (rare),
        // copy its initial value too (deep copy). Constants were handled above already.
        else if (unit_symbol->type == TYPE_ARRAY && unit_symbol->value) {
            DEBUG_PRINT("[DEBUG] linkUnit: Copying initial array value for '%s'.\n",
                        unit_symbol->name);
            Value dup = makeCopyOfValue(unit_symbol->value);  // deep copy
            updateSymbol(unit_symbol->name, dup);             // updateSymbol will free dup
        }

        // NOTE:
        // We intentionally do NOT perform additional manual per-type copying here.
        // updateSymbol(...) already handles all supported types (ENUM, SET, POINTER, etc.)
        // and takes ownership of the temporary deep-copied Value safely. Doing manual
        // re-copies after updateSymbol risks double-frees and is redundant.

        unit_symbol = unit_symbol->next;
    }

    // Done merging: free the temporary unit symbol list. Its Values are still owned by the unit
    // list and will be freed here; globals now own their own deep copies, so this is safe.
    if (unit_ast->symbol_table) {
        DEBUG_PRINT("[DEBUG] linkUnit: Freeing unit symbol table for '%s' at %p\n",
                    unit_ast->token ? unit_ast->token->value : "NULL",
                    (void*)unit_ast->symbol_table);
        freeUnitSymbolTable(unit_ast->symbol_table);
        unit_ast->symbol_table = NULL; // prevent double free when freeing the AST later
    }

    // Register types declared in the unit's interface (these ASTs are managed by the type table).
    AST *type_decl = unit_ast->right;
    while (type_decl && type_decl->type == AST_TYPE_DECL) {
        insertType(type_decl->token->value, type_decl->left);
        type_decl = type_decl->right;
    }

    // Add unqualified aliases for interface routines (procedure_table logic unchanged).
    AST *interface_compound_node = unit_ast->left;
    if (interface_compound_node && interface_compound_node->type == AST_COMPOUND) {
        DEBUG_PRINT("[DEBUG] linkUnit: Adding unqualified aliases for interface routines of unit '%s'.\n",
                    unit_ast->token ? unit_ast->token->value : "UNKNOWN_UNIT");

        for (int i = 0; i < interface_compound_node->child_count; i++) {
            AST *interface_decl_node = interface_compound_node->children[i];

            if (interface_decl_node && interface_decl_node->token &&
                (interface_decl_node->type == AST_PROCEDURE_DECL ||
                 interface_decl_node->type == AST_FUNCTION_DECL)) {

                const char* unq_orig = interface_decl_node->token->value;
                char unq_lower[MAX_ID_LENGTH + 1];
                strncpy(unq_lower, unq_orig, MAX_ID_LENGTH);
                unq_lower[MAX_ID_LENGTH] = '\0';
                toLowerString(unq_lower);

                const char* unit_name = unit_ast->token ? unit_ast->token->value : NULL;
                if (!unit_name) {
                    fprintf(stderr, "[ERROR] linkUnit: Cannot determine unit name for aliasing '%s'.\n", unq_orig);
                    continue;
                }

                char qualified_lower[MAX_ID_LENGTH * 2 + 2];
                snprintf(qualified_lower, sizeof(qualified_lower), "%s.%s", unit_name, unq_orig);
                toLowerString(qualified_lower);

                Symbol* qualified_proc_symbol = hashTableLookup(procedure_table, qualified_lower);
                if (qualified_proc_symbol && qualified_proc_symbol->type_def &&
                    qualified_proc_symbol->type_def != (AST*)0x1) {

                    Symbol* existing_unq = hashTableLookup(procedure_table, unq_lower);
                    if (!existing_unq) {
                        DEBUG_PRINT("[DEBUG] linkUnit: Adding unqualified alias '%s' -> '%s'.\n",
                                    unq_lower, qualified_lower);
                        Symbol* alias_sym = (Symbol*)calloc(1, sizeof(Symbol));
                        if (!alias_sym) { EXIT_FAILURE_HANDLER(); }
                        alias_sym->name = strdup(unq_lower);
                        alias_sym->is_alias = true;
                        alias_sym->real_symbol = qualified_proc_symbol;
                        hashTableInsert(procedure_table, alias_sym);
                    } else {
                        DEBUG_PRINT("[DEBUG] linkUnit: Unqualified alias '%s' already exists, skipping.\n",
                                    unq_lower);
                    }
                } else {
                    DEBUG_PRINT("[WARN] linkUnit: No implementation for '%s'; cannot alias '%s'.\n",
                                qualified_lower, unq_lower);
                }
            }
        }
    }
}


// buildUnitSymbolTable traverses the interface AST node and creates a symbol table
// containing all exported symbols (variables, procedures, functions, types) for the unit.
// buildUnitSymbolTable traverses the unit's interface AST node and builds a linked list
// of Symbols for all exported constants, variables, and procedures/functions.
Symbol *buildUnitSymbolTable(AST *interface_ast) {
    if (!interface_ast || interface_ast->type != AST_COMPOUND) return NULL;

    Symbol *unitSymbols = NULL;
    Symbol **tail = &unitSymbols; // Pointer-to-pointer for efficient list appending

    // Iterate over all declarations in the interface.
    for (int i = 0; i < interface_ast->child_count; i++) {
        AST *decl = interface_ast->children[i];
        if (!decl) continue;

        Symbol *sym = NULL; // Symbol to potentially add

        switch(decl->type) {
            case AST_CONST_DECL: {
                if (!decl->token) break;
                Value v = evaluateCompileTimeValue(decl->left); // evaluated constant expression
                sym = malloc(sizeof(Symbol)); /* null check */
                if (!sym) { fprintf(stderr, "Malloc failed (Symbol) in buildUnitSymbolTable\n"); freeValue(&v); EXIT_FAILURE_HANDLER(); }

                sym->name = strdup(decl->token->value); /* null check */
                if (!sym->name) { fprintf(stderr, "Malloc failed (name) in buildUnitSymbolTable\n"); free(sym); freeValue(&v); EXIT_FAILURE_HANDLER(); }

                sym->value = malloc(sizeof(Value)); /* null check */
                if (!sym->value) { fprintf(stderr, "Malloc failed (Value) in buildUnitSymbolTable\n"); free(sym->name); free(sym); freeValue(&v); EXIT_FAILURE_HANDLER(); }

                *sym->value = makeCopyOfValue(&v); // deep copy the evaluated value
                sym->type = v.type;                // Use evaluated value's type
                sym->type_def = decl->right;       // Link to type node if present
                sym->is_const = true;              // Mark as constant
                sym->is_alias = false;
                sym->is_local_var = false;
                sym->is_inline = false;
                sym->next = NULL;
                sym->enclosing = NULL;
                freeValue(&v); // Free the temporary value from eval
                break;
            }
            case AST_VAR_DECL: {
                 // Interface VARs typically represent external linkage in other systems.
                 // Here, we can add them to the unit's symbol table, but they won't
                 // have actual storage allocated unless the implementation part defines them.
                 // The main purpose here is to make their name and type known.
                 for (int j = 0; j < decl->child_count; j++) {
                     AST *varNode = decl->children[j];
                     if (!varNode || !varNode->token) continue;
                     DEBUG_PRINT("[DEBUG BUILD_UNIT_SYM] Adding interface VAR '%s' (type %s)\n", varNode->token->value, varTypeToString(decl->var_type));
                     Symbol *varSym = malloc(sizeof(Symbol)); /* null check */
                     if (!varSym) { /* error */ }
                     varSym->name = strdup(varNode->token->value); /* null check */
                      if (!varSym->name) { /* error */ }
                     varSym->type = decl->var_type;
                     varSym->type_def = decl->right; // Store type def link
                     varSym->value = NULL; // Interface VARs don't have values initially
                     varSym->is_const = false;
                     varSym->is_alias = false;
                     varSym->is_local_var = false; // Not local to the unit's execution scope yet
                     varSym->is_inline = false;
                     varSym->next = NULL;
                     varSym->enclosing = NULL;

                     // Append to list
                     *tail = varSym;
                     tail = &varSym->next;
                 }
                 // Skip adding to list via 'sym' below
                 continue; // Process next declaration
             }
            case AST_PROCEDURE_DECL:
            case AST_FUNCTION_DECL: {
                if (!decl->token) break;
                sym = malloc(sizeof(Symbol)); /* null check */
                 if (!sym) { /* error */ }
                sym->name = strdup(decl->token->value); /* null check */
                 if (!sym->name) { /* error */ }

                // Determine type (return type for functions, VOID for procedures)
                if (decl->type == AST_FUNCTION_DECL && decl->right) {
                    sym->type = decl->right->var_type; // Use pre-annotated type
                    sym->type_def = decl->right;      // Link to return type node
                } else {
                    sym->type = TYPE_VOID;
                    sym->type_def = NULL;
                }
                sym->value = NULL; // Procedures/functions don't have a 'value' in this context
                sym->is_const = false;
                sym->is_alias = false;
                sym->is_local_var = false;
                sym->is_inline = decl->is_inline;
                sym->next = NULL;
                sym->enclosing = NULL;
                break;
            }
            default:
                // Skip other declaration types (e.g. TYPE_DECL)
                break;
        } // End switch

        // Append the created symbol (if any) to the list
        if (sym) {
            *tail = sym;
            tail = &sym->next;
        }
    } // End for loop

    return unitSymbols;
}

Value makeEnum(const char *enum_name, int ordinal) {
    Value v;
    memset(&v, 0, sizeof(Value));
    v.type = TYPE_ENUM;
    v.enum_val.enum_name = enum_name ? strdup(enum_name) : NULL; // Duplicate the name
     if (enum_name && !v.enum_val.enum_name) { // Check strdup result
         fprintf(stderr, "FATAL: strdup failed for enum_name in makeEnum\n");
         EXIT_FAILURE_HANDLER();
     }
    v.enum_val.ordinal = ordinal;
    return v;
}


// getTerminalSize remains the same
int getTerminalSize(int *rows, int *cols) {
    // Default values in case of error or non-TTY
    *rows = 24; // Default height
    *cols = 80; // Default width

    // Check if stdout is a terminal
    if (!isatty(STDOUT_FILENO)) {
       // fprintf(stderr, "Warning: Cannot get terminal size (stdout is not a TTY).\n");
        return 0; // Return default size for non-TTY
    }

    struct winsize ws;
    if (ioctl(STDOUT_FILENO, TIOCGWINSZ, &ws) == -1) {
        // perror("getTerminalSize: ioctl(TIOCGWINSZ) failed"); // Suppress error message?
        return -1; // Indicate an error occurred
    }

    // Check for valid size values
    if (ws.ws_row > 0 && ws.ws_col > 0) {
        *rows = ws.ws_row;
        *cols = ws.ws_col;
    } else {
        // ioctl succeeded but returned 0 size, use defaults
       // fprintf(stderr, "Warning: ioctl(TIOCGWINSZ) returned zero size, using defaults.\n");
    }

    return 0; // Success
}

void freeUnitSymbolTable(Symbol *symbol_table) {
    Symbol *current = symbol_table;
    while (current) {
        Symbol *next = current->next;
        if (current->name) {
            free(current->name);
        }
        // Only free the value if it's not NULL (i.e., for constants built here)
        if (current->value) {
            freeValue(current->value); // Free the deep-copied value content
            free(current->value);      // Free the Value struct itself
        }
        free(current); // Free the Symbol struct
        current = next;
    }
}

void toLowerString(char *str) {
    if (!str) return;
    for (int i = 0; str[i]; i++) {
        str[i] = tolower(str[i]);
    }
}

void printValueToStream(Value v, FILE *stream) {
    if (!stream) {
        stream = stdout;
    }

    switch (v.type) {
        case TYPE_INTEGER:
            fprintf(stream, "%lld", v.i_val);
            break;
        case TYPE_REAL:
            fprintf(stream, "%f", v.r_val);
            break;
        case TYPE_BOOLEAN:
            fprintf(stream, "%s", v.i_val ? "TRUE" : "FALSE"); // Boolean still uses i_val
            break;
        case TYPE_CHAR:
            fprintf(stream, "%c", v.c_val); // Assuming c_val is 'char' or int holding char ASCII
            break;
        case TYPE_STRING:
            if (v.s_val) {
                fprintf(stream, "%s", v.s_val);
            } else {
                fprintf(stream, "(null string)");
            }
            break;
        case TYPE_NIL:
            fprintf(stream, "NIL");
            break;
        case TYPE_POINTER:
            fprintf(stream, "POINTER(@%p -> ", (void*)v.ptr_val);
            if (v.ptr_val) { // If it's not a nil pointer, try to print what it points to
                printValueToStream(*(v.ptr_val), stream); // Recursive call
            } else {
                fprintf(stream, "NIL_TARGET");
            }
            fprintf(stream, ")");
            break;
        case TYPE_ARRAY:
            // Your `v.array_val` is a `Value*` pointing to the first element.
            // The other array metadata (dimensions, bounds, element_type) is directly in `v`.
            fprintf(stream, "ARRAY(dims:%d, base_type:%s, elements_at:%p)",
                    v.dimensions,
                    varTypeToString(v.element_type), // Using v.element_type directly
                    (void*)v.array_val); // v.array_val is the pointer to elements
            // For a more detailed print, you'd iterate based on dimensions and bounds.
            break;
        case TYPE_RECORD:
            fprintf(stream, "RECORD{");
            FieldValue *field = v.record_val;
            bool first_field = true;
            while (field) {
                if (!first_field) {
                    fprintf(stream, "; ");
                }
                fprintf(stream, "%s: ", field->name ? field->name : "?");
                printValueToStream(field->value, stream);
                first_field = false;
                field = field->next;
            }
            fprintf(stream, "}");
            break;
        case TYPE_ENUM:
            fprintf(stream, "ENUM(%s, ord: %d)",
                v.enum_val.enum_name ? v.enum_val.enum_name : (v.enum_meta ? v.enum_meta->name : "<type_unknown>"),
                v.enum_val.ordinal);
            break;
        case TYPE_SET:
            // Corrected access to set_val and its members
            fprintf(stream, "SET(size:%d, values:[", v.set_val.set_size);
            for(int i = 0; i < v.set_val.set_size; ++i) {
                fprintf(stream, "%lld%s", v.set_val.set_values[i], (i == v.set_val.set_size - 1) ? "" : ", ");
            }
            fprintf(stream, "])");
            break;
        case TYPE_FILE:
            if (v.filename) {
                fprintf(stream, "FILE(%s, handle: %p)", v.filename, (void*)v.f_val);
            } else {
                fprintf(stream, "FILE(UNNAMED, handle: %p)", (void*)v.f_val);
            }
            break;
        case TYPE_MEMORYSTREAM:
            if (v.mstream) {
                // Corrected format specifiers for int members of MStream
                fprintf(stream, "MSTREAM(size:%d, cap:%d, data:%p)",
                        v.mstream->size,
                        v.mstream->capacity,
                        (void*)v.mstream->buffer);
            } else {
                fprintf(stream, "MSTREAM(NULL)");
            }
            break;
        case TYPE_BYTE:
            fprintf(stream, "%lld", v.i_val & 0xFF);
            break;
        case TYPE_WORD:
            fprintf(stream, "%lld", v.i_val & 0xFFFF);
            break;
        case TYPE_VOID:
            fprintf(stream, "<VOID_TYPE>");
            break;
        default:
            fprintf(stream, "<UnknownType:%s>", varTypeToString(v.type));
            break;
    }
}
Value makeCopyOfValue(const Value *src) {
    Value v;
    v = *src;  // shallow copy to start

    switch (src->type) {
        case TYPE_STRING:
            if (src->max_length > 0) {
                v.s_val = malloc(src->max_length + 1);
                if (!v.s_val) {
                    fprintf(stderr, "Memory allocation failed in makeCopyOfValue (string)\n");
                    EXIT_FAILURE_HANDLER();
                }
                if (src->s_val) {
                    strncpy(v.s_val, src->s_val, src->max_length);
                    v.s_val[src->max_length] = '\0';
                } else {
                    v.s_val[0] = '\0';
                }
                v.max_length = src->max_length;
            } else if (src->s_val) {
                size_t len = strlen(src->s_val);
                v.s_val = malloc(len + 1);
                if (!v.s_val) {
                    fprintf(stderr, "Memory allocation failed in makeCopyOfValue (string)\n");
                    EXIT_FAILURE_HANDLER();
                }
                strcpy(v.s_val, src->s_val);
            } else {
                v.s_val = NULL;
            }
            break;
        case TYPE_ENUM:
            v.enum_val.enum_name = src->enum_val.enum_name ? strdup(src->enum_val.enum_name) : NULL;
            if (src->enum_val.enum_name && !v.enum_val.enum_name) {
                 fprintf(stderr, "Memory allocation failed in makeCopyOfValue (enum name strdup)\n");
                 EXIT_FAILURE_HANDLER();
            }
            break;
        case TYPE_RECORD: {
            FieldValue *head = NULL, *tail = NULL;
            for (FieldValue *cur = src->record_val; cur; cur = cur->next) {
                FieldValue *copy = malloc(sizeof(FieldValue));
                copy->name = strdup(cur->name);
                copy->value = makeCopyOfValue(&cur->value);
                copy->next = NULL;
                if (tail)
                    tail->next = copy;
                else
                    head = copy;
                tail = copy;
            }
            v.record_val = head;
            break;
        }
        case TYPE_ARRAY: {
            int total = 1;
            v.dimensions = src->dimensions;

            if (v.dimensions > 0 && src->lower_bounds && src->upper_bounds) {
                v.lower_bounds = malloc(sizeof(int) * src->dimensions);
                v.upper_bounds = malloc(sizeof(int) * src->dimensions);
                if (!v.lower_bounds || !v.upper_bounds) { /* Handle error */ }

                for (int i = 0; i < src->dimensions; i++) {
                    v.lower_bounds[i] = src->lower_bounds[i];
                    v.upper_bounds[i] = src->upper_bounds[i];
                    int size_i = (v.upper_bounds[i] - v.lower_bounds[i] + 1);
                    if (size_i <= 0) { total = 0; break; }
                    if (__builtin_mul_overflow(total, size_i, &total)) { total = -1; break; }
                }
            } else {
                total = 0;
                v.lower_bounds = NULL;
                v.upper_bounds = NULL;
            }

            v.array_val = NULL;
            if (total > 0 && src->array_val) {
                 v.array_val = malloc(sizeof(Value) * total);
                 if (!v.array_val) { /* Handle error */ }
                 for (int i = 0; i < total; i++) {
                     v.array_val[i] = makeCopyOfValue(&src->array_val[i]);
                 }
            } else if (total < 0) {
                 fprintf(stderr, "Error: Array size overflow during copy.\n");
                 v.dimensions = 0;
                 free(v.lower_bounds); v.lower_bounds = NULL;
                 free(v.upper_bounds); v.upper_bounds = NULL;
            }

            v.element_type_def = src->element_type_def;
            v.element_type = src->element_type;

            break;
        }
        case TYPE_CHAR:
            v.c_val = src->c_val;
            v.max_length = 1;
            break;
        case TYPE_MEMORYSTREAM:
            v.mstream = NULL;
            if (src->mstream) {
                v.mstream = malloc(sizeof(MStream));
                if (!v.mstream) {
                    fprintf(stderr, "Memory allocation failed in makeCopyOfValue (mstream)\n");
                    EXIT_FAILURE_HANDLER();
                }
                v.mstream->size = src->mstream->size;
                if (src->mstream->buffer && src->mstream->size >= 0) {
                    size_t copy_size = (size_t)src->mstream->size + 1;
                    v.mstream->capacity = copy_size;
                    v.mstream->buffer = malloc(copy_size);
                    if (!v.mstream->buffer) {
                        free(v.mstream);
                        fprintf(stderr, "Memory allocation failed in makeCopyOfValue (mstream buffer)\n");
                        EXIT_FAILURE_HANDLER();
                    }
                    memcpy(v.mstream->buffer, src->mstream->buffer, copy_size);
                } else {
                    v.mstream->buffer = NULL;
                    v.mstream->capacity = 0;
                }
                }
            break;
        case TYPE_SET:
            v.set_val.set_values = NULL;
            v.set_val.set_size = 0;

            if (src->set_val.set_size > 0 && src->set_val.set_values != NULL) {
                size_t array_size_bytes = sizeof(long long) * src->set_val.set_size;
                v.set_val.set_values = malloc(array_size_bytes);
                if (!v.set_val.set_values) {
                    freeValue(&v);
                    fprintf(stderr,
                            "Memory allocation failed in makeCopyOfValue (set)\n");
                    EXIT_FAILURE_HANDLER();
                }
                if (!v.set_val.set_values) {
                    fprintf(stderr, "Memory allocation failed in makeCopyOfValue (set values)\n");
                    EXIT_FAILURE_HANDLER();
                }
                memcpy(v.set_val.set_values, src->set_val.set_values, array_size_bytes);
                v.set_val.set_size = src->set_val.set_size;
            }
            break;
        default:
            break;
    }

    return v;
}

int calculateArrayTotalSize(const Value* array_val) {
    if (!array_val || array_val->type != TYPE_ARRAY || array_val->dimensions == 0) {
        return 0;
    }
    int total_size = 1;
    for (int i = 0; i < array_val->dimensions; i++) {
        total_size *= (array_val->upper_bounds[i] - array_val->lower_bounds[i] + 1);
    }
    return total_size;
}

int computeFlatOffset(Value *array, int *indices) {
    int offset = 0;
    int multiplier = 1;

    for (int i = array->dimensions - 1; i >= 0; i--) {
        // Bounds check for the current dimension
        if (indices[i] < array->lower_bounds[i] || indices[i] > array->upper_bounds[i]) {
            fprintf(stderr, "Runtime error: Index %d out of bounds [%d..%d] in dimension %d.\n",
                    indices[i], array->lower_bounds[i], array->upper_bounds[i], i + 1);
            EXIT_FAILURE_HANDLER();
        }
        
        // Add the contribution of the current dimension to the total offset
        offset += (indices[i] - array->lower_bounds[i]) * multiplier;
        
        // Update the multiplier for the next (more significant) dimension
        multiplier *= (array->upper_bounds[i] - array->lower_bounds[i] + 1);
    }
    return offset;
}

// --- Set utility helpers (internal) ---
static bool setContainsOrdinalUtil(const Value* setVal, long long ordinal) {
    if (!setVal || setVal->type != TYPE_SET || !setVal->set_val.set_values) {
        return false;
    }
    for (int i = 0; i < setVal->set_val.set_size; i++) {
        if (setVal->set_val.set_values[i] == ordinal) {
            return true;
        }
    }
    return false;
}

static void addOrdinalToResultSetUtil(Value* resultVal, long long ordinal) {
    if (!resultVal || resultVal->type != TYPE_SET) return;

    if (setContainsOrdinalUtil(resultVal, ordinal)) {
        return;
    }

    if (resultVal->set_val.set_size >= resultVal->max_length) {
        int new_capacity = (resultVal->max_length == 0) ? 8 : resultVal->max_length * 2;
        long long* new_values = realloc(resultVal->set_val.set_values, sizeof(long long) * new_capacity);
        if (!new_values) {
            fprintf(stderr, "FATAL: realloc failed in addOrdinalToResultSetUtil\n");
            EXIT_FAILURE_HANDLER();
        }
        resultVal->set_val.set_values = new_values;
        resultVal->max_length = new_capacity;
    }

    resultVal->set_val.set_values[resultVal->set_val.set_size] = ordinal;
    resultVal->set_val.set_size++;
}

// --- Set operations exported via utils.h ---
Value setUnion(Value setA, Value setB) {
    if (setA.type != TYPE_SET || setB.type != TYPE_SET) {
        fprintf(stderr, "Internal Error: Non-set type passed to setUnion.\n");
        return makeVoid();
    }

    Value result = makeValueForType(TYPE_SET, NULL, NULL);
    result.max_length = setA.set_val.set_size + setB.set_val.set_size;
    if (result.max_length > 0) {
        result.set_val.set_values = malloc(sizeof(long long) * result.max_length);
        if (!result.set_val.set_values) {
            fprintf(stderr, "Malloc failed for set union result\n");
            result.max_length = 0;
            EXIT_FAILURE_HANDLER();
        }
    } else {
        result.set_val.set_values = NULL;
    }
    result.set_val.set_size = 0;

    if (setA.set_val.set_values) {
        for (int i = 0; i < setA.set_val.set_size; i++) {
            addOrdinalToResultSetUtil(&result, setA.set_val.set_values[i]);
        }
    }
    if (setB.set_val.set_values) {
        for (int i = 0; i < setB.set_val.set_size; i++) {
            addOrdinalToResultSetUtil(&result, setB.set_val.set_values[i]);
        }
    }

    return result;
}

Value setDifference(Value setA, Value setB) {
    if (setA.type != TYPE_SET || setB.type != TYPE_SET) {
        return makeVoid();
    }

    Value result = makeValueForType(TYPE_SET, NULL, NULL);
    result.max_length = setA.set_val.set_size;
    if (result.max_length > 0) {
        result.set_val.set_values = malloc(sizeof(long long) * result.max_length);
        if (!result.set_val.set_values) {
            result.max_length = 0;
            EXIT_FAILURE_HANDLER();
        }
    } else {
        result.set_val.set_values = NULL;
    }
    result.set_val.set_size = 0;

    if (setA.set_val.set_values) {
        for (int i = 0; i < setA.set_val.set_size; i++) {
            if (!setContainsOrdinalUtil(&setB, setA.set_val.set_values[i])) {
                addOrdinalToResultSetUtil(&result, setA.set_val.set_values[i]);
            }
        }
    }
    return result;
}

Value setIntersection(Value setA, Value setB) {
    if (setA.type != TYPE_SET || setB.type != TYPE_SET) {
        return makeVoid();
    }

    Value result = makeValueForType(TYPE_SET, NULL, NULL);
    result.max_length = (setA.set_val.set_size < setB.set_val.set_size) ? setA.set_val.set_size : setB.set_val.set_size;
    if (result.max_length > 0) {
        result.set_val.set_values = malloc(sizeof(long long) * result.max_length);
        if (!result.set_val.set_values) {
            result.max_length = 0;
            EXIT_FAILURE_HANDLER();
        }
    } else {
        result.set_val.set_values = NULL;
    }
    result.set_val.set_size = 0;

    if (setA.set_val.set_values) {
        for (int i = 0; i < setA.set_val.set_size; i++) {
            if (setContainsOrdinalUtil(&setB, setA.set_val.set_values[i])) {
                addOrdinalToResultSetUtil(&result, setA.set_val.set_values[i]);
            }
        }
    }
    return result;
}

// Helper function to map 0-15 to ANSI FG codes
int map16FgColorToAnsi(int pscalColorCode, bool isBold) {
    int basePscalColor = pscalColorCode % 8;
    bool isBright = isBold || (pscalColorCode >= 8);
    int ansiBaseOffset = pscalToAnsiBase[basePscalColor];
    return (isBright ? 90 : 30) + ansiBaseOffset;
}

// Helper function to map 0-7 to ANSI BG codes
int map16BgColorToAnsi(int pscalColorCode) {
    int basePscalColor = pscalColorCode % 8;
    return 40 + pscalToAnsiBase[basePscalColor];
}<|MERGE_RESOLUTION|>--- conflicted
+++ resolved
@@ -1190,11 +1190,8 @@
         EXIT_FAILURE_HANDLER();
     }
 
-<<<<<<< HEAD
     // Compose the full path using the resolved base path.
-=======
-    // Format full path safely
->>>>>>> 5523d3dd
+
     snprintf(file_name, max_path_len, "%s/%s.pl", base_path, unit_name);
 
     if (access(file_name, F_OK) == 0) {
