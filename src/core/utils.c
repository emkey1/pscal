#include "utils.h"
#include "Pascal/globals.h"
#include <stdlib.h>
#include <string.h>
#include <assert.h>
#include <ctype.h>
#include "ast/ast.h"
#include "Pascal/documented_units.h"
#include "compiler/compiler.h"
#include <stdio.h>
#include "symbol.h"
#include "types.h"
#include "builtin.h"
#include <sys/ioctl.h> // Make sure this is included
#include <unistd.h>    // For STDOUT_FILENO
#include <sys/stat.h>  // For stat
#include <limits.h>    // For PATH_MAX


const char *varTypeToString(VarType type) {
    switch (type) {
        case TYPE_VOID:         return "VOID";
        case TYPE_INT32:        return "INTEGER";
        case TYPE_DOUBLE:       return "REAL";
        case TYPE_STRING:       return "STRING";
        case TYPE_CHAR:         return "CHAR";
        case TYPE_RECORD:       return "RECORD";
        case TYPE_FILE:         return "FILE";
        case TYPE_BYTE:         return "BYTE";
        case TYPE_WORD:         return "WORD";
        case TYPE_ENUM:         return "ENUM";
        case TYPE_ARRAY:        return "ARRAY";
        case TYPE_BOOLEAN:      return "BOOLEAN";
        case TYPE_MEMORYSTREAM: return "MEMORY_STREAM";
        case TYPE_SET:          return "SET";
        case TYPE_POINTER:      return "POINTER";
        case TYPE_INT8:         return "INT8";
        case TYPE_UINT8:        return "UINT8";
        case TYPE_INT16:        return "INT16";
        case TYPE_UINT16:       return "UINT16";
        case TYPE_UINT32:       return "UINT32";
        case TYPE_INT64:        return "INT64";
        case TYPE_UINT64:       return "UINT64";
        case TYPE_FLOAT:        return "REAL";
        case TYPE_LONG_DOUBLE:  return "LONG_DOUBLE";
        case TYPE_NIL:          return "NIL";
        case TYPE_THREAD:       return "THREAD";
        default:                return "UNKNOWN_VAR_TYPE";
    }
}

const char *tokenTypeToString(TokenType type) {
    static char unknown_buf[32];
    switch (type) {
        case TOKEN_PROGRAM:       return "PROGRAM";
        case TOKEN_VAR:           return "VAR";
        case TOKEN_BEGIN:         return "BEGIN";
        case TOKEN_END:           return "END";
        case TOKEN_IF:            return "IF";
        case TOKEN_THEN:          return "THEN";
        case TOKEN_ELSE:          return "ELSE";
        case TOKEN_WHILE:         return "WHILE";
        case TOKEN_DO:            return "DO";
        case TOKEN_FOR:           return "FOR";
        case TOKEN_TO:            return "TO";
        case TOKEN_DOWNTO:        return "DOWNTO";
        case TOKEN_REPEAT:        return "REPEAT";
        case TOKEN_UNTIL:         return "UNTIL";
        case TOKEN_PROCEDURE:     return "PROCEDURE";
        case TOKEN_FUNCTION:      return "FUNCTION";
        case TOKEN_CONST:         return "CONST";
        case TOKEN_TYPE:          return "TYPE";
        case TOKEN_WRITE:         return "WRITE";
        case TOKEN_WRITELN:       return "WRITELN";
        case TOKEN_READ:          return "READ";
        case TOKEN_READLN:        return "READLN";
        case TOKEN_INT_DIV:       return "DIV";
        case TOKEN_MOD:           return "MOD";
        case TOKEN_RECORD:        return "RECORD";
        case TOKEN_IDENTIFIER:    return "IDENTIFIER";
        case TOKEN_INTEGER_CONST: return "INTEGER_CONST";
        case TOKEN_REAL_CONST:    return "REAL_CONST";
        case TOKEN_STRING_CONST:  return "STRING_CONST";
        case TOKEN_SEMICOLON:     return "SEMICOLON";
        case TOKEN_GREATER:       return "GREATER";
        case TOKEN_GREATER_EQUAL: return "GREATER_EQUAL";
        case TOKEN_EQUAL:         return "EQUAL";
        case TOKEN_NOT_EQUAL:     return "NOT_EQUAL";
        case TOKEN_LESS_EQUAL:    return "LESS_EQUAL";
        case TOKEN_LESS:          return "LESS";
        case TOKEN_COLON:         return "COLON";
        case TOKEN_COMMA:         return "COMMA";
        case TOKEN_PERIOD:        return "PERIOD";
        case TOKEN_ASSIGN:        return "ASSIGN";
        case TOKEN_PLUS:          return "PLUS";
        case TOKEN_MINUS:         return "MINUS";
        case TOKEN_MUL:           return "MUL";
        case TOKEN_SLASH:         return "SLASH";
        case TOKEN_LPAREN:        return "LPAREN";
        case TOKEN_RPAREN:        return "RPAREN";
        case TOKEN_LBRACKET:      return "LBRACKET";
        case TOKEN_RBRACKET:      return "RBRACKET";
        case TOKEN_DOTDOT:        return "DOTDOT";
        case TOKEN_ARRAY:         return "ARRAY";
        case TOKEN_OF:            return "OF";
        case TOKEN_AND:           return "AND";
        case TOKEN_OR:            return "OR";
        case TOKEN_SHL:           return "SHL";
        case TOKEN_SHR:           return "SHR";
        case TOKEN_TRUE:          return "TRUE";
        case TOKEN_FALSE:         return "FALSE";
        case TOKEN_NOT:           return "NOT";
        case TOKEN_CASE:          return "CASE";
        case TOKEN_USES:          return "USES";
        case TOKEN_EOF:           return "EOF";
        case TOKEN_HEX_CONST:     return "HEX_CONST";
        case TOKEN_UNKNOWN:       return "UNKNOWN";
        case TOKEN_UNIT:          return "UNIT";
        case TOKEN_INTERFACE:     return "INTERFACE";
        case TOKEN_IMPLEMENTATION:return "IMPLEMENTATION";
        case TOKEN_INITIALIZATION:return "INITIALIZATION";
        case TOKEN_IN:            return "IN";
        case TOKEN_BREAK:         return "BREAK";
        case TOKEN_RETURN:        return "RETURN";
        case TOKEN_OUT:           return "OUT";
        case TOKEN_SET:           return "SET";
        case TOKEN_CARET:         return "CARET";
        case TOKEN_NIL:           return "NIL";
        case TOKEN_INLINE:       return "INLINE";
        case TOKEN_SPAWN:        return "SPAWN";
        case TOKEN_JOIN:         return "JOIN";
        case TOKEN_AT:           return "AT";
        default:
            // Create a small buffer to handle potentially large unknown enum values
            // Although, this function should ideally cover all defined TokenType values.
            // If an unknown value appears, it indicates a potential issue elsewhere.
            snprintf(unknown_buf, sizeof(unknown_buf), "INVALID_TOKEN (%d)", type);
            return unknown_buf;
    }
}

const char *astTypeToString(ASTNodeType type) {
    switch (type) {
        case AST_NOOP:           return "NOOP";
        case AST_PROGRAM:        return "PROGRAM";
        case AST_BLOCK:          return "BLOCK";
        case AST_CONST_DECL:     return "CONST_DECL";
        case AST_TYPE_DECL:      return "TYPE_DECL";
        case AST_VAR_DECL:       return "VAR_DECL";
        case AST_ASSIGN:         return "ASSIGN";
        case AST_BINARY_OP:      return "BINARY_OP";
        case AST_UNARY_OP:       return "UNARY_OP";
        case AST_NUMBER:         return "NUMBER";
        case AST_STRING:         return "STRING";
        case AST_VARIABLE:       return "VARIABLE";
        case AST_COMPOUND:       return "COMPOUND";
        case AST_IF:             return "IF";
        case AST_WHILE:          return "WHILE";
        case AST_REPEAT:         return "REPEAT";
        case AST_FOR_TO:         return "FOR_TO";
        case AST_FOR_DOWNTO:     return "FOR_DOWNTO";
        case AST_WRITELN:        return "WRITELN";
        case AST_WRITE:          return "WRITE";
        case AST_READLN:         return "READLN";
        case AST_READ:           return "READ";
        case AST_RETURN:         return "RETURN";
        case AST_EXPR_STMT:      return "EXPR_STMT";
        case AST_PROCEDURE_DECL: return "PROCEDURE_DECL";
        case AST_PROCEDURE_CALL: return "PROCEDURE_CALL";
        case AST_FUNCTION_DECL:  return "FUNCTION_DECL";
        case AST_CASE:           return "CASE";
        case AST_CASE_BRANCH:    return "CASE_BRANCH";
        case AST_RECORD_TYPE:    return "RECORD_TYPE";
        case AST_FIELD_ACCESS:   return "FIELD_ACCESS";
        case AST_ARRAY_TYPE:     return "ARRAY_TYPE";
        case AST_ARRAY_ACCESS:   return "ARRAY_ACCESS";
        case AST_BOOLEAN:        return "BOOLEAN";
        case AST_FORMATTED_EXPR: return "FORMATTED_EXPR";
        case AST_TYPE_REFERENCE: return "TYPE_REFERENCE";
        case AST_TYPE_IDENTIFIER:return "TYPE_IDENTIFIER";
        case AST_SUBRANGE:       return "SUBRANGE";
        case AST_USES_CLAUSE:    return "USES_CLAUSE";
        case AST_UNIT:           return "UNIT";
        case AST_INTERFACE:      return "INTERFACE";
        case AST_IMPLEMENTATION: return "IMPLEMENTATION";
        case AST_INITIALIZATION: return "INITIALIZATION";
        case AST_LIST:           return "LIST";
        case AST_ENUM_TYPE:      return "TYPE_ENUM";
        case AST_ENUM_VALUE:     return "ENUM_VALUE";
        case AST_SET:            return "SET";
        case AST_ARRAY_LITERAL:  return "ARRAY_LITERAL";
        case AST_BREAK:          return "BREAK";
        case AST_CONTINUE:       return "CONTINUE";
        case AST_THREAD_SPAWN:   return "THREAD_SPAWN";
        case AST_THREAD_JOIN:    return "THREAD_JOIN";
        case AST_POINTER_TYPE:   return "POINTER_TYPE";
        case AST_PROC_PTR_TYPE:  return "PROC_PTR_TYPE";
        case AST_DEREFERENCE:    return "DEREFERENCE";
        case AST_ADDR_OF:        return "ADDR_OF";
        case AST_NIL:            return "NIL";
        default:                 return "UNKNOWN_AST_TYPE";
    }
}

MStream *createMStream(void) {
    MStream *ms = malloc(sizeof(MStream));
    if (!ms) {
        fprintf(stderr, "Memory allocation error in create_memory_stream\n");
        EXIT_FAILURE_HANDLER();
    }
    ms->buffer = NULL;
    ms->size = 0;
    ms->capacity = 0;
    ms->refcount = 1;
    return ms;
}

void retainMStream(MStream* ms) {
    if (!ms) return;
    if (ms->refcount < INT_MAX) {
        ms->refcount++;
    }
}

void releaseMStream(MStream* ms) {
    if (!ms) return;
    if (ms->refcount > 0) {
        ms->refcount--;
    }
    if (ms->refcount <= 0) {
        if (ms->buffer) {
            free(ms->buffer);
            ms->buffer = NULL;
        }
        free(ms);
    }
}

FieldValue *copyRecord(FieldValue *orig) {
    if (!orig) return NULL;
    FieldValue *new_head = NULL, **ptr = &new_head;
    for (FieldValue *curr = orig; curr != NULL; curr = curr->next) {
        FieldValue *new_field = malloc(sizeof(FieldValue));
        if (!new_field) {
            fprintf(stderr, "Memory allocation error in copyRecord for new_field\n");
            freeFieldValue(new_head); // Free any previously allocated nodes
            EXIT_FAILURE_HANDLER();
            return NULL; // In case EXIT_FAILURE_HANDLER returns
        }
        new_field->name = strdup(curr->name);
        if (!new_field->name) {
            fprintf(stderr, "Memory allocation error in copyRecord for new_field->name\n");
            free(new_field);
            freeFieldValue(new_head);
            EXIT_FAILURE_HANDLER();
            return NULL;
        }

        // --- Recursively copy the field's value ---
        new_field->value = makeCopyOfValue(&curr->value); // Use makeCopyOfValue

        new_field->next = NULL;
        *ptr = new_field;
        ptr = &new_field->next;
    }
    return new_head;
}

FieldValue *createEmptyRecord(AST *recordType) {
    // Resolve type references if necessary
    if (recordType && recordType->type == AST_TYPE_REFERENCE) {
        // Look up the referenced type definition
        AST* resolvedType = lookupType(recordType->token->value);
        if (!resolvedType) {
             fprintf(stderr, "Error in createEmptyRecord: Could not resolve type reference '%s'.\n", recordType->token->value);
             return NULL;
        }
        recordType = resolvedType; // Use the resolved definition node
    }

    // Check if we have a valid RECORD_TYPE node
    if (!recordType || recordType->type != AST_RECORD_TYPE) {
        fprintf(stderr, "Error in createEmptyRecord: Invalid or NULL recordType node provided (Type: %s).\n",
                recordType ? astTypeToString(recordType->type) : "NULL");
        return NULL; // Return NULL explicitly on error
    }

    FieldValue *head = NULL, **ptr = &head; // Use pointer-to-pointer for easy list building

    // Iterate through the children of the RECORD_TYPE node (these should be VAR_DECLs for fields)
    for (int i = 0; i < recordType->child_count; i++) {
        AST *fieldDecl = recordType->children[i]; // Should be VAR_DECL for the field group

        // --- Robustness Check: Ensure fieldDecl is a valid VAR_DECL node ---
        if (!fieldDecl) {
             fprintf(stderr, "Warning: NULL field declaration node at index %d in createEmptyRecord.\n", i);
             continue; // Skip this invalid entry
        }
        if (fieldDecl->type != AST_VAR_DECL) {
             fprintf(stderr, "Warning: Expected VAR_DECL for field group at index %d in createEmptyRecord, found %s.\n",
                     i, astTypeToString(fieldDecl->type));
             continue; // Skip invalid entry
        }
        // ---

        VarType fieldType = fieldDecl->var_type; // Get the type enum for the field(s)
        AST *fieldTypeDef = fieldDecl->right; // Get the AST node defining the field's type

        // Iterate through the children of the VAR_DECL (these are the VARIABLE nodes for field names)
        for (int j = 0; j < fieldDecl->child_count; j++) {
            AST *varNode = fieldDecl->children[j]; // Should be VARIABLE node for the field name

            // --- Robustness Check: Ensure varNode and its token are valid ---
            if (!varNode || varNode->type != AST_VARIABLE || !varNode->token || !varNode->token->value) {
                 fprintf(stderr, "Warning: Invalid field variable node or token at index %d,%d in createEmptyRecord.\n", i, j);
                 continue; // Skip this invalid field name
            }
            // ---

            // Allocate memory for the FieldValue struct (holds name + value)
            FieldValue *fv = malloc(sizeof(FieldValue));
            if (!fv) {
                 fprintf(stderr, "FATAL: malloc failed for FieldValue in createEmptyRecord for field '%s'\n", varNode->token->value);
                 freeFieldValue(head); // Free any partially built list
                 EXIT_FAILURE_HANDLER();
            }

            // Duplicate the field name
            fv->name = strdup(varNode->token->value);
            if (!fv->name) {
                 fprintf(stderr, "FATAL: strdup failed for FieldValue name in createEmptyRecord for field '%s'\n", varNode->token->value);
                 free(fv); // Free the FieldValue struct itself
                 freeFieldValue(head);
                 EXIT_FAILURE_HANDLER();
            }

            // Recursively create the default value for this field's type
            fv->value = makeValueForType(fieldType, fieldTypeDef, NULL); // Relies on makeValueForType checks
            fv->next = NULL; // Initialize next pointer

            // Link this new FieldValue struct into the list
            *ptr = fv;
            ptr = &fv->next; // Advance the tail pointer
        }
    }
    return head; // Return the head of the linked list of fields
}


void freeFieldValue(FieldValue *fv) {
    FieldValue *current = fv;
    while (current) {
        FieldValue *next = current->next; // Store next pointer before freeing current node's contents
        if (current->name) {
            free(current->name); // Free the duplicated field name
        }
        // Recursively free the value stored in the field
        freeValue(&current->value);
        // Free the FieldValue struct itself
        free(current);
        current = next; // Move to the next node
    }
}

// Value constructors
Value makeInt(long long val) {
    Value v;
    memset(&v, 0, sizeof(Value)); // Initialize all fields to 0/NULL
    v.type = TYPE_INT32;
    SET_INT_VALUE(&v, val);
    return v;
}

Value makeReal(long double val) {
    Value v;
    memset(&v, 0, sizeof(Value));
    v.type = TYPE_DOUBLE;
    SET_REAL_VALUE(&v, val);
    return v;
}

Value makeFloat(float val) {
    Value v;
    memset(&v, 0, sizeof(Value));
    v.type = TYPE_FLOAT;
    SET_REAL_VALUE(&v, val);
    return v;
}

Value makeDouble(double val) {
    Value v;
    memset(&v, 0, sizeof(Value));
    v.type = TYPE_DOUBLE;
    SET_REAL_VALUE(&v, val);
    return v;
}

Value makeLongDouble(long double val) {
    Value v;
    memset(&v, 0, sizeof(Value));
    v.type = TYPE_LONG_DOUBLE;
    SET_REAL_VALUE(&v, val);
    return v;
}

Value makeInt8(int8_t val) {
    Value v;
    memset(&v, 0, sizeof(Value));
    v.type = TYPE_INT8;
    SET_INT_VALUE(&v, val);
    return v;
}

Value makeUInt8(uint8_t val) {
    Value v;
    memset(&v, 0, sizeof(Value));
    v.type = TYPE_UINT8;
    SET_INT_VALUE(&v, val);
    return v;
}

Value makeInt16(int16_t val) {
    Value v;
    memset(&v, 0, sizeof(Value));
    v.type = TYPE_INT16;
    SET_INT_VALUE(&v, val);
    return v;
}

Value makeUInt16(uint16_t val) {
    Value v;
    memset(&v, 0, sizeof(Value));
    v.type = TYPE_UINT16;
    SET_INT_VALUE(&v, val);
    return v;
}

Value makeUInt32(uint32_t val) {
    Value v;
    memset(&v, 0, sizeof(Value));
    v.type = TYPE_UINT32;
    SET_INT_VALUE(&v, val);
    return v;
}

Value makeInt64(long long val) {
    Value v;
    memset(&v, 0, sizeof(Value));
    v.type = TYPE_INT64;
    SET_INT_VALUE(&v, val);
    return v;
}

Value makeUInt64(unsigned long long val) {
    Value v;
    memset(&v, 0, sizeof(Value));
    v.type = TYPE_UINT64;
    SET_INT_VALUE(&v, val);
    return v;
}

Value makeByte(unsigned char val) {
    Value v;
    memset(&v, 0, sizeof(Value));
    v.type = TYPE_BYTE;
    SET_INT_VALUE(&v, val);  // Store the byte in the integer field.
    return v;
}

Value makeWord(unsigned int val) {
    Value v;
    memset(&v, 0, sizeof(Value));
    v.type = TYPE_WORD;
    // Use i_val, ensuring it handles potential size differences if long long > unsigned int
    SET_INT_VALUE(&v, val);
    return v;
}

Value makeString(const char *val) {
    Value v;
    memset(&v, 0, sizeof(Value)); // Initialize all fields
    v.type = TYPE_STRING;
    v.max_length = -1; // Indicate dynamic string (no fixed limit relevant here)

    if (val != NULL) {
        v.s_val = strdup(val); // Use strdup for clean duplication
        if (!v.s_val) {
            fprintf(stderr, "FATAL: Memory allocation failed in makeString (strdup)\n");
            EXIT_FAILURE_HANDLER();
        }
    } else {
        // Handle NULL input -> create an empty string
        v.s_val = strdup("");
        if (!v.s_val) {
            fprintf(stderr, "FATAL: Memory allocation failed in makeString (strdup empty)\n");
            EXIT_FAILURE_HANDLER();
        }
    }
    return v;
}

Value makeStringLen(const char *val, size_t len) {
    Value v;
    memset(&v, 0, sizeof(Value));
    v.type = TYPE_STRING;
    v.max_length = (int)len;
    if (val && len > 0) {
        v.s_val = (char*)malloc(len + 1);
        if (!v.s_val) {
            fprintf(stderr, "FATAL: Memory allocation failed in makeStringLen\n");
            EXIT_FAILURE_HANDLER();
        }
        memcpy(v.s_val, val, len);
        v.s_val[len] = '\0';
    } else {
        v.s_val = strdup("");
        if (!v.s_val) {
            fprintf(stderr, "FATAL: Memory allocation failed in makeStringLen (empty)\n");
            EXIT_FAILURE_HANDLER();
        }
    }
    return v;
}

Value makeChar(int c) {
    Value v;
    memset(&v, 0, sizeof(Value));
    v.type = TYPE_CHAR;
    v.c_val = c;
    SET_INT_VALUE(&v, c); // Keep numeric fields in sync for ordinal ops
    v.max_length = 1; // Character has a fixed length of 1
    return v;
}

Value makeBoolean(int b) {
    Value v;
    memset(&v, 0, sizeof(Value));
    v.type = TYPE_BOOLEAN;
    v.i_val = b ? 1 : 0; // Store as 0 or 1
    return v;
}

Value makeFile(FILE *f) {
    Value v;
    memset(&v, 0, sizeof(Value));
    v.type = TYPE_FILE;
    v.f_val = f;
    v.filename = NULL; // Filename is associated via assign()
    return v;
}

Value makeRecord(FieldValue *rec) {
    Value v;
    memset(&v, 0, sizeof(Value));
    v.type = TYPE_RECORD;
    v.record_val = rec; // Takes ownership of the FieldValue list
    return v;
}

Value makeArrayND(int dimensions, int *lower_bounds, int *upper_bounds, VarType element_type, AST *type_def) {
    Value v;
    memset(&v, 0, sizeof(Value)); // Initialize all fields
    v.type = TYPE_ARRAY;
    v.dimensions = dimensions;
    v.lower_bounds = NULL; // Allocate below
    v.upper_bounds = NULL; // Allocate below
    v.array_val = NULL;    // Allocate below
    v.element_type = element_type;
    v.element_type_def = type_def; // Store link to element type definition

    if (dimensions <= 0) {
         fprintf(stderr, "Warning: makeArrayND called with zero or negative dimensions.\n");
         return v; // Return initialized empty array struct
    }

    // Allocate bounds arrays
    v.lower_bounds = malloc(sizeof(int) * dimensions);
    v.upper_bounds = malloc(sizeof(int) * dimensions);
    if (!v.lower_bounds || !v.upper_bounds) {
        fprintf(stderr, "Memory allocation error for bounds in makeArrayND.\n");
        free(v.lower_bounds); // Free potentially allocated lower bounds
        EXIT_FAILURE_HANDLER();
    }

    // Calculate total size and copy bounds
    int total_size = 1;
    for (int i = 0; i < dimensions; i++) {
        v.lower_bounds[i] = lower_bounds[i];
        v.upper_bounds[i] = upper_bounds[i];
        int size_i = (upper_bounds[i] - lower_bounds[i] + 1);
        if (size_i <= 0) {
             fprintf(stderr, "Error: Invalid array dimension size (%d..%d) in makeArrayND.\n", lower_bounds[i], upper_bounds[i]);
             free(v.lower_bounds); free(v.upper_bounds);
             EXIT_FAILURE_HANDLER();
        }
        // Check for potential integer overflow when calculating total_size
        if (__builtin_mul_overflow(total_size, size_i, &total_size)) {
             fprintf(stderr, "Error: Array size exceeds limits in makeArrayND.\n");
             free(v.lower_bounds); free(v.upper_bounds);
             EXIT_FAILURE_HANDLER();
        }
    }

    // Allocate array for Value elements
    v.array_val = malloc(sizeof(Value) * total_size);
    if (!v.array_val) {
        fprintf(stderr, "Memory allocation error for array data in makeArrayND.\n");
        free(v.lower_bounds); free(v.upper_bounds);
        EXIT_FAILURE_HANDLER();
    }

    // Initialize each element with its default value
    for (int i = 0; i < total_size; i++) {
        // Pass the element type definition node for complex types like records
        v.array_val[i] = makeValueForType(element_type, type_def, NULL);
    }

    return v;
}

// Value constructor for the 'nil' literal.
// Creates a Value of type TYPE_NIL with a NULL pointer value.
Value makeNil(void) {
    Value v;
    memset(&v, 0, sizeof(Value));
    v.type = TYPE_NIL; // <<< Set type to TYPE_NIL
    v.ptr_val = NULL; // A nil pointer's value is NULL
    v.base_type_node = NULL; // A nil pointer doesn't point to a specific base type definition node
    return v;
}

Value makeVoid(void) {
    Value v;
    memset(&v, 0, sizeof(Value));
    v.type = TYPE_VOID;
    return v;
}

Value makeValueForType(VarType type, AST *type_def_param, Symbol* context_symbol) {
    Value v;
    memset(&v, 0, sizeof(Value));
    v.type = type;
    v.base_type_node = NULL; // Initialize

    // --- MODIFICATION: Use context_symbol to find type definition if not passed directly ---
    AST* node_to_inspect = type_def_param;
    if (!node_to_inspect && context_symbol) {
        node_to_inspect = context_symbol->type_def;
    }
    if (node_to_inspect && node_to_inspect->type == AST_TYPE_REFERENCE && node_to_inspect->right) {
        node_to_inspect = node_to_inspect->right;
    }
    // --- END MODIFICATION ---

    AST* actual_type_def = node_to_inspect;

    // If the resolved type definition is an enum, ensure the value type reflects that
    // and remember the enum's definition node for later metadata access.
    if (actual_type_def && actual_type_def->type == AST_ENUM_TYPE) {
        if (type != TYPE_ENUM) {
            type = TYPE_ENUM;
            v.type = TYPE_ENUM;
        }
        v.base_type_node = actual_type_def;
    }

    if (type == TYPE_POINTER) {
        #ifdef DEBUG
        fprintf(stderr, "[DEBUG makeValueForType] Setting base type for POINTER. Processing structure starting at %p (Type: %s)\n",
                (void*)node_to_inspect, node_to_inspect ? astTypeToString(node_to_inspect->type) : "NULL");
        fflush(stderr);
        #endif

        AST* pointer_type_node = node_to_inspect;

        if (pointer_type_node && pointer_type_node->type == AST_TYPE_REFERENCE) {
            #ifdef DEBUG
            fprintf(stderr, "[DEBUG makeValueForType] Passed node is TYPE_REFERENCE ('%s'), following its right pointer (%p)\n",
                    pointer_type_node->token ? pointer_type_node->token->value : "?", (void*)pointer_type_node->right);
            fflush(stderr);
            #endif
            pointer_type_node = pointer_type_node->right;
        }

        if (pointer_type_node && pointer_type_node->type == AST_POINTER_TYPE) {
            v.base_type_node = pointer_type_node->right;
             #ifdef DEBUG
             fprintf(stderr, "[DEBUG makeValueForType] -> Base type node set to %p (Type: %s, Token: '%s') from node %p\n",
                     (void*)v.base_type_node,
                     v.base_type_node ? astTypeToString(v.base_type_node->type) : "NULL",
                     (v.base_type_node && v.base_type_node->token) ? v.base_type_node->token->value : "N/A",
                     (void*)pointer_type_node);
             fflush(stderr);
             #endif
        } else if (pointer_type_node && pointer_type_node->type == AST_PROC_PTR_TYPE) {
             // Procedure pointer types: treat as generic pointer with unknown base; no warning.
             v.base_type_node = NULL;
        } else if (pointer_type_node) {
             // If a non-pointer AST node is provided (e.g., a simple type identifier),
             // treat it as the base type directly.
             v.base_type_node = pointer_type_node;
        } else {
             // Unknown pointer type shape; log only in debug builds to avoid noisy stderr in tests
             #ifdef DEBUG
             fprintf(stderr, "Warning: Failed to find POINTER_TYPE definition node when initializing pointer Value. Structure trace started from VAR_DECL->right at %p. Final node checked was %p (Type: %s).\n",
                     (void*)type_def_param,
                     (void*)pointer_type_node,
                     pointer_type_node ? astTypeToString(pointer_type_node->type) : "NULL");
             #endif
             v.base_type_node = NULL;
        }
    }

    switch(type) {
        case TYPE_INT8:
        case TYPE_UINT8:
        case TYPE_BYTE:
        case TYPE_WORD:
        case TYPE_INT16:
        case TYPE_UINT16:
        case TYPE_INT32:
        case TYPE_UINT32:
        case TYPE_INT64:
        case TYPE_UINT64:
            SET_INT_VALUE(&v, 0);
            break;
        case TYPE_FLOAT:
        case TYPE_DOUBLE:
        case TYPE_LONG_DOUBLE:
            SET_REAL_VALUE(&v, 0.0L);
            break;
        case TYPE_STRING: {
            v.s_val = NULL;
            v.max_length = -1;
            long long parsed_len = -1;

            if (actual_type_def && actual_type_def->type == AST_VARIABLE && actual_type_def->token &&
                strcasecmp(actual_type_def->token->value, "string") == 0 && actual_type_def->right)
            {
                 AST* lenNode = actual_type_def->right;

                 if (lenNode->type == AST_NUMBER && lenNode->token && lenNode->token->type == TOKEN_INTEGER_CONST) {
                     parsed_len = atoll(lenNode->token->value);
                 }
                 else if (lenNode->type == AST_VARIABLE && lenNode->token && lenNode->token->value) {
                     const char *const_name = lenNode->token->value;
                     #ifdef DEBUG
                     fprintf(stderr, "[DEBUG makeValueForType] String length specified by identifier '%s'. Looking up constant...\n", const_name);
                     #endif
                     Symbol *constSym = lookupSymbol(const_name);

                    if (constSym && constSym->is_const && constSym->value && constSym->value->type == TYPE_INT32) {
                          parsed_len = constSym->value->i_val;
                          #ifdef DEBUG
                          fprintf(stderr, "[DEBUG makeValueForType] Found constant '%s' with value %lld.\n", const_name, parsed_len);
                          #endif
                     } else {
                          fprintf(stderr, "Warning: Identifier '%s' used for string length is not a defined integer constant. Using dynamic.\n", const_name);
                     }
                 }
                 else {
                     fprintf(stderr, "Warning: Fixed string length not constant integer or identifier. Using dynamic.\n");
                 }

                 if (parsed_len != -1) {
                      if (parsed_len > 0 && parsed_len <= 255) {
                          v.max_length = (int)parsed_len;
                          v.s_val = calloc(v.max_length + 1, 1);
                          if (!v.s_val) { fprintf(stderr, "FATAL: calloc failed for fixed string\n"); EXIT_FAILURE_HANDLER(); }
                          #ifdef DEBUG
                          fprintf(stderr, "[DEBUG makeValueForType] Allocated fixed string (max_length=%d).\n", v.max_length);
                          #endif
                      } else {
                          fprintf(stderr, "Warning: Fixed string length %lld invalid or too large. Using dynamic.\n", parsed_len);
                          v.max_length = -1;
                      }
                 }
            }

            if (v.max_length == -1 && !v.s_val) {
                 v.s_val = strdup("");
                 if (!v.s_val) { fprintf(stderr, "FATAL: strdup failed for dynamic string\n"); EXIT_FAILURE_HANDLER(); }
                 #ifdef DEBUG
                 fprintf(stderr, "[DEBUG makeValueForType] Allocated dynamic string.\n");
                 #endif
            }
            break;
        }
        case TYPE_CHAR:    v.c_val = '\0'; v.max_length = 1; break;
        case TYPE_BOOLEAN: v.i_val = 0; break;
        case TYPE_FILE:    v.f_val = NULL; v.filename = NULL; break;
        case TYPE_RECORD:
             v.record_val = createEmptyRecord(node_to_inspect);
             break;
        case TYPE_ARRAY: {
            v.dimensions = 0;
            v.lower_bounds = NULL;
            v.upper_bounds = NULL;
            v.array_val = NULL;
            v.element_type = TYPE_VOID;
            v.element_type_def = NULL;

            AST* definition_node_for_array = node_to_inspect;

            if (definition_node_for_array && definition_node_for_array->type == AST_TYPE_REFERENCE) {
                #ifdef DEBUG
                fprintf(stderr, "[DEBUG makeValueForType ARRAY] type_def_param is TYPE_REFERENCE ('%s'). Looking up actual type.\n",
                        definition_node_for_array->token ? definition_node_for_array->token->value : "?");
                #endif
                AST* resolved_type_ast = lookupType(definition_node_for_array->token->value);
                if (!resolved_type_ast) {
                     fprintf(stderr, "Error: Could not resolve array type reference '%s' in makeValueForType for array initialization.\n",
                             definition_node_for_array->token ? definition_node_for_array->token->value : "?");
                } else {
                    definition_node_for_array = resolved_type_ast;
                }
            }

            if (definition_node_for_array && definition_node_for_array->type == AST_ARRAY_TYPE) {
                 #ifdef DEBUG
                 fprintf(stderr, "[DEBUG makeValueForType] Initializing ARRAY from (resolved) AST_ARRAY_TYPE node %p.\n", (void*)definition_node_for_array);
                 #endif

                 int dims = definition_node_for_array->child_count;
                 AST* elemTypeDefNode = definition_node_for_array->right;
                 VarType elemType = TYPE_VOID;

                 if(elemTypeDefNode) {
                     elemType = elemTypeDefNode->var_type;
                       if (elemType == TYPE_VOID) {
                             if (elemTypeDefNode->type == AST_VARIABLE && elemTypeDefNode->token) {
                                 const char *tn = elemTypeDefNode->token->value;
                                 if (strcasecmp(tn, "integer") == 0) elemType = TYPE_INT32;
                                 else if (strcasecmp(tn, "real") == 0) elemType = TYPE_DOUBLE;
                                 else if (strcasecmp(tn, "char") == 0) elemType = TYPE_CHAR;
                                 else if (strcasecmp(tn, "boolean") == 0) elemType = TYPE_BOOLEAN;
                                 else if (strcasecmp(tn, "byte") == 0) elemType = TYPE_BYTE;
                                 else if (strcasecmp(tn, "word") == 0) elemType = TYPE_WORD;
                                 else if (strcasecmp(tn, "string") == 0) elemType = TYPE_STRING;
                                 else {
                                     AST* userTypeDef = lookupType(tn);
                                     if (userTypeDef) elemType = userTypeDef->var_type;
                                     if (userTypeDef) elemTypeDefNode = userTypeDef;
                                 }
                             } else if (elemTypeDefNode->type == AST_RECORD_TYPE) {
                                elemType = TYPE_RECORD;
                             } else if (elemTypeDefNode->type == AST_ARRAY_TYPE) {
                                elemType = TYPE_ARRAY;
                             }
                       }
                 }

                 if (dims > 0 && elemType != TYPE_VOID) {
                     int *lbs = (int*)malloc(sizeof(int) * dims);
                     int *ubs = (int*)malloc(sizeof(int) * dims);
                     if (!lbs || !ubs) {
                         fprintf(stderr, "Memory allocation error for bounds in makeValueForType.\n");
                         if(lbs) free(lbs);
                         if(ubs) free(ubs);
                         EXIT_FAILURE_HANDLER();
                     }

                     bool bounds_ok = true;
                     for (int i = 0; i < dims; i++) {
                         AST *subrange = definition_node_for_array->children[i];
                         if (!subrange || subrange->type != AST_SUBRANGE || !subrange->left || !subrange->right) {
                             bounds_ok = false; break;
                         }

                         // --- MODIFICATION: Use evaluateCompileTimeValue instead of eval ---
                         Value low_val = evaluateCompileTimeValue(subrange->left);
                         Value high_val = evaluateCompileTimeValue(subrange->right);

                        if (low_val.type == TYPE_INT32 && high_val.type == TYPE_INT32) {
                             lbs[i] = (int)low_val.i_val;
                             ubs[i] = (int)high_val.i_val;
                         } else {
                             fprintf(stderr, "Runtime error: Array bounds must be integer constants for now. Dim %d has types %s..%s\n", i, varTypeToString(low_val.type), varTypeToString(high_val.type));
                             bounds_ok = false;
                         }
                         freeValue(&low_val);
                         freeValue(&high_val);
                         if (!bounds_ok || lbs[i] > ubs[i]) {
                             bounds_ok = false; break;
                         }
                     }

                     if (bounds_ok) {
                         v = makeArrayND(dims, lbs, ubs, elemType, elemTypeDefNode);
                     } else {
                         fprintf(stderr, "Error: Failed to initialize array in makeValueForType due to invalid or non-integer bounds.\n");
                     }
                     free(lbs);
                     free(ubs);
                 } else {
                     fprintf(stderr, "Warning: Invalid dimension count (%d) or element type (%s) for array in makeValueForType.\n", dims, varTypeToString(elemType));
                 }
            } else {
                 fprintf(stderr, "Warning: Cannot initialize array value. Type definition missing, not an array type, or could not be resolved. (Actual node type for definition: %s)\n",
                         definition_node_for_array ? astTypeToString(definition_node_for_array->type) : "NULL");
            }

            #ifdef DEBUG
            fprintf(stderr, "[DEBUG makeValueForType - ARRAY CASE EXIT] Returning Value: type=%s, dimensions=%d\n", varTypeToString(v.type), v.dimensions);
            #endif
            break;
        }
        case TYPE_MEMORYSTREAM: v.mstream = createMStream(); break;
        case TYPE_ENUM:
             v.enum_val.ordinal = 0;
             v.enum_val.enum_name = (actual_type_def && actual_type_def->token && actual_type_def->token->value)
                                      ? strdup(actual_type_def->token->value)
                                      : strdup("<unknown_enum>");
             if (!v.enum_val.enum_name) { /* Malloc error */ EXIT_FAILURE_HANDLER(); }
             v.base_type_node = actual_type_def;
             break;
        case TYPE_SET:     v.set_val.set_size = 0; v.set_val.set_values = NULL; v.max_length = 0; break;
        case TYPE_POINTER:
            v.ptr_val = NULL;
            break;
        case TYPE_NIL:
            return makeNil();
        case TYPE_VOID:
            break;
        default:
            fprintf(stderr, "Warning: makeValueForType called with unhandled type %d (%s)\n", type, varTypeToString(type));
            break;
    }

    return v;
}

Value makeMStream(MStream *ms) {
    Value v;
    memset(&v, 0, sizeof(Value));
    v.type = TYPE_MEMORYSTREAM;
    v.mstream = ms; // Takes ownership or shares pointer based on usage context
    return v;
}

// Value constructor for creating a Value representing a general pointer.
// Used by the 'new' builtin after memory allocation.
// Creates a Value of type TYPE_POINTER with a given memory address and base type link.
// @param address        The memory address the pointer points to (e.g., allocated by malloc).
// @param base_type_node The AST node defining the type being pointed to (e.g., the Integer node in ^Integer).
Value makePointer(void* address, AST* base_type_node) {
    Value v;
    memset(&v, 0, sizeof(Value));
    v.type = TYPE_POINTER; // The type of the value is POINTER
    v.ptr_val = address;     // The actual memory address it points to
    v.base_type_node = base_type_node; // Link to the definition of the type being pointed to
    return v;
}


// Token
/* Create a new token */
Token *newToken(TokenType type, const char *value, int line, int column) { // Added line, column
    Token *token = malloc(sizeof(Token));
    if (!token) {
        fprintf(stderr, "Memory allocation error in newToken\n");
        EXIT_FAILURE_HANDLER();
    }
    token->type = type;
    token->length = value ? strlen(value) : 0;
    if (value) {
        token->value = (char*)malloc(token->length + 1);
        if (!token->value) {
            fprintf(stderr, "Memory allocation error (token value) in newToken\n");
            free(token);
            EXIT_FAILURE_HANDLER();
        }
        memcpy(token->value, value, token->length + 1); // include terminator
    } else {
        token->value = NULL;
    }
    token->line = line;     // <<< SET LINE
    token->column = column; // <<< SET COLUMN
    return token;
}

/* Copy a token */
Token *copyToken(const Token *orig_token) { // Renamed parameter to avoid conflict if any
    if (!orig_token) return NULL;
    Token *new_token = malloc(sizeof(Token));
    if (!new_token) { fprintf(stderr, "Memory allocation error in copyToken (Token struct)\n"); EXIT_FAILURE_HANDLER(); }

    new_token->type = orig_token->type;
    new_token->length = orig_token->length;
    if (orig_token->value) {
        new_token->value = (char*)malloc(orig_token->length + 1);
        if (!new_token->value) {
            fprintf(stderr, "Memory allocation error (token value) in copyToken\n");
            free(new_token);
            EXIT_FAILURE_HANDLER();
        }
        memcpy(new_token->value, orig_token->value, orig_token->length);
        new_token->value[orig_token->length] = '\0';
    } else {
        new_token->value = NULL;
    }
    new_token->line = orig_token->line;
    new_token->column = orig_token->column;
    return new_token;
}

/* Free a token */
void freeToken(Token *token) {
    if (!token) return;
    if (token->value) {
        free(token->value); // Free the duplicated string
        token->value = NULL; // Prevent double-free
    }
    free(token); // Free the token struct itself
}

void freeProcedureTable(void) {
    if (!procedure_table) {
        return;
    }
    DEBUG_PRINT("[DEBUG SYMBOL] Freeing Procedure HashTable at %p.\n", (void*)procedure_table);

    for (int i = 0; i < HASHTABLE_SIZE; ++i) {
        Symbol *current_sym = procedure_table->buckets[i]; // current_sym is Symbol*
        while (current_sym) {
            Symbol *next_sym = current_sym->next; // Use Symbol's 'next' field

            #ifdef DEBUG
            fprintf(stderr, "[DEBUG FREE_PROC_TABLE] Freeing Symbol (routine) '%s' (AST @ %p type_def).\n",
                    current_sym->name ? current_sym->name : "?", (void*)current_sym->type_def);
            #endif
            
            if (current_sym->name) {
                free(current_sym->name);
                current_sym->name = NULL;
            }

            // The AST declaration is stored in type_def for Symbols in procedure_table
            if (current_sym->type_def) {
                // This AST node is a deep copy owned by this Symbol struct.
                freeAST(current_sym->type_def);
                current_sym->type_def = NULL;
            }
            
            // Note: current_sym->value should be NULL for procedure/function symbols
            // as they don't have a "value" in the variable sense. If it could be non-NULL,
            // it would need freeing: if (current_sym->value) { freeValue(current_sym->value); free(current_sym->value); }

            free(current_sym); // Free the Symbol struct itself
            
            current_sym = next_sym;
        }
        procedure_table->buckets[i] = NULL;
    }
    // free(procedure_table->buckets); // The buckets array is part of HashTable struct, not separately allocated
    free(procedure_table); // Free the HashTable struct itself
    procedure_table = NULL;
}

void freeTypeTable(void) {
    TypeEntry *entry = type_table;
    while (entry) {
        TypeEntry *next = entry->next;
        free(entry->name); // Free the duplicated type name
        // AST node (entry->typeAST) is freed separately by freeTypeTableASTNodes
        free(entry); // Free the TypeEntry struct itself
        entry = next;
    }
    type_table = NULL;
}

void freeValue(Value *v) {
    if (!v) return;

//#ifdef DEBUG
//    fprintf(stderr, "[DEBUG] freeValue called for Value* at %p, type=%s\n",
 //           (void*)v, varTypeToString(v->type));
//    fflush(stderr); // Ensure debug message is printed immediately
//#endif
    switch (v->type) {
        case TYPE_VOID:
        case TYPE_INT32:
        case TYPE_DOUBLE:
        case TYPE_BOOLEAN:
        case TYPE_CHAR:
        case TYPE_BYTE:
        case TYPE_WORD:
        case TYPE_NIL: // <<<< ADDED TYPE_NIL HERE
            // No heap data associated with the Value struct itself for these simple types.
            // For TYPE_POINTER, ptr_val itself is an address, not heap data owned by this Value.
            // The memory pointed *to* by a TYPE_POINTER is managed by new/dispose.
//#ifdef DEBUG
 //           fprintf(stderr, "[DEBUG]   No heap data to free for type %s directly within Value struct.\n", varTypeToString(v->type));
  //          fflush(stderr);
//#endif
            break;
        case TYPE_ENUM:
            if (v->enum_val.enum_name) {
//#ifdef DEBUG
 //               fprintf(stderr, "[DEBUG]   Attempting to free enum name '%s' at %p for Value* %p\n",
   //                     v->enum_val.enum_name, (void*)v->enum_val.enum_name, (void*)v);
  //              fflush(stderr);
//#endif
                free(v->enum_val.enum_name);
                v->enum_val.enum_name = NULL;
            } else {
//#ifdef DEBUG
 //               fprintf(stderr, "[DEBUG]   Enum name pointer is NULL for Value* %p, nothing to free.\n", (void*)v);
  //              fflush(stderr);
//#endif
            }
            break;
        case TYPE_POINTER:
            // For a Value struct of TYPE_POINTER, freeValue should NOT free the memory
            // that v->ptr_val points to. That's the job of dispose/FreeMem.
            // We only nullify the pointer here to indicate this Value struct no longer points.
            // The base_type_node is also part of the type definition, not data to be freed here.
#ifdef DEBUG
            fprintf(stderr, "[DEBUG]   Resetting ptr_val for POINTER Value* at %p. Base type node (%p) is preserved. Pointed-to memory NOT freed by this call.\n",
                    (void*)v, (void*)v->base_type_node);
            fflush(stderr);
#endif
            v->ptr_val = NULL;
            // v->base_type_node = NULL; // Generally, base_type_node should persist as it defines the pointer's *type*
            break;

        case TYPE_STRING:
            if (v->s_val) {
#ifdef DEBUG
                fprintf(stderr, "[DEBUG]   Attempting to free string content at %p (value was '%s') for Value* %p\n",
                        (void*)v->s_val, v->s_val ? v->s_val : "<INVALID_OR_FREED>", (void*)v);
                fflush(stderr);
#endif
                free(v->s_val);
                v->s_val = NULL;
            } else {
#ifdef DEBUG
                fprintf(stderr, "[DEBUG]   String content pointer is NULL for Value* %p, nothing to free.\n", (void*)v);
                fflush(stderr);
#endif
            }
            break;

        case TYPE_RECORD: {
            FieldValue *f = v->record_val;
#ifdef DEBUG
            fprintf(stderr, "[DEBUG]   Processing record fields for Value* at %p (record_val=%p)\n", (void*)v, (void*)f);
            fflush(stderr);
#endif
            while (f) {
                FieldValue *next = f->next;
#ifdef DEBUG
                fprintf(stderr, "[DEBUG]     Freeing FieldValue* at %p (name='%s' @ %p) within Value* %p\n",
                        (void*)f, f->name ? f->name : "NULL", (void*)f->name, (void*)v);
                fflush(stderr);
#endif
                if (f->name) free(f->name);
                freeValue(&f->value); // Recursive call
                free(f);              // Free the FieldValue struct itself
                f = next;
            }
            v->record_val = NULL;
            break;
        }
        case TYPE_ARRAY: {
#ifdef DEBUG
             fprintf(stderr, "[DEBUG]   Processing array for Value* at %p (array_val=%p)\n", (void*)v, (void*)v->array_val);
             fflush(stderr);
#endif
             if (v->array_val) {
                 int total = 1;
                 if(v->dimensions > 0 && v->lower_bounds && v->upper_bounds) {
                   for (int i = 0; i < v->dimensions; i++)
                       total *= (v->upper_bounds[i] - v->lower_bounds[i] + 1);
                 } else {
                   total = 0;
#ifdef DEBUG
                   fprintf(stderr, "[DEBUG]     Warning: Array bounds missing or zero dimensions for Value* %p.\n", (void*)v);
                   fflush(stderr);
#endif
                 }

                 for (int i = 0; i < total; i++) {
#ifdef DEBUG
                    fprintf(stderr, "[DEBUG]     Freeing array element %d for Value* %p\n", i, (void*)v);
                    fflush(stderr);
#endif
                    freeValue(&v->array_val[i]);
                 }
#ifdef DEBUG
                 fprintf(stderr, "[DEBUG]   Freeing array data buffer at %p for Value* %p\n", (void*)v->array_val, (void*)v);
                 fflush(stderr);
#endif
                 free(v->array_val);
             }
#ifdef DEBUG
             fprintf(stderr, "[DEBUG]   Freeing array bounds at %p and %p for Value* %p\n", (void*)v->lower_bounds, (void*)v->upper_bounds, (void*)v);
             fflush(stderr);
#endif
             free(v->lower_bounds);
             free(v->upper_bounds);
             v->array_val = NULL;
             v->lower_bounds = NULL;
             v->upper_bounds = NULL;
             v->dimensions = 0; // Reset dimensions
             break;
        }
        case TYPE_FILE:
            if (v->f_val) {
                // This is a file handle. Close it if it's not NULL.
                fclose(v->f_val);
                // Set the pointer to NULL after closing to prevent accidental reuse.
                v->f_val = NULL;
            }
            break; // Break from the switch statement
        case TYPE_MEMORYSTREAM:
              if (v->mstream) {
#ifdef DEBUG
                  fprintf(stderr, "[DEBUG freeValue] Releasing MStream for Value* %p. MStream* %p (refcount=%d)\n",
                          (void*)v, (void*)v->mstream, v->mstream->refcount);
                  fflush(stderr);
#endif
                  releaseMStream(v->mstream);
                  v->mstream = NULL;
              }
              break;
        case TYPE_SET: // Added case for freeing set values
            if (v->set_val.set_values) {
#ifdef DEBUG
                fprintf(stderr, "[DEBUG]   Freeing set_val.set_values at %p for Value* %p\n", (void*)v->set_val.set_values, (void*)v);
                fflush(stderr);
#endif
                free(v->set_val.set_values);
                v->set_val.set_values = NULL;
            }
            v->set_val.set_size = 0;
            // v.max_length for sets was used for capacity tracking by addOrdinalToResultSet,
            // not a dynamically allocated string, so no free needed for max_length itself.
            break;
        // Add other types if they allocate memory pointed to by Value struct members
        default:
#ifdef DEBUG
             fprintf(stderr, "[DEBUG]   Unhandled type %s in freeValue for Value* %p\n", varTypeToString(v->type), (void*)v);
             fflush(stderr);
#endif
             break;
    }
    // Optionally mark type as VOID after freeing contents, but this might mask issues
    // if the Value struct is reused without proper reinitialization.
    // v->type = TYPE_VOID;
}

void dumpSymbol(Symbol *sym) {
    if (!sym) return;

    printf("Name: %s, Type: %s", sym->name, varTypeToString(sym->type));

    if (sym->value) {
        printf(", Value: ");
        switch (sym->type) {
            case TYPE_INT32:
                printf("%lld", sym->value->i_val);
                break;
            case TYPE_FLOAT:
                printf("%f", sym->value->real.f32_val);
                break;
            case TYPE_DOUBLE:
                printf("%f", sym->value->real.d_val);
                break;
            case TYPE_LONG_DOUBLE:
                printf("%Lf", sym->value->real.r_val);
                break;
            case TYPE_STRING:
                printf("\"%s\"", sym->value->s_val ? sym->value->s_val : "(null)");
                break;
            case TYPE_CHAR:
                printf("'%c'", sym->value->c_val);
                break;
            case TYPE_BOOLEAN:
                printf("%s", sym->value->i_val ? "true" : "false");
                break;
            case TYPE_BYTE:
                printf("Byte %lld", sym->value->i_val);
                break;
            case TYPE_WORD:
                printf("Word %u", (unsigned int)sym->value->i_val);
                break;
            case TYPE_ENUM:
                printf("Enumerated Type '%s', Ordinal: %d", sym->value->enum_val.enum_name, sym->value->enum_val.ordinal);
                break;
            case TYPE_ARRAY: {
                printf("Array[");
                for (int i = 0; i < sym->value->dimensions; i++) {
                    printf("%d..%d", sym->value->lower_bounds[i], sym->value->upper_bounds[i]);
                    if (i < sym->value->dimensions - 1) {
                        printf(", ");
                    }
                }
                printf("] of %s", varTypeToString(sym->value->element_type));
                break;
            }
            case TYPE_RECORD: {
                printf("Record { ");
                FieldValue *fv = sym->value->record_val;
                while (fv) {
                    printf("%s: %s", fv->name, varTypeToString(fv->value.type));
                    if (fv->value.type == TYPE_ENUM) {
                        printf(" ('%s', Ordinal: %d)", fv->value.enum_val.enum_name, fv->value.enum_val.ordinal);
                    } else if (fv->value.type == TYPE_STRING) {
                        printf(" (\"%s\")", fv->value.s_val ? fv->value.s_val : "(null)");
                    }
                    fv = fv->next;
                    if (fv) {
                        printf(", ");
                    }
                }
                printf(" }");
                break;
            }
            case TYPE_FILE:
                printf("File (handle: %p)", (void *)sym->value->f_val);
                break;
            case TYPE_MEMORYSTREAM:
                printf("MStream (size: %d)", sym->value->mstream->size);
                break;
            case TYPE_NIL:
                 // A TYPE_NIL Value struct represents the absence of a pointer.
                 // It does not own any heap data itself (the ptr_val field is NULL).
                 // Therefore, there is nothing specific to free for a TYPE_NIL value.
                 // Just break and let the Value struct container potentially be freed by the caller.
                 #ifdef DEBUG
                 fprintf(stderr, "[DEBUG]   Handling TYPE_NIL in freeValue - no heap data to free.\n");
                 #endif
                 break; // No dynamic memory specific to the NIL type to free
            default:
                printf("(not printed)");
                break;
        }
    } else {
        printf(", Value: (null)");
    }

    printf("\n");
}

/*
 * debug_ast - A simple wrapper that begins dumping at the root with zero indent.
 */
void debugASTFile(AST *node) {
    dumpAST(node, 0);
}

bool isUnitDocumented(const char *unit_name) {
    for (size_t i = 0; i < documented_units_count; i++) {
        if (strcmp(unit_name, documented_units[i]) == 0) {
            return true;
        }
    }
    return false;
}

char *findUnitFile(const char *unit_name) {
    // 1. Determine the library search path in a safe, writable buffer.
    char lib_path[PATH_MAX];
    const char *env_path = getenv("PASCAL_LIB_DIR");

    if (env_path != NULL && *env_path != '\0') {
        // An override path was provided, so use it.
        strncpy(lib_path, env_path, PATH_MAX - 1);
        lib_path[PATH_MAX - 1] = '\0'; // Ensure null-termination
    } else {
        // Fall back to the default hard-coded path.
        strncpy(lib_path, "/usr/local/pscal/pascal/lib", PATH_MAX - 1);
        lib_path[PATH_MAX - 1] = '\0';
    }

    // 2. Check if the resolved library directory actually exists.
    struct stat dir_info;
    if (stat(lib_path, &dir_info) != 0 || !S_ISDIR(dir_info.st_mode)) {
        fprintf(stderr, "Error: Pascal library directory not found. Searched path: %s\n", lib_path);
        EXIT_FAILURE_HANDLER();
    }

    // 3. Allocate enough space for the full file path.
    //    (path + '/' + unit_name + ".pl" + null)
    size_t required_len = strlen(lib_path) + 1 + strlen(unit_name) + 3 + 1;
    char *file_name = malloc(required_len);
    if (!file_name) {
        fprintf(stderr, "Memory allocation error in findUnitFile\n");
        EXIT_FAILURE_HANDLER();
    }

    // 4. Compose the full path using the resolved base path.
    snprintf(file_name, required_len, "%s/%s.pl", lib_path, unit_name);

    // 5. Check if the file exists and return it, otherwise clean up.
    if (access(file_name, F_OK) == 0) {
        return file_name; // Success: Caller takes ownership and must free() this memory.
    }

    free(file_name);
    return NULL; // Not found.
}

void linkUnit(AST *unit_ast, int recursion_depth) {
    if (!unit_ast) return;

    // The unit parser should have built a temporary (unit-scoped) symbol list.
    if (!unit_ast->symbol_table) {
        fprintf(stderr, "Error: Symbol table for unit is missing.\n");
        EXIT_FAILURE_HANDLER();
    }

    // Walk the unit's symbol list and merge ONLY variables/constants into globals.
    Symbol *unit_symbol = unit_ast->symbol_table;
    while (unit_symbol) {

        // Skip procedures/functions (these live in procedure_table and are handled elsewhere).
        bool is_routine_symbol =
            (unit_symbol->type_def &&
            (unit_symbol->type_def->type == AST_PROCEDURE_DECL ||
             unit_symbol->type_def->type == AST_FUNCTION_DECL));
        if (is_routine_symbol) {
            DEBUG_PRINT("[DEBUG] linkUnit: Skipping routine symbol '%s' (type %s) from unit interface.\n",
                        unit_symbol->name, varTypeToString(unit_symbol->type));
            unit_symbol = unit_symbol->next;
            continue;
        }

        // Already present in globals?
        Symbol *existing_global = lookupGlobalSymbol(unit_symbol->name);
        if (existing_global) {
            DEBUG_PRINT("[DEBUG] linkUnit: '%s' already exists globally.\n", unit_symbol->name);

            // If the unit provided a constant value, update the existing global
            // using a DEEP COPY so updateSymbol can free its temp safely.
            if (unit_symbol->is_const && unit_symbol->value) {
                DEBUG_PRINT("[DEBUG] linkUnit: Updating existing global const '%s' from unit.\n",
                            unit_symbol->name);
                Value dup = makeCopyOfValue(unit_symbol->value);  // deep copy
                updateSymbol(unit_symbol->name, dup);             // updateSymbol will free dup
                existing_global->is_const = true;
            }

            unit_symbol = unit_symbol->next;
            continue;
        }

        // Insert a fresh global (Value is default-initialized inside insertGlobalSymbol).
        DEBUG_PRINT("[DEBUG] linkUnit: Inserting global '%s' (type %s) from unit.\n",
                    unit_symbol->name, varTypeToString(unit_symbol->type));
        insertGlobalSymbol(unit_symbol->name, unit_symbol->type, unit_symbol->type_def);

        Symbol *g = lookupGlobalSymbol(unit_symbol->name);
        if (!g) {
            fprintf(stderr, "Internal Error: Failed to find global '%s' after insertion.\n",
                    unit_symbol->name);
            EXIT_FAILURE_HANDLER();
        }
        DEBUG_PRINT("[DEBUG] linkUnit: Successfully inserted '%s'.\n", g->name);

        // If the unit symbol is a constant with a value, copy that value into the global now.
        if (unit_symbol->is_const && unit_symbol->value) {
            DEBUG_PRINT("[DEBUG] linkUnit: Copying constant value for '%s'.\n", unit_symbol->name);
            Value dup = makeCopyOfValue(unit_symbol->value);  // deep copy
            updateSymbol(unit_symbol->name, dup);             // updateSymbol will free dup
            g->is_const = true;
        }
        // If the unit symbol is an initialized array *variable* in the interface (rare),
        // copy its initial value too (deep copy). Constants were handled above already.
        else if (unit_symbol->type == TYPE_ARRAY && unit_symbol->value) {
            DEBUG_PRINT("[DEBUG] linkUnit: Copying initial array value for '%s'.\n",
                        unit_symbol->name);
            Value dup = makeCopyOfValue(unit_symbol->value);  // deep copy
            updateSymbol(unit_symbol->name, dup);             // updateSymbol will free dup
        }

        // NOTE:
        // We intentionally do NOT perform additional manual per-type copying here.
        // updateSymbol(...) already handles all supported types (ENUM, SET, POINTER, etc.)
        // and takes ownership of the temporary deep-copied Value safely. Doing manual
        // re-copies after updateSymbol risks double-frees and is redundant.

        unit_symbol = unit_symbol->next;
    }

    // Done merging: free the temporary unit symbol list. Its Values are still owned by the unit
    // list and will be freed here; globals now own their own deep copies, so this is safe.
    if (unit_ast->symbol_table) {
        DEBUG_PRINT("[DEBUG] linkUnit: Freeing unit symbol table for '%s' at %p\n",
                    unit_ast->token ? unit_ast->token->value : "NULL",
                    (void*)unit_ast->symbol_table);
        freeUnitSymbolTable(unit_ast->symbol_table);
        unit_ast->symbol_table = NULL; // prevent double free when freeing the AST later
    }

    // Register types declared in the unit's interface (these ASTs are managed by the type table).
    AST *type_decl = unit_ast->right;
    while (type_decl && type_decl->type == AST_TYPE_DECL) {
        insertType(type_decl->token->value, type_decl->left);
        type_decl = type_decl->right;
    }

    // Add unqualified aliases for interface routines (procedure_table logic unchanged).
    AST *interface_compound_node = unit_ast->left;
    if (interface_compound_node && interface_compound_node->type == AST_COMPOUND) {
        DEBUG_PRINT("[DEBUG] linkUnit: Adding unqualified aliases for interface routines of unit '%s'.\n",
                    unit_ast->token ? unit_ast->token->value : "UNKNOWN_UNIT");

        for (int i = 0; i < interface_compound_node->child_count; i++) {
            AST *interface_decl_node = interface_compound_node->children[i];

            if (interface_decl_node && interface_decl_node->token &&
                (interface_decl_node->type == AST_PROCEDURE_DECL ||
                 interface_decl_node->type == AST_FUNCTION_DECL)) {

                const char* unq_orig = interface_decl_node->token->value;
                char unq_lower[MAX_ID_LENGTH + 1];
                strncpy(unq_lower, unq_orig, MAX_ID_LENGTH);
                unq_lower[MAX_ID_LENGTH] = '\0';
                toLowerString(unq_lower);

                const char* unit_name = unit_ast->token ? unit_ast->token->value : NULL;
                if (!unit_name) {
                    fprintf(stderr, "[ERROR] linkUnit: Cannot determine unit name for aliasing '%s'.\n", unq_orig);
                    continue;
                }

                char qualified_lower[MAX_ID_LENGTH * 2 + 2];
                snprintf(qualified_lower, sizeof(qualified_lower), "%s.%s", unit_name, unq_orig);
                toLowerString(qualified_lower);

                Symbol* qualified_proc_symbol = hashTableLookup(procedure_table, qualified_lower);
                qualified_proc_symbol = resolveSymbolAlias(qualified_proc_symbol);
                if (qualified_proc_symbol && qualified_proc_symbol->type_def &&
                    qualified_proc_symbol->type_def != (AST*)0x1) {

                    Symbol* existing_unq = hashTableLookup(procedure_table, unq_lower);
                    if (!existing_unq) {
                        DEBUG_PRINT("[DEBUG] linkUnit: Adding unqualified alias '%s' -> '%s'.\n",
                                    unq_lower, qualified_lower);
                        Symbol* alias_sym = (Symbol*)calloc(1, sizeof(Symbol));
                        if (!alias_sym) { EXIT_FAILURE_HANDLER(); }
                        alias_sym->name = strdup(unq_lower);
                        alias_sym->is_alias = true;
                        alias_sym->real_symbol = qualified_proc_symbol;
                        /* Copy metadata so the alias behaves like the real symbol during compilation */
                        alias_sym->type = qualified_proc_symbol->type;
                        alias_sym->arity = qualified_proc_symbol->arity;
                        alias_sym->locals_count = qualified_proc_symbol->locals_count;
                        alias_sym->bytecode_address = qualified_proc_symbol->bytecode_address;
                        alias_sym->is_defined = qualified_proc_symbol->is_defined;
                        hashTableInsert(procedure_table, alias_sym);
                    } else {
                        /* Update existing placeholder with real implementation details */
                        existing_unq->is_alias = true;
                        existing_unq->real_symbol = qualified_proc_symbol;
                        existing_unq->type = qualified_proc_symbol->type;
                        existing_unq->arity = qualified_proc_symbol->arity;
                        existing_unq->locals_count = qualified_proc_symbol->locals_count;
                        existing_unq->bytecode_address = qualified_proc_symbol->bytecode_address;
                        existing_unq->is_defined = qualified_proc_symbol->is_defined;
                    }
                } else {
                    DEBUG_PRINT("[WARN] linkUnit: No implementation for '%s'; cannot alias '%s'.\n",
                                qualified_lower, unq_lower);
                }
            }
        }
    }
}


// buildUnitSymbolTable traverses the interface AST node and creates a symbol table
// containing all exported symbols (variables, procedures, functions, types) for the unit.
// buildUnitSymbolTable traverses the unit's interface AST node and builds a linked list
// of Symbols for all exported constants, variables, and procedures/functions.
Symbol *buildUnitSymbolTable(AST *interface_ast) {
    if (!interface_ast || interface_ast->type != AST_COMPOUND) return NULL;

    Symbol *unitSymbols = NULL;
    Symbol **tail = &unitSymbols; // Pointer-to-pointer for efficient list appending

    // Iterate over all declarations in the interface.
    for (int i = 0; i < interface_ast->child_count; i++) {
        AST *decl = interface_ast->children[i];
        if (!decl) continue;

        Symbol *sym = NULL; // Symbol to potentially add

        switch(decl->type) {
            case AST_CONST_DECL: {
                if (!decl->token) break;
                Value v = evaluateCompileTimeValue(decl->left); // evaluated constant expression
                sym = malloc(sizeof(Symbol)); /* null check */
                if (!sym) { fprintf(stderr, "Malloc failed (Symbol) in buildUnitSymbolTable\n"); freeValue(&v); EXIT_FAILURE_HANDLER(); }

                sym->name = strdup(decl->token->value); /* null check */
                if (!sym->name) { fprintf(stderr, "Malloc failed (name) in buildUnitSymbolTable\n"); free(sym); freeValue(&v); EXIT_FAILURE_HANDLER(); }

                sym->value = malloc(sizeof(Value)); /* null check */
                if (!sym->value) { fprintf(stderr, "Malloc failed (Value) in buildUnitSymbolTable\n"); free(sym->name); free(sym); freeValue(&v); EXIT_FAILURE_HANDLER(); }

                *sym->value = makeCopyOfValue(&v); // deep copy the evaluated value
                sym->type = v.type;                // Use evaluated value's type
                sym->type_def = decl->right;       // Link to type node if present
                sym->is_const = true;              // Mark as constant
                sym->is_alias = false;
                sym->is_local_var = false;
                sym->is_inline = false;
                sym->next = NULL;
                sym->enclosing = NULL;
                freeValue(&v); // Free the temporary value from eval
                break;
            }
            case AST_VAR_DECL: {
                 // Interface VARs typically represent external linkage in other systems.
                 // Here, we can add them to the unit's symbol table, but they won't
                 // have actual storage allocated unless the implementation part defines them.
                 // The main purpose here is to make their name and type known.
                 for (int j = 0; j < decl->child_count; j++) {
                     AST *varNode = decl->children[j];
                     if (!varNode || !varNode->token) continue;
                     DEBUG_PRINT("[DEBUG BUILD_UNIT_SYM] Adding interface VAR '%s' (type %s)\n", varNode->token->value, varTypeToString(decl->var_type));
                     Symbol *varSym = malloc(sizeof(Symbol)); /* null check */
                     if (!varSym) { /* error */ }
                     varSym->name = strdup(varNode->token->value); /* null check */
                      if (!varSym->name) { /* error */ }
                     varSym->type = decl->var_type;
                     varSym->type_def = decl->right; // Store type def link
                     varSym->value = NULL; // Interface VARs don't have values initially
                     varSym->is_const = false;
                     varSym->is_alias = false;
                     varSym->is_local_var = false; // Not local to the unit's execution scope yet
                     varSym->is_inline = false;
                     varSym->next = NULL;
                     varSym->enclosing = NULL;

                     // Append to list
                     *tail = varSym;
                     tail = &varSym->next;
                 }
                 // Skip adding to list via 'sym' below
                 continue; // Process next declaration
             }
            case AST_PROCEDURE_DECL:
            case AST_FUNCTION_DECL: {
                if (!decl->token) break;
                sym = malloc(sizeof(Symbol)); /* null check */
                 if (!sym) { /* error */ }
                sym->name = strdup(decl->token->value); /* null check */
                 if (!sym->name) { /* error */ }

                // Determine type (return type for functions, VOID for procedures)
                if (decl->type == AST_FUNCTION_DECL && decl->right) {
                    sym->type = decl->right->var_type; // Use pre-annotated type
                    sym->type_def = decl->right;      // Link to return type node
                } else {
                    sym->type = TYPE_VOID;
                    sym->type_def = NULL;
                }
                sym->value = NULL; // Procedures/functions don't have a 'value' in this context
                sym->is_const = false;
                sym->is_alias = false;
                sym->is_local_var = false;
                sym->is_inline = decl->is_inline;
                sym->next = NULL;
                sym->enclosing = NULL;
                break;
            }
            default:
                // Skip other declaration types (e.g. TYPE_DECL)
                break;
        } // End switch

        // Append the created symbol (if any) to the list
        if (sym) {
            *tail = sym;
            tail = &sym->next;
        }
    } // End for loop

    return unitSymbols;
}

Value makeEnum(const char *enum_name, int ordinal) {
    Value v;
    memset(&v, 0, sizeof(Value));
    v.type = TYPE_ENUM;
    v.enum_val.enum_name = enum_name ? strdup(enum_name) : NULL; // Duplicate the name
     if (enum_name && !v.enum_val.enum_name) { // Check strdup result
         fprintf(stderr, "FATAL: strdup failed for enum_name in makeEnum\n");
         EXIT_FAILURE_HANDLER();
     }
    v.enum_val.ordinal = ordinal;
    return v;
}


// getTerminalSize remains the same
int getTerminalSize(int *rows, int *cols) {
    // Default values in case of error or non-TTY
    *rows = 24; // Default height
    *cols = 80; // Default width

    // Check if stdout is a terminal
    if (!isatty(STDOUT_FILENO)) {
       // fprintf(stderr, "Warning: Cannot get terminal size (stdout is not a TTY).\n");
        return 0; // Return default size for non-TTY
    }

    struct winsize ws;
    if (ioctl(STDOUT_FILENO, TIOCGWINSZ, &ws) == -1) {
        // perror("getTerminalSize: ioctl(TIOCGWINSZ) failed"); // Suppress error message?
        return -1; // Indicate an error occurred
    }

    // Check for valid size values
    if (ws.ws_row > 0 && ws.ws_col > 0) {
        *rows = ws.ws_row;
        *cols = ws.ws_col;
    } else {
        // ioctl succeeded but returned 0 size, use defaults
       // fprintf(stderr, "Warning: ioctl(TIOCGWINSZ) returned zero size, using defaults.\n");
    }

    return 0; // Success
}

void freeUnitSymbolTable(Symbol *symbol_table) {
    Symbol *current = symbol_table;
    while (current) {
        Symbol *next = current->next;
        if (current->name) {
            free(current->name);
        }
        // Only free the value if it's not NULL (i.e., for constants built here)
        if (current->value) {
            freeValue(current->value); // Free the deep-copied value content
            free(current->value);      // Free the Value struct itself
        }
        free(current); // Free the Symbol struct
        current = next;
    }
}

void toLowerString(char *str) {
    if (!str) return;
    for (int i = 0; str[i]; i++) {
        str[i] = tolower(str[i]);
    }
}

void printValueToStream(Value v, FILE *stream) {
    if (!stream) {
        stream = stdout;
    }

    switch (v.type) {
        case TYPE_INT8:
            fprintf(stream, "%hhd", (int8_t)v.i_val);
            break;
        case TYPE_UINT8:
            fprintf(stream, "%hhu", (uint8_t)v.u_val);
            break;
        case TYPE_INT16:
            fprintf(stream, "%hd", (int16_t)v.i_val);
            break;
        case TYPE_UINT16:
            fprintf(stream, "%hu", (uint16_t)v.u_val);
            break;
        case TYPE_INT32:
            fprintf(stream, "%lld", v.i_val);
            break;
        case TYPE_UINT32:
            fprintf(stream, "%u", (uint32_t)v.u_val);
            break;
        case TYPE_INT64:
            fprintf(stream, "%lld", v.i_val);
            break;
        case TYPE_UINT64:
            fprintf(stream, "%llu", v.u_val);
            break;
        case TYPE_FLOAT:
            fprintf(stream, "%f", v.real.f32_val);
            break;
        case TYPE_DOUBLE:
            fprintf(stream, "%f", v.real.d_val);
            break;
        case TYPE_LONG_DOUBLE:
            fprintf(stream, "%Lf", v.real.r_val);
            break;
        case TYPE_BOOLEAN:
            fprintf(stream, "%s", v.i_val ? "TRUE" : "FALSE"); // Boolean still uses i_val
            break;
        case TYPE_CHAR:
            fprintf(stream, "%c", v.c_val); // Assuming c_val is 'char' or int holding char ASCII
            break;
        case TYPE_STRING:
            if (v.s_val) {
                fprintf(stream, "%s", v.s_val);
            } else {
                fprintf(stream, "(null string)");
            }
            break;
        case TYPE_NIL:
            fprintf(stream, "NIL");
            break;
        case TYPE_POINTER:
            fprintf(stream, "POINTER(@%p -> ", (void*)v.ptr_val);
            if (v.ptr_val) { // If it's not a nil pointer, try to print what it points to
                printValueToStream(*(v.ptr_val), stream); // Recursive call
            } else {
                fprintf(stream, "NIL_TARGET");
            }
            fprintf(stream, ")");
            break;
        case TYPE_ARRAY:
            // Your `v.array_val` is a `Value*` pointing to the first element.
            // The other array metadata (dimensions, bounds, element_type) is directly in `v`.
            fprintf(stream, "ARRAY(dims:%d, base_type:%s, elements_at:%p)",
                    v.dimensions,
                    varTypeToString(v.element_type), // Using v.element_type directly
                    (void*)v.array_val); // v.array_val is the pointer to elements
            // For a more detailed print, you'd iterate based on dimensions and bounds.
            break;
        case TYPE_RECORD:
            fprintf(stream, "RECORD{");
            FieldValue *field = v.record_val;
            bool first_field = true;
            while (field) {
                if (!first_field) {
                    fprintf(stream, "; ");
                }
                fprintf(stream, "%s: ", field->name ? field->name : "?");
                printValueToStream(field->value, stream);
                first_field = false;
                field = field->next;
            }
            fprintf(stream, "}");
            break;
        case TYPE_ENUM: {
            const char *type_name = v.enum_val.enum_name ?
                v.enum_val.enum_name : (v.enum_meta ? v.enum_meta->name : NULL);
            const char *member_name = NULL;
            AST *enum_ast = v.base_type_node;
            if (!enum_ast && type_name) {
                enum_ast = lookupType(type_name);
            }
            if (enum_ast && enum_ast->type == AST_ENUM_TYPE &&
                v.enum_val.ordinal >= 0 &&
                v.enum_val.ordinal < enum_ast->child_count) {
                AST *val_node = enum_ast->children[v.enum_val.ordinal];
                if (val_node && val_node->token && val_node->token->value) {
                    member_name = val_node->token->value;
                }
            }
            if (member_name) {
                fprintf(stream, "%s", member_name);
            } else {
                fprintf(stream, "ENUM(%s, ord: %d)",
                        type_name ? type_name : "<type_unknown>",
                        v.enum_val.ordinal);
            }
            break;
        }
        case TYPE_SET:
            // Corrected access to set_val and its members
            fprintf(stream, "SET(size:%d, values:[", v.set_val.set_size);
            for(int i = 0; i < v.set_val.set_size; ++i) {
                fprintf(stream, "%lld%s", v.set_val.set_values[i], (i == v.set_val.set_size - 1) ? "" : ", ");
            }
            fprintf(stream, "])");
            break;
        case TYPE_FILE:
            if (v.filename) {
                fprintf(stream, "FILE(%s, handle: %p)", v.filename, (void*)v.f_val);
            } else {
                fprintf(stream, "FILE(UNNAMED, handle: %p)", (void*)v.f_val);
            }
            break;
        case TYPE_MEMORYSTREAM:
            if (v.mstream) {
                // Corrected format specifiers for int members of MStream
                fprintf(stream, "MSTREAM(size:%d, cap:%d, data:%p)",
                        v.mstream->size,
                        v.mstream->capacity,
                        (void*)v.mstream->buffer);
            } else {
                fprintf(stream, "MSTREAM(NULL)");
            }
            break;
        case TYPE_BYTE:
            fprintf(stream, "%lld", v.i_val & 0xFF);
            break;
        case TYPE_WORD:
            fprintf(stream, "%lld", v.i_val & 0xFFFF);
            break;
        case TYPE_VOID:
            fprintf(stream, "<VOID_TYPE>");
            break;
        default:
            fprintf(stream, "<UnknownType:%s>", varTypeToString(v.type));
            break;
    }
}
Value makeCopyOfValue(const Value *src) {
    Value v;
    v = *src;  // shallow copy to start

    switch (src->type) {
        case TYPE_STRING:
            if (src->max_length > 0) {
                v.s_val = malloc(src->max_length + 1);
                if (!v.s_val) {
                    fprintf(stderr, "Memory allocation failed in makeCopyOfValue (string)\n");
                    EXIT_FAILURE_HANDLER();
                }
                if (src->s_val) {
                    strncpy(v.s_val, src->s_val, src->max_length);
                    v.s_val[src->max_length] = '\0';
                } else {
                    v.s_val[0] = '\0';
                }
                v.max_length = src->max_length;
            } else if (src->s_val) {
                size_t len = strlen(src->s_val);
                v.s_val = malloc(len + 1);
                if (!v.s_val) {
                    fprintf(stderr, "Memory allocation failed in makeCopyOfValue (string)\n");
                    EXIT_FAILURE_HANDLER();
                }
                strcpy(v.s_val, src->s_val);
            } else {
                v.s_val = NULL;
            }
            break;
        case TYPE_ENUM:
            v.enum_val.enum_name = src->enum_val.enum_name ? strdup(src->enum_val.enum_name) : NULL;
            if (src->enum_val.enum_name && !v.enum_val.enum_name) {
                 fprintf(stderr, "Memory allocation failed in makeCopyOfValue (enum name strdup)\n");
                 EXIT_FAILURE_HANDLER();
            }
            break;
        case TYPE_RECORD: {
            FieldValue *head = NULL, *tail = NULL;
            for (FieldValue *cur = src->record_val; cur; cur = cur->next) {
                FieldValue *copy = malloc(sizeof(FieldValue));
                copy->name = strdup(cur->name);
                copy->value = makeCopyOfValue(&cur->value);
                copy->next = NULL;
                if (tail)
                    tail->next = copy;
                else
                    head = copy;
                tail = copy;
            }
            v.record_val = head;
            break;
        }
        case TYPE_ARRAY: {
            int total = 1;
            v.dimensions = src->dimensions;

            if (v.dimensions > 0 && src->lower_bounds && src->upper_bounds) {
                v.lower_bounds = malloc(sizeof(int) * src->dimensions);
                v.upper_bounds = malloc(sizeof(int) * src->dimensions);
                if (!v.lower_bounds || !v.upper_bounds) { /* Handle error */ }

                for (int i = 0; i < src->dimensions; i++) {
                    v.lower_bounds[i] = src->lower_bounds[i];
                    v.upper_bounds[i] = src->upper_bounds[i];
                    int size_i = (v.upper_bounds[i] - v.lower_bounds[i] + 1);
                    if (size_i <= 0) { total = 0; break; }
                    if (__builtin_mul_overflow(total, size_i, &total)) { total = -1; break; }
                }
            } else {
                total = 0;
                v.lower_bounds = NULL;
                v.upper_bounds = NULL;
            }

            v.array_val = NULL;
            if (total > 0 && src->array_val) {
                 v.array_val = malloc(sizeof(Value) * total);
                 if (!v.array_val) { /* Handle error */ }
                 for (int i = 0; i < total; i++) {
                     v.array_val[i] = makeCopyOfValue(&src->array_val[i]);
                 }
            } else if (total < 0) {
                 fprintf(stderr, "Error: Array size overflow during copy.\n");
                 v.dimensions = 0;
                 free(v.lower_bounds); v.lower_bounds = NULL;
                 free(v.upper_bounds); v.upper_bounds = NULL;
            }

            v.element_type_def = src->element_type_def;
            v.element_type = src->element_type;

            break;
        }
        case TYPE_CHAR:
            v.c_val = src->c_val;
            v.max_length = 1;
            break;
        case TYPE_MEMORYSTREAM:
            v.mstream = NULL;
            if (src->mstream) {
                v.mstream = malloc(sizeof(MStream));
                if (!v.mstream) {
                    fprintf(stderr, "Memory allocation failed in makeCopyOfValue (mstream)\n");
                    EXIT_FAILURE_HANDLER();
                }
                v.mstream->buffer = NULL;
                v.mstream->size = src->mstream->size;
                v.mstream->capacity = 0;
                v.mstream->refcount = 1;
                if (src->mstream->buffer && src->mstream->size >= 0) {
                    size_t copy_size = (size_t)src->mstream->size + 1;
                    v.mstream->buffer = malloc(copy_size);
                    if (!v.mstream->buffer) {
                        free(v.mstream);
                        fprintf(stderr, "Memory allocation failed in makeCopyOfValue (mstream buffer)\n");
                        EXIT_FAILURE_HANDLER();
                    }
                    memcpy(v.mstream->buffer, src->mstream->buffer, copy_size);
                    v.mstream->capacity = (int)copy_size;
                }
            }
            break;
        case TYPE_SET:
            v.set_val.set_values = NULL;
            v.set_val.set_size = 0;

            if (src->set_val.set_size > 0 && src->set_val.set_values != NULL) {
                size_t array_size_bytes = sizeof(long long) * src->set_val.set_size;
                v.set_val.set_values = malloc(array_size_bytes);
                if (!v.set_val.set_values) {
                    freeValue(&v);
                    fprintf(stderr,
                            "Memory allocation failed in makeCopyOfValue (set)\n");
                    EXIT_FAILURE_HANDLER();
                }
                if (!v.set_val.set_values) {
                    fprintf(stderr, "Memory allocation failed in makeCopyOfValue (set values)\n");
                    EXIT_FAILURE_HANDLER();
                }
                memcpy(v.set_val.set_values, src->set_val.set_values, array_size_bytes);
                v.set_val.set_size = src->set_val.set_size;
            }
            break;
        default:
            break;
    }

    return v;
}

int calculateArrayTotalSize(const Value* array_val) {
    if (!array_val || array_val->type != TYPE_ARRAY || array_val->dimensions == 0) {
        return 0;
    }
    int total_size = 1;
    for (int i = 0; i < array_val->dimensions; i++) {
        total_size *= (array_val->upper_bounds[i] - array_val->lower_bounds[i] + 1);
    }
    return total_size;
}

int computeFlatOffset(Value *array, int *indices) {
    int offset = 0;
    int multiplier = 1;

    for (int i = array->dimensions - 1; i >= 0; i--) {
        // Bounds check for the current dimension
        if (indices[i] < array->lower_bounds[i] || indices[i] > array->upper_bounds[i]) {
            fprintf(stderr, "Runtime error: Index %d out of bounds [%d..%d] in dimension %d.\n",
                    indices[i], array->lower_bounds[i], array->upper_bounds[i], i + 1);
            EXIT_FAILURE_HANDLER();
        }
        
        // Add the contribution of the current dimension to the total offset
        offset += (indices[i] - array->lower_bounds[i]) * multiplier;
        
        // Update the multiplier for the next (more significant) dimension
        multiplier *= (array->upper_bounds[i] - array->lower_bounds[i] + 1);
    }
    return offset;
}

// --- Set utility helpers (internal) ---
static bool setContainsOrdinalUtil(const Value* setVal, long long ordinal) {
    if (!setVal || setVal->type != TYPE_SET || !setVal->set_val.set_values) {
        return false;
    }
    for (int i = 0; i < setVal->set_val.set_size; i++) {
        if (setVal->set_val.set_values[i] == ordinal) {
            return true;
        }
    }
    return false;
}

static void addOrdinalToResultSetUtil(Value* resultVal, long long ordinal) {
    if (!resultVal || resultVal->type != TYPE_SET) return;

    if (setContainsOrdinalUtil(resultVal, ordinal)) {
        return;
    }

    if (resultVal->set_val.set_size >= resultVal->max_length) {
        int new_capacity = (resultVal->max_length == 0) ? 8 : resultVal->max_length * 2;
        long long* new_values = realloc(resultVal->set_val.set_values, sizeof(long long) * new_capacity);
        if (!new_values) {
            fprintf(stderr, "FATAL: realloc failed in addOrdinalToResultSetUtil\n");
            EXIT_FAILURE_HANDLER();
        }
        resultVal->set_val.set_values = new_values;
        resultVal->max_length = new_capacity;
    }

    resultVal->set_val.set_values[resultVal->set_val.set_size] = ordinal;
    resultVal->set_val.set_size++;
}

// --- Set operations exported via utils.h ---
Value setUnion(Value setA, Value setB) {
    if (setA.type != TYPE_SET || setB.type != TYPE_SET) {
        fprintf(stderr, "Internal Error: Non-set type passed to setUnion.\n");
        return makeVoid();
    }

    Value result = makeValueForType(TYPE_SET, NULL, NULL);
    result.max_length = setA.set_val.set_size + setB.set_val.set_size;
    if (result.max_length > 0) {
        result.set_val.set_values = malloc(sizeof(long long) * result.max_length);
        if (!result.set_val.set_values) {
            fprintf(stderr, "Malloc failed for set union result\n");
            result.max_length = 0;
            EXIT_FAILURE_HANDLER();
        }
    } else {
        result.set_val.set_values = NULL;
    }
    result.set_val.set_size = 0;

    if (setA.set_val.set_values) {
        for (int i = 0; i < setA.set_val.set_size; i++) {
            addOrdinalToResultSetUtil(&result, setA.set_val.set_values[i]);
        }
    }
    if (setB.set_val.set_values) {
        for (int i = 0; i < setB.set_val.set_size; i++) {
            addOrdinalToResultSetUtil(&result, setB.set_val.set_values[i]);
        }
    }

    return result;
}

Value setDifference(Value setA, Value setB) {
    if (setA.type != TYPE_SET || setB.type != TYPE_SET) {
        return makeVoid();
    }

    Value result = makeValueForType(TYPE_SET, NULL, NULL);
    result.max_length = setA.set_val.set_size;
    if (result.max_length > 0) {
        result.set_val.set_values = malloc(sizeof(long long) * result.max_length);
        if (!result.set_val.set_values) {
            result.max_length = 0;
            EXIT_FAILURE_HANDLER();
        }
    } else {
        result.set_val.set_values = NULL;
    }
    result.set_val.set_size = 0;

    if (setA.set_val.set_values) {
        for (int i = 0; i < setA.set_val.set_size; i++) {
            if (!setContainsOrdinalUtil(&setB, setA.set_val.set_values[i])) {
                addOrdinalToResultSetUtil(&result, setA.set_val.set_values[i]);
            }
        }
    }
    return result;
}

Value setIntersection(Value setA, Value setB) {
    if (setA.type != TYPE_SET || setB.type != TYPE_SET) {
        return makeVoid();
    }

    Value result = makeValueForType(TYPE_SET, NULL, NULL);
    result.max_length = (setA.set_val.set_size < setB.set_val.set_size) ? setA.set_val.set_size : setB.set_val.set_size;
    if (result.max_length > 0) {
        result.set_val.set_values = malloc(sizeof(long long) * result.max_length);
        if (!result.set_val.set_values) {
            result.max_length = 0;
            EXIT_FAILURE_HANDLER();
        }
    } else {
        result.set_val.set_values = NULL;
    }
    result.set_val.set_size = 0;

    if (setA.set_val.set_values) {
        for (int i = 0; i < setA.set_val.set_size; i++) {
            if (setContainsOrdinalUtil(&setB, setA.set_val.set_values[i])) {
                addOrdinalToResultSetUtil(&result, setA.set_val.set_values[i]);
            }
        }
    }
    return result;
}

// Helper function to map 0-15 to ANSI FG codes
int map16FgColorToAnsi(int pscalColorCode, bool isBold) {
    int basePscalColor = pscalColorCode % 8;
    bool isBright = isBold || (pscalColorCode >= 8);
    int ansiBaseOffset = pscalToAnsiBase[basePscalColor];
    return (isBright ? 90 : 30) + ansiBaseOffset;
}

// Helper function to map 0-7 to ANSI BG codes
int map16BgColorToAnsi(int pscalColorCode) {
    int basePscalColor = pscalColorCode % 8;
    return 40 + pscalToAnsiBase[basePscalColor];
}

bool applyCurrentTextAttributes(FILE* stream) {
    bool stream_is_stdout = (stream == stdout);
    bool is_default_state = (gCurrentTextColor == 7 && gCurrentTextBackground == 0 &&
                             !gCurrentTextBold && !gCurrentTextUnderline &&
                             !gCurrentTextBlink && !gCurrentColorIsExt &&
                             !gCurrentBgIsExt);

    if (is_default_state && (!stream_is_stdout || !gConsoleAttrDirty)) {
        return false;
    }

    char escape_sequence[64] = "\x1B[";
    char code_str[64];
    bool first_attr = true;

    if (gCurrentTextBold) { strcat(escape_sequence, "1"); first_attr = false; }
    if (gCurrentTextUnderline) {
        if (!first_attr) strcat(escape_sequence, ";");
        strcat(escape_sequence, "4");
        first_attr = false;
    }
    if (gCurrentTextBlink) {
        if (!first_attr) strcat(escape_sequence, ";");
        strcat(escape_sequence, "5");
        first_attr = false;
    }
    if (gCurrentColorIsExt) {
        if (!first_attr) strcat(escape_sequence, ";");
        snprintf(code_str, sizeof(code_str), "38;5;%d", gCurrentTextColor);
    } else {
        if (!first_attr) strcat(escape_sequence, ";");
        snprintf(code_str, sizeof(code_str), "%d",
                 map16FgColorToAnsi(gCurrentTextColor, gCurrentTextBold));
    }
    strcat(escape_sequence, code_str);
    first_attr = false;
    strcat(escape_sequence, ";");
    if (gCurrentBgIsExt) {
        snprintf(code_str, sizeof(code_str), "48;5;%d", gCurrentTextBackground);
    } else {
        snprintf(code_str, sizeof(code_str), "%d",
                 map16BgColorToAnsi(gCurrentTextBackground));
    }
    strcat(escape_sequence, code_str);
    strcat(escape_sequence, "m");
    fprintf(stream, "%s", escape_sequence);
    if (stream_is_stdout) {
        gConsoleAttrDirty = false;
    }
    return true;
}

void resetTextAttributes(FILE* stream) {
    fprintf(stream, "\x1B[0m");
<<<<<<< HEAD
    if (stream == stdout) {
        gConsoleAttrDirty = true;
    }
=======
>>>>>>> cd41fba2
}

static Symbol* lookupTextAttrSymbol(void) {
    if (!globalSymbols) {
        return NULL;
    }
    return hashTableLookup(globalSymbols, "textattr");
}

uint8_t computeCurrentTextAttr(void) {
    uint8_t fg = (uint8_t)(gCurrentTextColor & 0x0F);

    if (gCurrentTextBold && fg < 8) {
        fg |= 0x08;
    }

    uint8_t bg = (uint8_t)(gCurrentTextBackground & 0x07);

    uint8_t attr = (uint8_t)((bg << 4) | (fg & 0x0F));
    if (gCurrentTextBlink) {
        attr |= 0x80;
    }
    return attr;
}

void syncTextAttrSymbol(void) {
    Symbol* sym = lookupTextAttrSymbol();
    if (!sym || !sym->value) {
        return;
    }
    sym->value->type = TYPE_BYTE;
    SET_INT_VALUE(sym->value, computeCurrentTextAttr());
}

<<<<<<< HEAD
void markTextAttrDirty(void) {
    gConsoleAttrDirty = true;
}

=======
>>>>>>> cd41fba2
void setCurrentTextAttrFromByte(uint8_t attr) {
    uint8_t fg = (uint8_t)(attr & 0x0F);
    uint8_t bg = (uint8_t)((attr >> 4) & 0x07);
    bool blink = (attr & 0x80) != 0;

    gCurrentTextColor = fg;
    gCurrentTextBold = (fg & 0x08) != 0;
    gCurrentColorIsExt = false;
    gCurrentTextBackground = bg;
    gCurrentBgIsExt = false;
    gCurrentTextBlink = blink;

<<<<<<< HEAD
    markTextAttrDirty();
=======
>>>>>>> cd41fba2
    syncTextAttrSymbol();
}<|MERGE_RESOLUTION|>--- conflicted
+++ resolved
@@ -2282,12 +2282,9 @@
 
 void resetTextAttributes(FILE* stream) {
     fprintf(stream, "\x1B[0m");
-<<<<<<< HEAD
     if (stream == stdout) {
         gConsoleAttrDirty = true;
     }
-=======
->>>>>>> cd41fba2
 }
 
 static Symbol* lookupTextAttrSymbol(void) {
@@ -2322,13 +2319,10 @@
     SET_INT_VALUE(sym->value, computeCurrentTextAttr());
 }
 
-<<<<<<< HEAD
 void markTextAttrDirty(void) {
     gConsoleAttrDirty = true;
 }
 
-=======
->>>>>>> cd41fba2
 void setCurrentTextAttrFromByte(uint8_t attr) {
     uint8_t fg = (uint8_t)(attr & 0x0F);
     uint8_t bg = (uint8_t)((attr >> 4) & 0x07);
@@ -2341,9 +2335,53 @@
     gCurrentBgIsExt = false;
     gCurrentTextBlink = blink;
 
-<<<<<<< HEAD
     markTextAttrDirty();
-=======
->>>>>>> cd41fba2
+    syncTextAttrSymbol();
+}
+
+static Symbol* lookupTextAttrSymbol(void) {
+    if (!globalSymbols) {
+        return NULL;
+    }
+    return hashTableLookup(globalSymbols, "textattr");
+}
+
+uint8_t computeCurrentTextAttr(void) {
+    uint8_t fg = (uint8_t)(gCurrentTextColor & 0x0F);
+
+    if (gCurrentTextBold && fg < 8) {
+        fg |= 0x08;
+    }
+
+    uint8_t bg = (uint8_t)(gCurrentTextBackground & 0x07);
+
+    uint8_t attr = (uint8_t)((bg << 4) | (fg & 0x0F));
+    if (gCurrentTextBlink) {
+        attr |= 0x80;
+    }
+    return attr;
+}
+
+void syncTextAttrSymbol(void) {
+    Symbol* sym = lookupTextAttrSymbol();
+    if (!sym || !sym->value) {
+        return;
+    }
+    sym->value->type = TYPE_BYTE;
+    SET_INT_VALUE(sym->value, computeCurrentTextAttr());
+}
+
+void setCurrentTextAttrFromByte(uint8_t attr) {
+    uint8_t fg = (uint8_t)(attr & 0x0F);
+    uint8_t bg = (uint8_t)((attr >> 4) & 0x07);
+    bool blink = (attr & 0x80) != 0;
+
+    gCurrentTextColor = fg;
+    gCurrentTextBold = (fg & 0x08) != 0;
+    gCurrentColorIsExt = false;
+    gCurrentTextBackground = bg;
+    gCurrentBgIsExt = false;
+    gCurrentTextBlink = blink;
+
     syncTextAttrSymbol();
 }