#include "utils.h"
#include "Pascal/globals.h"
#include <stdlib.h>
#include <string.h>
#include <strings.h>
#include <assert.h>
#include <ctype.h>
#include "ast/ast.h"
#include "Pascal/documented_units.h"
#include "compiler/compiler.h"
#include <stdio.h>
#include "symbol/symbol.h"
#include "types.h"
<<<<<<< HEAD
#include "builtin.h"
#include "common/runtime_tty.h"
=======
#include "backend_ast/builtin.h"
>>>>>>> 60d86ffc
#include <sys/ioctl.h> // Make sure this is included
#include <unistd.h>    // For STDOUT_FILENO
#include <sys/stat.h>  // For stat
#include <limits.h>    // For PATH_MAX
#include "pscal_paths.h"


const char *varTypeToString(VarType type) {
    switch (type) {
        case TYPE_VOID:         return "VOID";
        case TYPE_INT32:        return "INTEGER";
        case TYPE_DOUBLE:       return "REAL";
        case TYPE_STRING:       return "STRING";
        case TYPE_CHAR:         return "CHAR";
        case TYPE_RECORD:       return "RECORD";
        case TYPE_FILE:         return "FILE";
        case TYPE_BYTE:         return "BYTE";
        case TYPE_WORD:         return "WORD";
        case TYPE_ENUM:         return "ENUM";
        case TYPE_ARRAY:        return "ARRAY";
        case TYPE_BOOLEAN:      return "BOOLEAN";
        case TYPE_MEMORYSTREAM: return "MEMORY_STREAM";
        case TYPE_SET:          return "SET";
        case TYPE_POINTER:      return "POINTER";
        case TYPE_INTERFACE:    return "INTERFACE";
        case TYPE_CLOSURE:      return "CLOSURE";
        case TYPE_INT8:         return "INT8";
        case TYPE_UINT8:        return "UINT8";
        case TYPE_INT16:        return "INT16";
        case TYPE_UINT16:       return "UINT16";
        case TYPE_UINT32:       return "UINT32";
        case TYPE_INT64:        return "INT64";
        case TYPE_UINT64:       return "UINT64";
        case TYPE_FLOAT:        return "REAL";
        case TYPE_LONG_DOUBLE:  return "LONG_DOUBLE";
        case TYPE_NIL:          return "NIL";
        case TYPE_THREAD:       return "THREAD";
        default:                return "UNKNOWN_VAR_TYPE";
    }
}

const char *tokenTypeToString(TokenType type) {
    static char unknown_buf[32];
    switch (type) {
        case TOKEN_PROGRAM:       return "PROGRAM";
        case TOKEN_VAR:           return "VAR";
        case TOKEN_BEGIN:         return "BEGIN";
        case TOKEN_END:           return "END";
        case TOKEN_IF:            return "IF";
        case TOKEN_THEN:          return "THEN";
        case TOKEN_ELSE:          return "ELSE";
        case TOKEN_WHILE:         return "WHILE";
        case TOKEN_DO:            return "DO";
        case TOKEN_FOR:           return "FOR";
        case TOKEN_TO:            return "TO";
        case TOKEN_DOWNTO:        return "DOWNTO";
        case TOKEN_REPEAT:        return "REPEAT";
        case TOKEN_UNTIL:         return "UNTIL";
        case TOKEN_PROCEDURE:     return "PROCEDURE";
        case TOKEN_FUNCTION:      return "FUNCTION";
        case TOKEN_CONST:         return "CONST";
        case TOKEN_TYPE:          return "TYPE";
        case TOKEN_WRITE:         return "WRITE";
        case TOKEN_WRITELN:       return "WRITELN";
        case TOKEN_READ:          return "READ";
        case TOKEN_READLN:        return "READLN";
        case TOKEN_INT_DIV:       return "DIV";
        case TOKEN_MOD:           return "MOD";
        case TOKEN_RECORD:        return "RECORD";
        case TOKEN_IDENTIFIER:    return "IDENTIFIER";
        case TOKEN_INTEGER_CONST: return "INTEGER_CONST";
        case TOKEN_REAL_CONST:    return "REAL_CONST";
        case TOKEN_STRING_CONST:  return "STRING_CONST";
        case TOKEN_SEMICOLON:     return "SEMICOLON";
        case TOKEN_GREATER:       return "GREATER";
        case TOKEN_GREATER_EQUAL: return "GREATER_EQUAL";
        case TOKEN_EQUAL:         return "EQUAL";
        case TOKEN_NOT_EQUAL:     return "NOT_EQUAL";
        case TOKEN_LESS_EQUAL:    return "LESS_EQUAL";
        case TOKEN_LESS:          return "LESS";
        case TOKEN_COLON:         return "COLON";
        case TOKEN_QUESTION:      return "QUESTION";
        case TOKEN_COMMA:         return "COMMA";
        case TOKEN_PERIOD:        return "PERIOD";
        case TOKEN_ASSIGN:        return "ASSIGN";
        case TOKEN_PLUS_EQUAL:    return "PLUS_EQUAL";
        case TOKEN_MINUS_EQUAL:   return "MINUS_EQUAL";
        case TOKEN_PLUS:          return "PLUS";
        case TOKEN_MINUS:         return "MINUS";
        case TOKEN_MUL:           return "MUL";
        case TOKEN_SLASH:         return "SLASH";
        case TOKEN_LPAREN:        return "LPAREN";
        case TOKEN_RPAREN:        return "RPAREN";
        case TOKEN_LBRACKET:      return "LBRACKET";
        case TOKEN_RBRACKET:      return "RBRACKET";
        case TOKEN_DOTDOT:        return "DOTDOT";
        case TOKEN_ARRAY:         return "ARRAY";
        case TOKEN_AS:            return "AS";
        case TOKEN_OF:            return "OF";
        case TOKEN_AND:           return "AND";
        case TOKEN_OR:            return "OR";
        case TOKEN_XOR:           return "XOR";
        case TOKEN_SHL:           return "SHL";
        case TOKEN_SHR:           return "SHR";
        case TOKEN_TRUE:          return "TRUE";
        case TOKEN_FALSE:         return "FALSE";
        case TOKEN_NOT:           return "NOT";
        case TOKEN_CASE:          return "CASE";
        case TOKEN_USES:          return "USES";
        case TOKEN_EOF:           return "EOF";
        case TOKEN_HEX_CONST:     return "HEX_CONST";
        case TOKEN_UNKNOWN:       return "UNKNOWN";
        case TOKEN_UNIT:          return "UNIT";
        case TOKEN_INTERFACE:     return "INTERFACE";
        case TOKEN_IMPLEMENTATION:return "IMPLEMENTATION";
        case TOKEN_INITIALIZATION:return "INITIALIZATION";
        case TOKEN_IN:            return "IN";
        case TOKEN_IS:            return "IS";
        case TOKEN_BREAK:         return "BREAK";
        case TOKEN_RETURN:        return "RETURN";
        case TOKEN_OUT:           return "OUT";
        case TOKEN_SET:           return "SET";
        case TOKEN_POINTER:       return "POINTER";
        case TOKEN_CARET:         return "CARET";
        case TOKEN_NIL:           return "NIL";
        case TOKEN_INLINE:       return "INLINE";
        case TOKEN_FORWARD:      return "FORWARD";
        case TOKEN_SPAWN:        return "SPAWN";
        case TOKEN_JOIN:         return "JOIN";
        case TOKEN_AT:           return "AT";
        case TOKEN_LABEL:        return "LABEL";
        case TOKEN_GOTO:         return "GOTO";
        default:
            // Create a small buffer to handle potentially large unknown enum values
            // Although, this function should ideally cover all defined TokenType values.
            // If an unknown value appears, it indicates a potential issue elsewhere.
            snprintf(unknown_buf, sizeof(unknown_buf), "INVALID_TOKEN (%d)", type);
            return unknown_buf;
    }
}

const char *astTypeToString(ASTNodeType type) {
    switch (type) {
        case AST_NOOP:           return "NOOP";
        case AST_PROGRAM:        return "PROGRAM";
        case AST_BLOCK:          return "BLOCK";
        case AST_CONST_DECL:     return "CONST_DECL";
        case AST_TYPE_DECL:      return "TYPE_DECL";
        case AST_VAR_DECL:       return "VAR_DECL";
        case AST_ASSIGN:         return "ASSIGN";
        case AST_BINARY_OP:      return "BINARY_OP";
        case AST_UNARY_OP:       return "UNARY_OP";
        case AST_TERNARY:        return "TERNARY";
        case AST_NUMBER:         return "NUMBER";
        case AST_STRING:         return "STRING";
        case AST_VARIABLE:       return "VARIABLE";
        case AST_COMPOUND:       return "COMPOUND";
        case AST_IF:             return "IF";
        case AST_WHILE:          return "WHILE";
        case AST_REPEAT:         return "REPEAT";
        case AST_FOR_TO:         return "FOR_TO";
        case AST_FOR_DOWNTO:     return "FOR_DOWNTO";
        case AST_WRITELN:        return "WRITELN";
        case AST_WRITE:          return "WRITE";
        case AST_READLN:         return "READLN";
        case AST_READ:           return "READ";
        case AST_RETURN:         return "RETURN";
        case AST_EXPR_STMT:      return "EXPR_STMT";
        case AST_PROCEDURE_DECL: return "PROCEDURE_DECL";
        case AST_PROCEDURE_CALL: return "PROCEDURE_CALL";
        case AST_FUNCTION_DECL:  return "FUNCTION_DECL";
        case AST_CASE:           return "CASE";
        case AST_CASE_BRANCH:    return "CASE_BRANCH";
        case AST_RECORD_TYPE:    return "RECORD_TYPE";
        case AST_FIELD_ACCESS:   return "FIELD_ACCESS";
        case AST_ARRAY_TYPE:     return "ARRAY_TYPE";
        case AST_ARRAY_ACCESS:   return "ARRAY_ACCESS";
        case AST_BOOLEAN:        return "BOOLEAN";
        case AST_FORMATTED_EXPR: return "FORMATTED_EXPR";
        case AST_TYPE_REFERENCE: return "TYPE_REFERENCE";
        case AST_TYPE_IDENTIFIER:return "TYPE_IDENTIFIER";
        case AST_TYPE_ASSERT:    return "TYPE_ASSERT";
        case AST_SUBRANGE:       return "SUBRANGE";
        case AST_USES_CLAUSE:    return "USES_CLAUSE";
        case AST_IMPORT:         return "IMPORT";
        case AST_UNIT:           return "UNIT";
        case AST_MODULE:         return "MODULE";
        case AST_INTERFACE:      return "INTERFACE";
        case AST_IMPLEMENTATION: return "IMPLEMENTATION";
        case AST_INITIALIZATION: return "INITIALIZATION";
        case AST_LIST:           return "LIST";
        case AST_ENUM_TYPE:      return "TYPE_ENUM";
        case AST_ENUM_VALUE:     return "ENUM_VALUE";
        case AST_SET:            return "SET";
        case AST_ARRAY_LITERAL:  return "ARRAY_LITERAL";
        case AST_BREAK:          return "BREAK";
        case AST_CONTINUE:       return "CONTINUE";
        case AST_THREAD_SPAWN:   return "THREAD_SPAWN";
        case AST_THREAD_JOIN:    return "THREAD_JOIN";
        case AST_POINTER_TYPE:   return "POINTER_TYPE";
        case AST_PROC_PTR_TYPE:  return "PROC_PTR_TYPE";
        case AST_DEREFERENCE:    return "DEREFERENCE";
        case AST_ADDR_OF:        return "ADDR_OF";
        case AST_NIL:            return "NIL";
        case AST_MATCH:          return "MATCH";
        case AST_MATCH_BRANCH:   return "MATCH_BRANCH";
        case AST_PATTERN_BINDING:return "PATTERN_BINDING";
        case AST_TRY:            return "TRY";
        case AST_CATCH:          return "CATCH";
        case AST_THROW:          return "THROW";
        case AST_LABEL_DECL:     return "LABEL_DECL";
        case AST_LABEL:          return "LABEL";
        case AST_GOTO:           return "GOTO";
        default:                 return "UNKNOWN_AST_TYPE";
    }
}

MStream *createMStream(void) {
    MStream *ms = malloc(sizeof(MStream));
    if (!ms) {
        fprintf(stderr, "Memory allocation error in create_memory_stream\n");
        EXIT_FAILURE_HANDLER();
    }
    ms->buffer = NULL;
    ms->size = 0;
    ms->capacity = 0;
    ms->refcount = 1;
    return ms;
}

void retainMStream(MStream* ms) {
    if (!ms) return;
    if (ms->refcount < INT_MAX) {
        ms->refcount++;
    }
}

void releaseMStream(MStream* ms) {
    if (!ms) return;
    if (ms->refcount > 0) {
        ms->refcount--;
    }
    if (ms->refcount <= 0) {
        if (ms->buffer) {
            free(ms->buffer);
            ms->buffer = NULL;
        }
        free(ms);
    }
}

FieldValue *copyRecord(FieldValue *orig) {
    if (!orig) return NULL;
    FieldValue *new_head = NULL, **ptr = &new_head;
    for (FieldValue *curr = orig; curr != NULL; curr = curr->next) {
        FieldValue *new_field = malloc(sizeof(FieldValue));
        if (!new_field) {
            fprintf(stderr, "Memory allocation error in copyRecord for new_field\n");
            freeFieldValue(new_head); // Free any previously allocated nodes
            EXIT_FAILURE_HANDLER();
            return NULL; // In case EXIT_FAILURE_HANDLER returns
        }
        new_field->name = strdup(curr->name);
        if (!new_field->name) {
            fprintf(stderr, "Memory allocation error in copyRecord for new_field->name\n");
            free(new_field);
            freeFieldValue(new_head);
            EXIT_FAILURE_HANDLER();
            return NULL;
        }

        // --- Recursively copy the field's value ---
        new_field->value = makeCopyOfValue(&curr->value); // Use makeCopyOfValue

        new_field->next = NULL;
        *ptr = new_field;
        ptr = &new_field->next;
    }
    return new_head;
}

static AST* resolveTypeAliasForRecord(AST* typeNode) {
    AST* last = NULL;
    while (typeNode && typeNode != last) {
        last = typeNode;
        if ((typeNode->type == AST_TYPE_REFERENCE || typeNode->type == AST_VARIABLE) &&
            typeNode->token && typeNode->token->value) {
            AST* looked = lookupType(typeNode->token->value);
            if (!looked || looked == typeNode) {
                break;
            }
            typeNode = looked;
            continue;
        }
        if (typeNode->type == AST_TYPE_DECL && typeNode->left) {
            typeNode = typeNode->left;
            continue;
        }
        break;
    }
    return typeNode;
}

static const char* getTypeNameForRecord(AST* typeAst) {
    for (TypeEntry* entry = type_table; entry; entry = entry->next) {
        if (entry->typeAST == typeAst) {
            return entry->name;
        }
    }
    return NULL;
}

static bool recordTypeNeedsVTableSlot(AST* recordType) {
    recordType = resolveTypeAliasForRecord(recordType);
    if (!recordType || recordType->type != AST_RECORD_TYPE) {
        return false;
    }

    for (int i = 0; i < recordType->child_count; i++) {
        AST* member = recordType->children[i];
        if (!member) continue;
        if ((member->type == AST_PROCEDURE_DECL || member->type == AST_FUNCTION_DECL) &&
            member->is_virtual) {
            return true;
        }
    }

    if (recordType->extra && recordType->extra->token && recordType->extra->token->value) {
        AST* parent = lookupType(recordType->extra->token->value);
        if (parent && parent != recordType && recordTypeNeedsVTableSlot(parent)) {
            return true;
        }
    }

    const char* name = getTypeNameForRecord(recordType);
    if (!name || !procedure_table) {
        return false;
    }

    size_t len = strlen(name);
    for (int bucket = 0; bucket < HASHTABLE_SIZE; bucket++) {
        for (Symbol* sym = procedure_table->buckets[bucket]; sym; sym = sym->next) {
            Symbol* base = sym->is_alias ? sym->real_symbol : sym;
            if (!base || !base->name || !base->type_def || !base->type_def->is_virtual) {
                continue;
            }
            if (strncasecmp(base->name, name, len) != 0 || base->name[len] != '.') {
                continue;
            }

            AST* func = base->type_def;
            if (func->child_count <= 0) {
                continue;
            }

            AST* firstParam = func->children[0];
            AST* paramType = resolveTypeAliasForRecord(firstParam ? firstParam->right : NULL);
            if (!paramType || paramType->type != AST_POINTER_TYPE) {
                continue;
            }

            AST* target = resolveTypeAliasForRecord(paramType->right);
            const char* targetName = getTypeNameForRecord(target);
            if (targetName && strcasecmp(targetName, name) == 0) {
                return true;
            }
        }
    }

    return false;
}

static VarType deduceBasicVarType(const char *name) {
    if (!name) {
        return TYPE_VOID;
    }

    if (strcasecmp(name, "integer") == 0) return TYPE_INT32;
    if (strcasecmp(name, "longint") == 0) return TYPE_INT64;
    if (strcasecmp(name, "cardinal") == 0) return TYPE_UINT32;
    if (strcasecmp(name, "shortint") == 0) return TYPE_INT8;
    if (strcasecmp(name, "smallint") == 0) return TYPE_INT16;
    if (strcasecmp(name, "int64") == 0) return TYPE_INT64;
    if (strcasecmp(name, "uint64") == 0) return TYPE_UINT64;
    if (strcasecmp(name, "single") == 0) return TYPE_FLOAT;
    if (strcasecmp(name, "double") == 0) return TYPE_DOUBLE;
    if (strcasecmp(name, "extended") == 0) return TYPE_LONG_DOUBLE;
    if (strcasecmp(name, "real") == 0) return TYPE_DOUBLE;
    if (strcasecmp(name, "char") == 0) return TYPE_CHAR;
    if (strcasecmp(name, "byte") == 0) return TYPE_BYTE;
    if (strcasecmp(name, "word") == 0) return TYPE_WORD;
    if (strcasecmp(name, "boolean") == 0) return TYPE_BOOLEAN;
    if (strcasecmp(name, "file") == 0 || strcasecmp(name, "text") == 0) return TYPE_FILE;
    if (strcasecmp(name, "mstream") == 0) return TYPE_MEMORYSTREAM;

    return TYPE_VOID;
}

static VarType resolveValueTypeNode(AST **typeNodeRef) {
    if (!typeNodeRef) {
        return TYPE_VOID;
    }

    AST *node = *typeNodeRef;
    if (node) {
        AST *resolved = resolveTypeAliasForRecord(node);
        if (resolved) {
            node = resolved;
        }
    }

    VarType vt = TYPE_VOID;
    if (node) {
        if (node->var_type != TYPE_VOID && node->var_type != TYPE_UNKNOWN) {
            vt = node->var_type;
        } else if (node->type == AST_VARIABLE && node->token && node->token->value) {
            vt = deduceBasicVarType(node->token->value);
            if (vt == TYPE_VOID) {
                AST *looked = lookupType(node->token->value);
                if (looked && looked != node) {
                    node = resolveTypeAliasForRecord(looked);
                    if (node) {
                        if (node->var_type != TYPE_VOID && node->var_type != TYPE_UNKNOWN) {
                            vt = node->var_type;
                        } else if (node->type == AST_VARIABLE && node->token && node->token->value) {
                            vt = deduceBasicVarType(node->token->value);
                        } else if (node->type == AST_RECORD_TYPE) {
                            vt = TYPE_RECORD;
                        } else if (node->type == AST_ARRAY_TYPE) {
                            vt = TYPE_ARRAY;
                        } else if (node->type == AST_ENUM_TYPE) {
                            vt = TYPE_ENUM;
                        }
                    }
                }
            }
        } else if (node->type == AST_RECORD_TYPE) {
            vt = TYPE_RECORD;
        } else if (node->type == AST_ARRAY_TYPE) {
            vt = TYPE_ARRAY;
        } else if (node->type == AST_ENUM_TYPE) {
            vt = TYPE_ENUM;
        }
    }

    *typeNodeRef = node;
    return vt;
}

static bool pascalVarTypeSize(VarType type, long long *out_bytes) {
    if (!out_bytes) {
        return false;
    }

    if (type == TYPE_INTEGER) {
        type = TYPE_INT32;
    }

    switch (type) {
        case TYPE_INT8:
        case TYPE_UINT8:
        case TYPE_BYTE:
        case TYPE_BOOLEAN:
        case TYPE_CHAR:
            *out_bytes = 1;
            return true;
        case TYPE_INT16:
        case TYPE_UINT16:
        case TYPE_WORD:
            *out_bytes = 2;
            return true;
        case TYPE_INT32:
        case TYPE_UINT32:
            *out_bytes = 4;
            return true;
        case TYPE_INT64:
        case TYPE_UINT64:
            *out_bytes = 8;
            return true;
        case TYPE_FLOAT:
            *out_bytes = (long long)sizeof(float);
            return true;
        case TYPE_DOUBLE:
            *out_bytes = (long long)sizeof(double);
            return true;
        case TYPE_LONG_DOUBLE:
            *out_bytes = (long long)sizeof(long double);
            return true;
        case TYPE_ENUM:
            *out_bytes = 4;
            return true;
        default:
            return false;
    }
}

FieldValue *createEmptyRecord(AST *recordType) {
    // Resolve type references if necessary
    if (recordType && recordType->type == AST_TYPE_REFERENCE) {
        // Look up the referenced type definition
        AST* resolvedType = lookupType(recordType->token->value);
        if (!resolvedType) {
             fprintf(stderr, "Error in createEmptyRecord: Could not resolve type reference '%s'.\n", recordType->token->value);
             return NULL;
        }
        recordType = resolvedType; // Use the resolved definition node
    }

    // Check if we have a valid RECORD_TYPE node
    if (!recordType || recordType->type != AST_RECORD_TYPE) {
        fprintf(stderr, "Error in createEmptyRecord: Invalid or NULL recordType node provided (Type: %s).\n",
                recordType ? astTypeToString(recordType->type) : "NULL");
        return NULL; // Return NULL explicitly on error
    }

    FieldValue *head = NULL, **ptr = &head; // Use pointer-to-pointer for easy list building

    bool needsVTableSlot = recordTypeNeedsVTableSlot(recordType);
    if (needsVTableSlot) {
        FieldValue *vtableField = malloc(sizeof(FieldValue));
        if (!vtableField) {
             fprintf(stderr, "FATAL: malloc failed for hidden vtable field in createEmptyRecord.\n");
             EXIT_FAILURE_HANDLER();
        }
        vtableField->name = strdup("__vtable");
        if (!vtableField->name) {
             fprintf(stderr, "FATAL: strdup failed for hidden vtable field name in createEmptyRecord.\n");
             free(vtableField);
             EXIT_FAILURE_HANDLER();
        }
        vtableField->value = makeNil();
        vtableField->next = NULL;
        *ptr = vtableField;
        ptr = &vtableField->next;
    }

    // Iterate through the children of the RECORD_TYPE node (these should be VAR_DECLs for fields)
    for (int i = 0; i < recordType->child_count; i++) {
        AST *fieldDecl = recordType->children[i]; // Should be VAR_DECL for the field group

        // --- Robustness Check: Ensure fieldDecl is a valid VAR_DECL node ---
        if (!fieldDecl) {
             fprintf(stderr, "Warning: NULL field declaration node at index %d in createEmptyRecord.\n", i);
             continue; // Skip this invalid entry
        }
        if (fieldDecl->type != AST_VAR_DECL) {
            if (fieldDecl->type != AST_PROCEDURE_DECL && fieldDecl->type != AST_FUNCTION_DECL) {
                fprintf(stderr,
                        "Warning: Expected VAR_DECL for field group at index %d in createEmptyRecord, found %s.\n",
                        i, astTypeToString(fieldDecl->type));
            }
            continue; // Skip invalid entry
        }
        // ---

        VarType fieldType = fieldDecl->var_type; // Get the type enum for the field(s)
        AST *fieldTypeDef = fieldDecl->right; // Get the AST node defining the field's type

        // Iterate through the children of the VAR_DECL (these are the VARIABLE nodes for field names)
        for (int j = 0; j < fieldDecl->child_count; j++) {
            AST *varNode = fieldDecl->children[j]; // Should be VARIABLE node for the field name

            // --- Robustness Check: Ensure varNode and its token are valid ---
            if (!varNode || varNode->type != AST_VARIABLE || !varNode->token || !varNode->token->value) {
                 fprintf(stderr, "Warning: Invalid field variable node or token at index %d,%d in createEmptyRecord.\n", i, j);
                 continue; // Skip this invalid field name
            }
            // ---

            // Allocate memory for the FieldValue struct (holds name + value)
            FieldValue *fv = malloc(sizeof(FieldValue));
            if (!fv) {
                 fprintf(stderr, "FATAL: malloc failed for FieldValue in createEmptyRecord for field '%s'\n", varNode->token->value);
                 freeFieldValue(head); // Free any partially built list
                 EXIT_FAILURE_HANDLER();
            }

            // Duplicate the field name
            fv->name = strdup(varNode->token->value);
            if (!fv->name) {
                 fprintf(stderr, "FATAL: strdup failed for FieldValue name in createEmptyRecord for field '%s'\n", varNode->token->value);
                 free(fv); // Free the FieldValue struct itself
                 freeFieldValue(head);
                 EXIT_FAILURE_HANDLER();
            }

            // Recursively create the default value for this field's type
            fv->value = makeValueForType(fieldType, fieldTypeDef, NULL); // Relies on makeValueForType checks
            fv->next = NULL; // Initialize next pointer

            // Link this new FieldValue struct into the list
            *ptr = fv;
            ptr = &fv->next; // Advance the tail pointer
        }
    }
    return head; // Return the head of the linked list of fields
}


void freeFieldValue(FieldValue *fv) {
    FieldValue *current = fv;
    while (current) {
        FieldValue *next = current->next; // Store next pointer before freeing current node's contents
        if (current->name) {
            free(current->name); // Free the duplicated field name
        }
        // Recursively free the value stored in the field
        freeValue(&current->value);
        // Free the FieldValue struct itself
        free(current);
        current = next; // Move to the next node
    }
}

// Value constructors
Value makeInt(long long val) {
    Value v;
    memset(&v, 0, sizeof(Value)); // Initialize all fields to 0/NULL
    v.type = TYPE_INT32;
    SET_INT_VALUE(&v, val);
    return v;
}

Value makeReal(long double val) {
    Value v;
    memset(&v, 0, sizeof(Value));
    v.type = TYPE_DOUBLE;
    SET_REAL_VALUE(&v, val);
    return v;
}

Value makeFloat(float val) {
    Value v;
    memset(&v, 0, sizeof(Value));
    v.type = TYPE_FLOAT;
    SET_REAL_VALUE(&v, val);
    return v;
}

Value makeDouble(double val) {
    Value v;
    memset(&v, 0, sizeof(Value));
    v.type = TYPE_DOUBLE;
    SET_REAL_VALUE(&v, val);
    return v;
}

Value makeLongDouble(long double val) {
    Value v;
    memset(&v, 0, sizeof(Value));
    v.type = TYPE_LONG_DOUBLE;
    SET_REAL_VALUE(&v, val);
    return v;
}

Value makeInt8(int8_t val) {
    Value v;
    memset(&v, 0, sizeof(Value));
    v.type = TYPE_INT8;
    SET_INT_VALUE(&v, val);
    return v;
}

Value makeUInt8(uint8_t val) {
    Value v;
    memset(&v, 0, sizeof(Value));
    v.type = TYPE_UINT8;
    SET_INT_VALUE(&v, val);
    return v;
}

Value makeInt16(int16_t val) {
    Value v;
    memset(&v, 0, sizeof(Value));
    v.type = TYPE_INT16;
    SET_INT_VALUE(&v, val);
    return v;
}

Value makeUInt16(uint16_t val) {
    Value v;
    memset(&v, 0, sizeof(Value));
    v.type = TYPE_UINT16;
    SET_INT_VALUE(&v, val);
    return v;
}

Value makeUInt32(uint32_t val) {
    Value v;
    memset(&v, 0, sizeof(Value));
    v.type = TYPE_UINT32;
    SET_INT_VALUE(&v, val);
    return v;
}

Value makeInt64(long long val) {
    Value v;
    memset(&v, 0, sizeof(Value));
    v.type = TYPE_INT64;
    SET_INT_VALUE(&v, val);
    return v;
}

Value makeUInt64(unsigned long long val) {
    Value v;
    memset(&v, 0, sizeof(Value));
    v.type = TYPE_UINT64;
    SET_INT_VALUE(&v, val);
    return v;
}

Value makeByte(unsigned char val) {
    Value v;
    memset(&v, 0, sizeof(Value));
    v.type = TYPE_BYTE;
    SET_INT_VALUE(&v, val);  // Store the byte in the integer field.
    return v;
}

Value makeWord(unsigned int val) {
    Value v;
    memset(&v, 0, sizeof(Value));
    v.type = TYPE_WORD;
    // Use i_val, ensuring it handles potential size differences if long long > unsigned int
    SET_INT_VALUE(&v, val);
    return v;
}

Value makeString(const char *val) {
    Value v;
    memset(&v, 0, sizeof(Value)); // Initialize all fields
    v.type = TYPE_STRING;
    v.max_length = -1; // Indicate dynamic string (no fixed limit relevant here)

    if (val != NULL) {
        v.s_val = strdup(val); // Use strdup for clean duplication
        if (!v.s_val) {
            fprintf(stderr, "FATAL: Memory allocation failed in makeString (strdup)\n");
            EXIT_FAILURE_HANDLER();
        }
    } else {
        // Handle NULL input -> create an empty string
        v.s_val = strdup("");
        if (!v.s_val) {
            fprintf(stderr, "FATAL: Memory allocation failed in makeString (strdup empty)\n");
            EXIT_FAILURE_HANDLER();
        }
    }
    return v;
}

Value makeStringLen(const char *val, size_t len) {
    Value v;
    memset(&v, 0, sizeof(Value));
    v.type = TYPE_STRING;
    v.max_length = (int)len;
    if (val && len > 0) {
        v.s_val = (char*)malloc(len + 1);
        if (!v.s_val) {
            fprintf(stderr, "FATAL: Memory allocation failed in makeStringLen\n");
            EXIT_FAILURE_HANDLER();
        }
        memcpy(v.s_val, val, len);
        v.s_val[len] = '\0';
    } else {
        v.s_val = strdup("");
        if (!v.s_val) {
            fprintf(stderr, "FATAL: Memory allocation failed in makeStringLen (empty)\n");
            EXIT_FAILURE_HANDLER();
        }
    }
    return v;
}

Value makeChar(int c) {
    Value v;
    memset(&v, 0, sizeof(Value));
    v.type = TYPE_CHAR;
    v.c_val = c;
    SET_INT_VALUE(&v, c); // Keep numeric fields in sync for ordinal ops
    v.max_length = 1; // Character has a fixed length of 1
    return v;
}

Value makeBoolean(int b) {
    Value v;
    memset(&v, 0, sizeof(Value));
    v.type = TYPE_BOOLEAN;
    v.i_val = b ? 1 : 0; // Store as 0 or 1
    return v;
}

Value makeFile(FILE *f) {
    Value v;
    memset(&v, 0, sizeof(Value));
    v.type = TYPE_FILE;
    v.f_val = f;
    v.filename = NULL; // Filename is associated via assign()
    return v;
}

Value makeRecord(FieldValue *rec) {
    Value v;
    memset(&v, 0, sizeof(Value));
    v.type = TYPE_RECORD;
    v.record_val = rec; // Takes ownership of the FieldValue list
    return v;
}

Value makeArrayND(int dimensions, int *lower_bounds, int *upper_bounds, VarType element_type, AST *type_def) {
    Value v;
    memset(&v, 0, sizeof(Value)); // Initialize all fields
    v.type = TYPE_ARRAY;
    v.dimensions = dimensions;
    v.lower_bounds = NULL; // Allocate below
    v.upper_bounds = NULL; // Allocate below
    v.array_val = NULL;    // Allocate below
    v.element_type = element_type;
    v.element_type_def = type_def; // Store link to element type definition

    if (dimensions <= 0) {
         fprintf(stderr, "Warning: makeArrayND called with zero or negative dimensions.\n");
         return v; // Return initialized empty array struct
    }

    // Allocate bounds arrays
    v.lower_bounds = malloc(sizeof(int) * dimensions);
    v.upper_bounds = malloc(sizeof(int) * dimensions);
    if (!v.lower_bounds || !v.upper_bounds) {
        fprintf(stderr, "Memory allocation error for bounds in makeArrayND.\n");
        free(v.lower_bounds); // Free potentially allocated lower bounds
        EXIT_FAILURE_HANDLER();
    }

    // Calculate total size and copy bounds
    int total_size = 1;
    for (int i = 0; i < dimensions; i++) {
        v.lower_bounds[i] = lower_bounds[i];
        v.upper_bounds[i] = upper_bounds[i];
        int size_i = (upper_bounds[i] - lower_bounds[i] + 1);
        if (size_i <= 0) {
             fprintf(stderr, "Error: Invalid array dimension size (%d..%d) in makeArrayND.\n", lower_bounds[i], upper_bounds[i]);
             free(v.lower_bounds); free(v.upper_bounds);
             EXIT_FAILURE_HANDLER();
        }
        // Check for potential integer overflow when calculating total_size
        if (__builtin_mul_overflow(total_size, size_i, &total_size)) {
             fprintf(stderr, "Error: Array size exceeds limits in makeArrayND.\n");
             free(v.lower_bounds); free(v.upper_bounds);
             EXIT_FAILURE_HANDLER();
        }
    }

    // Allocate array for Value elements
    v.array_val = malloc(sizeof(Value) * total_size);
    if (!v.array_val) {
        fprintf(stderr, "Memory allocation error for array data in makeArrayND.\n");
        free(v.lower_bounds); free(v.upper_bounds);
        EXIT_FAILURE_HANDLER();
    }

    // Initialize each element with its default value
    for (int i = 0; i < total_size; i++) {
        // Pass the element type definition node for complex types like records
        v.array_val[i] = makeValueForType(element_type, type_def, NULL);
    }

    return v;
}

Value makeEmptyArray(VarType element_type, AST *type_def) {
    Value v;
    memset(&v, 0, sizeof(Value));
    v.type = TYPE_ARRAY;
    v.element_type = element_type;
    v.element_type_def = type_def;
    v.dimensions = 0;
    v.lower_bounds = NULL;
    v.upper_bounds = NULL;
    v.array_val = NULL;
    v.lower_bound = 0;
    v.upper_bound = -1;
    return v;
}

// Value constructor for the 'nil' literal.
// Creates a Value of type TYPE_NIL with a NULL pointer value.
Value makeNil(void) {
    Value v;
    memset(&v, 0, sizeof(Value));
    v.type = TYPE_NIL; // <<< Set type to TYPE_NIL
    v.ptr_val = NULL; // A nil pointer's value is NULL
    v.base_type_node = NULL; // A nil pointer doesn't point to a specific base type definition node
    return v;
}

Value makeVoid(void) {
    Value v;
    memset(&v, 0, sizeof(Value));
    v.type = TYPE_VOID;
    return v;
}

Value makeValueForType(VarType type, AST *type_def_param, Symbol* context_symbol) {
    Value v;
    memset(&v, 0, sizeof(Value));
    v.type = type;
    v.base_type_node = NULL; // Initialize

    // --- MODIFICATION: Use context_symbol to find type definition if not passed directly ---
    AST* node_to_inspect = type_def_param;
    if (!node_to_inspect && context_symbol) {
        node_to_inspect = context_symbol->type_def;
    }
    if (node_to_inspect && node_to_inspect->type == AST_TYPE_REFERENCE && node_to_inspect->right) {
        node_to_inspect = node_to_inspect->right;
    }
    // --- END MODIFICATION ---

    AST* actual_type_def = node_to_inspect;

    // If the resolved type definition is an enum, ensure the value type reflects that
    // and remember the enum's definition node for later metadata access.
    if (actual_type_def && actual_type_def->type == AST_ENUM_TYPE) {
        if (type != TYPE_ENUM) {
            type = TYPE_ENUM;
            v.type = TYPE_ENUM;
        }
        v.base_type_node = actual_type_def;
    }

    if (type == TYPE_POINTER) {
        #ifdef DEBUG
        fprintf(stderr, "[DEBUG makeValueForType] Setting base type for POINTER. Processing structure starting at %p (Type: %s)\n",
                (void*)node_to_inspect, node_to_inspect ? astTypeToString(node_to_inspect->type) : "NULL");
        fflush(stderr);
        #endif

        AST* pointer_type_node = node_to_inspect;

        if (pointer_type_node && pointer_type_node->type == AST_TYPE_REFERENCE) {
            #ifdef DEBUG
            fprintf(stderr, "[DEBUG makeValueForType] Passed node is TYPE_REFERENCE ('%s'), following its right pointer (%p)\n",
                    pointer_type_node->token ? pointer_type_node->token->value : "?", (void*)pointer_type_node->right);
            fflush(stderr);
            #endif
            pointer_type_node = pointer_type_node->right;
        }

        if (pointer_type_node && pointer_type_node->type == AST_POINTER_TYPE) {
            v.base_type_node = pointer_type_node->right;
             #ifdef DEBUG
             fprintf(stderr, "[DEBUG makeValueForType] -> Base type node set to %p (Type: %s, Token: '%s') from node %p\n",
                     (void*)v.base_type_node,
                     v.base_type_node ? astTypeToString(v.base_type_node->type) : "NULL",
                     (v.base_type_node && v.base_type_node->token) ? v.base_type_node->token->value : "N/A",
                     (void*)pointer_type_node);
             fflush(stderr);
             #endif
        } else if (pointer_type_node && pointer_type_node->type == AST_PROC_PTR_TYPE) {
             // Procedure pointer types: treat as generic pointer with unknown base; no warning.
             v.base_type_node = NULL;
        } else if (pointer_type_node) {
             // If a non-pointer AST node is provided (e.g., a simple type identifier),
             // treat it as the base type directly.
             v.base_type_node = pointer_type_node;
        } else {
             // Unknown pointer type shape; log only in debug builds to avoid noisy stderr in tests
             #ifdef DEBUG
             fprintf(stderr, "Warning: Failed to find POINTER_TYPE definition node when initializing pointer Value. Structure trace started from VAR_DECL->right at %p. Final node checked was %p (Type: %s).\n",
                     (void*)type_def_param,
                     (void*)pointer_type_node,
                     pointer_type_node ? astTypeToString(pointer_type_node->type) : "NULL");
             #endif
             v.base_type_node = NULL;
        }
    }

    switch(type) {
        case TYPE_INT8:
        case TYPE_UINT8:
        case TYPE_BYTE:
        case TYPE_WORD:
        case TYPE_INT16:
        case TYPE_UINT16:
        case TYPE_INT32:
        case TYPE_UINT32:
        case TYPE_INT64:
        case TYPE_UINT64:
            SET_INT_VALUE(&v, 0);
            break;
        case TYPE_FLOAT:
        case TYPE_DOUBLE:
        case TYPE_LONG_DOUBLE:
            SET_REAL_VALUE(&v, 0.0L);
            break;
        case TYPE_STRING: {
            v.s_val = NULL;
            v.max_length = -1;
            long long parsed_len = -1;

            if (actual_type_def && actual_type_def->type == AST_VARIABLE && actual_type_def->token &&
                strcasecmp(actual_type_def->token->value, "string") == 0 && actual_type_def->right)
            {
                 AST* lenNode = actual_type_def->right;

                 if (lenNode->type == AST_NUMBER && lenNode->token && lenNode->token->type == TOKEN_INTEGER_CONST) {
                     parsed_len = atoll(lenNode->token->value);
                 }
                 else if (lenNode->type == AST_VARIABLE && lenNode->token && lenNode->token->value) {
                     const char *const_name = lenNode->token->value;
                     #ifdef DEBUG
                     fprintf(stderr, "[DEBUG makeValueForType] String length specified by identifier '%s'. Looking up constant...\n", const_name);
                     #endif
                     Symbol *constSym = lookupSymbol(const_name);

                    if (constSym && constSym->is_const && constSym->value && constSym->value->type == TYPE_INT32) {
                          parsed_len = constSym->value->i_val;
                          #ifdef DEBUG
                          fprintf(stderr, "[DEBUG makeValueForType] Found constant '%s' with value %lld.\n", const_name, parsed_len);
                          #endif
                     } else {
                          fprintf(stderr, "Warning: Identifier '%s' used for string length is not a defined integer constant. Using dynamic.\n", const_name);
                     }
                 }
                 else {
                     fprintf(stderr, "Warning: Fixed string length not constant integer or identifier. Using dynamic.\n");
                 }

                 if (parsed_len != -1) {
                      if (parsed_len > 0 && parsed_len <= 255) {
                          v.max_length = (int)parsed_len;
                          v.s_val = calloc(v.max_length + 1, 1);
                          if (!v.s_val) { fprintf(stderr, "FATAL: calloc failed for fixed string\n"); EXIT_FAILURE_HANDLER(); }
                          #ifdef DEBUG
                          fprintf(stderr, "[DEBUG makeValueForType] Allocated fixed string (max_length=%d).\n", v.max_length);
                          #endif
                      } else {
                          fprintf(stderr, "Warning: Fixed string length %lld invalid or too large. Using dynamic.\n", parsed_len);
                          v.max_length = -1;
                      }
                 }
            }

            if (v.max_length == -1 && !v.s_val) {
                 v.s_val = strdup("");
                 if (!v.s_val) { fprintf(stderr, "FATAL: strdup failed for dynamic string\n"); EXIT_FAILURE_HANDLER(); }
                 #ifdef DEBUG
                 fprintf(stderr, "[DEBUG makeValueForType] Allocated dynamic string.\n");
                 #endif
            }
            break;
        }
        case TYPE_CHAR:    v.c_val = '\0'; v.max_length = 1; break;
        case TYPE_BOOLEAN: v.i_val = 0; break;
        case TYPE_FILE: {
            v.f_val = NULL;
            v.filename = NULL;
            v.record_size = PSCAL_DEFAULT_FILE_RECORD_SIZE;
            v.record_size_explicit = false;
            v.element_type = TYPE_VOID;
            v.element_type_def = NULL;

            AST *fileTypeNode = node_to_inspect ? resolveTypeAliasForRecord(node_to_inspect) : NULL;
            if (fileTypeNode && fileTypeNode->type == AST_TYPE_REFERENCE && fileTypeNode->right) {
                fileTypeNode = resolveTypeAliasForRecord(fileTypeNode->right);
            }
            if (fileTypeNode && fileTypeNode->type == AST_VARIABLE && fileTypeNode->token &&
                fileTypeNode->token->value && strcasecmp(fileTypeNode->token->value, "file") == 0 &&
                fileTypeNode->right) {
                AST *elementNode = fileTypeNode->right;
                VarType elementType = resolveValueTypeNode(&elementNode);
                if (elementType != TYPE_VOID && elementType != TYPE_UNKNOWN) {
                    v.element_type = elementType;
                    v.element_type_def = elementNode;

                    long long elementBytes = 0;
                    if (pascalVarTypeSize(elementType, &elementBytes) && elementBytes > 0 && elementBytes <= INT_MAX) {
                        v.record_size = (int)elementBytes;
                        v.record_size_explicit = true;
                    }
                }
            }
            break;
        }
        case TYPE_RECORD:
            if (node_to_inspect) {
                v.record_val = createEmptyRecord(node_to_inspect);
            } else {
                v.record_val = NULL;
            }
            break;
        case TYPE_ARRAY: {
            v.dimensions = 0;
            v.lower_bounds = NULL;
            v.upper_bounds = NULL;
            v.array_val = NULL;
            v.element_type = TYPE_VOID;
            v.element_type_def = NULL;

            AST* definition_node_for_array = node_to_inspect ? resolveTypeAliasForRecord(node_to_inspect) : NULL;

            if (definition_node_for_array && definition_node_for_array->type == AST_TYPE_REFERENCE) {
                #ifdef DEBUG
                fprintf(stderr, "[DEBUG makeValueForType ARRAY] type_def_param is TYPE_REFERENCE ('%s'). Looking up actual type.\n",
                        definition_node_for_array->token ? definition_node_for_array->token->value : "?");
                #endif
                AST* resolved_type_ast = lookupType(definition_node_for_array->token->value);
                if (!resolved_type_ast) {
                     fprintf(stderr, "Error: Could not resolve array type reference '%s' in makeValueForType for array initialization.\n",
                             definition_node_for_array->token ? definition_node_for_array->token->value : "?");
                } else {
                    definition_node_for_array = resolved_type_ast;
                }
            }

            if (definition_node_for_array && definition_node_for_array->type == AST_ARRAY_TYPE) {
                 #ifdef DEBUG
                 fprintf(stderr, "[DEBUG makeValueForType] Initializing ARRAY from (resolved) AST_ARRAY_TYPE node %p.\n", (void*)definition_node_for_array);
                 #endif

                 int dims = definition_node_for_array->child_count;
                 AST* elemTypeDefNode = definition_node_for_array->right;
                 VarType elemType = TYPE_VOID;

                 if(elemTypeDefNode) {
                     elemType = elemTypeDefNode->var_type;
                       if (elemType == TYPE_VOID) {
                             if (elemTypeDefNode->type == AST_VARIABLE && elemTypeDefNode->token) {
                                 const char *tn = elemTypeDefNode->token->value;
                                 if (strcasecmp(tn, "integer") == 0) elemType = TYPE_INT32;
                                 else if (strcasecmp(tn, "real") == 0) elemType = TYPE_DOUBLE;
                                 else if (strcasecmp(tn, "char") == 0) elemType = TYPE_CHAR;
                                 else if (strcasecmp(tn, "boolean") == 0) elemType = TYPE_BOOLEAN;
                                 else if (strcasecmp(tn, "byte") == 0) elemType = TYPE_BYTE;
                                 else if (strcasecmp(tn, "word") == 0) elemType = TYPE_WORD;
                                 else if (strcasecmp(tn, "string") == 0) elemType = TYPE_STRING;
                                 else {
                                     AST* userTypeDef = lookupType(tn);
                                     if (userTypeDef) elemType = userTypeDef->var_type;
                                     if (userTypeDef) elemTypeDefNode = userTypeDef;
                                 }
                             } else if (elemTypeDefNode->type == AST_RECORD_TYPE) {
                                elemType = TYPE_RECORD;
                             } else if (elemTypeDefNode->type == AST_ARRAY_TYPE) {
                                elemType = TYPE_ARRAY;
                             }
                       }
                 }

                 bool is_open_array = (dims == 0);
                 if (is_open_array) {
                     VarType initElemType = (elemType != TYPE_VOID && elemType != TYPE_UNKNOWN)
                                                ? elemType
                                                : TYPE_UNKNOWN;
                     v = makeEmptyArray(initElemType, elemTypeDefNode);
                 } else if (dims > 0 && elemType != TYPE_VOID) {
                     int *lbs = (int*)malloc(sizeof(int) * dims);
                     int *ubs = (int*)malloc(sizeof(int) * dims);
                     if (!lbs || !ubs) {
                         fprintf(stderr, "Memory allocation error for bounds in makeValueForType.\n");
                         if(lbs) free(lbs);
                         if(ubs) free(ubs);
                         EXIT_FAILURE_HANDLER();
                     }

                     bool bounds_ok = true;
                     for (int i = 0; i < dims; i++) {
                         AST *subrange = definition_node_for_array->children[i];
                         if (!subrange || subrange->type != AST_SUBRANGE || !subrange->left || !subrange->right) {
                             bounds_ok = false; break;
                         }

                         // --- MODIFICATION: Use evaluateCompileTimeValue instead of eval ---
                         Value low_val = evaluateCompileTimeValue(subrange->left);
                         Value high_val = evaluateCompileTimeValue(subrange->right);

                        if (low_val.type == TYPE_INT32 && high_val.type == TYPE_INT32) {
                             lbs[i] = (int)low_val.i_val;
                             ubs[i] = (int)high_val.i_val;
                         } else {
                             fprintf(stderr, "Runtime error: Array bounds must be integer constants for now. Dim %d has types %s..%s\n", i, varTypeToString(low_val.type), varTypeToString(high_val.type));
                             bounds_ok = false;
                         }
                         freeValue(&low_val);
                         freeValue(&high_val);
                         if (!bounds_ok || lbs[i] > ubs[i]) {
                             bounds_ok = false; break;
                         }
                     }

                     if (bounds_ok) {
                         v = makeArrayND(dims, lbs, ubs, elemType, elemTypeDefNode);
                     } else {
                         fprintf(stderr, "Error: Failed to initialize array in makeValueForType due to invalid or non-integer bounds.\n");
                     }
                     free(lbs);
                     free(ubs);
                 } else {
                     v = makeEmptyArray(TYPE_UNKNOWN, elemTypeDefNode);
                 }
            } else {
                 v = makeEmptyArray(TYPE_UNKNOWN, definition_node_for_array);
            }

            #ifdef DEBUG
            fprintf(stderr, "[DEBUG makeValueForType - ARRAY CASE EXIT] Returning Value: type=%s, dimensions=%d\n", varTypeToString(v.type), v.dimensions);
            #endif
            break;
        }
        case TYPE_MEMORYSTREAM: v.mstream = createMStream(); break;
        case TYPE_ENUM:
             v.enum_val.ordinal = 0;
             v.enum_val.enum_name = (actual_type_def && actual_type_def->token && actual_type_def->token->value)
                                      ? strdup(actual_type_def->token->value)
                                      : strdup("<unknown_enum>");
             if (!v.enum_val.enum_name) { /* Malloc error */ EXIT_FAILURE_HANDLER(); }
             v.base_type_node = actual_type_def;
             break;
        case TYPE_SET:     v.set_val.set_size = 0; v.set_val.set_values = NULL; v.max_length = 0; break;
        case TYPE_POINTER:
            v.ptr_val = NULL;
            break;
        case TYPE_INTERFACE:
            v.interface.type_def = actual_type_def ? actual_type_def : type_def_param;
            v.interface.payload = NULL;
            break;
        case TYPE_NIL:
            return makeNil();
        case TYPE_VOID:
            break;
        default:
            fprintf(stderr, "Warning: makeValueForType called with unhandled type %d (%s)\n", type, varTypeToString(type));
            break;
    }

    return v;
}

Value makeMStream(MStream *ms) {
    Value v;
    memset(&v, 0, sizeof(Value));
    v.type = TYPE_MEMORYSTREAM;
    v.mstream = ms; // Takes ownership or shares pointer based on usage context
    return v;
}

// Value constructor for creating a Value representing a general pointer.
// Used by the 'new' builtin after memory allocation.
// Creates a Value of type TYPE_POINTER with a given memory address and base type link.
// @param address        The memory address the pointer points to (e.g., allocated by malloc).
// @param base_type_node The AST node defining the type being pointed to (e.g., the Integer node in ^Integer).
Value makePointer(void* address, AST* base_type_node) {
    Value v;
    memset(&v, 0, sizeof(Value));
    v.type = TYPE_POINTER; // The type of the value is POINTER
    v.ptr_val = address;     // The actual memory address it points to
    v.base_type_node = base_type_node; // Link to the definition of the type being pointed to
    return v;
}

ClosureEnvPayload* createClosureEnv(uint16_t slot_count) {
    ClosureEnvPayload* env = (ClosureEnvPayload*)calloc(1, sizeof(ClosureEnvPayload));
    if (!env) {
        fprintf(stderr, "FATAL: Memory allocation failed in createClosureEnv\n");
        EXIT_FAILURE_HANDLER();
    }
    env->refcount = 1;
    env->slot_count = slot_count;
    if (slot_count > 0) {
        env->slots = (Value**)calloc(slot_count, sizeof(Value*));
        if (!env->slots) {
            fprintf(stderr, "FATAL: Memory allocation failed in createClosureEnv slots\n");
            free(env);
            EXIT_FAILURE_HANDLER();
        }
    }
    return env;
}

void retainClosureEnv(ClosureEnvPayload* env) {
    if (!env) {
        return;
    }
    env->refcount++;
}

void releaseClosureEnv(ClosureEnvPayload* env) {
    if (!env) {
        return;
    }
    if (env->refcount == 0) {
        return;
    }
    env->refcount--;
    if (env->refcount != 0) {
        return;
    }

    if (env->slot_count > 0 && env->slots) {
        for (uint16_t i = 0; i < env->slot_count; ++i) {
            Value* cell = env->slots[i];
            if (!cell) {
                continue;
            }
            if (!env->symbol || i >= env->symbol->upvalue_count || !env->symbol->upvalues[i].is_ref) {
                freeValue(cell);
                free(cell);
            }
        }
        free(env->slots);
    }
    free(env);
}

Value makeClosure(uint32_t entry_offset, struct Symbol_s* symbol, ClosureEnvPayload* env) {
    Value v;
    memset(&v, 0, sizeof(Value));
    v.type = TYPE_CLOSURE;
    v.closure.entry_offset = entry_offset;
    v.closure.symbol = symbol;
    v.closure.env = env;
    if (env) {
        retainClosureEnv(env);
    }
    return v;
}

Value makeInterface(AST* interfaceType, ClosureEnvPayload* payload) {
    Value v;
    memset(&v, 0, sizeof(Value));
    v.type = TYPE_INTERFACE;
    v.interface.type_def = interfaceType;
    v.interface.payload = payload;
    if (payload) {
        retainClosureEnv(payload);
    }
    return v;
}


// Token
/* Create a new token */
Token *newToken(TokenType type, const char *value, int line, int column) { // Added line, column
    Token *token = malloc(sizeof(Token));
    if (!token) {
        fprintf(stderr, "Memory allocation error in newToken\n");
        EXIT_FAILURE_HANDLER();
    }
    token->type = type;
    token->length = value ? strlen(value) : 0;
    if (value) {
        token->value = (char*)malloc(token->length + 1);
        if (!token->value) {
            fprintf(stderr, "Memory allocation error (token value) in newToken\n");
            free(token);
            EXIT_FAILURE_HANDLER();
        }
        memcpy(token->value, value, token->length + 1); // include terminator
    } else {
        token->value = NULL;
    }
    token->line = line;     // <<< SET LINE
    token->column = column; // <<< SET COLUMN
    token->is_char_code = false;
    return token;
}

/* Copy a token */
Token *copyToken(const Token *orig_token) { // Renamed parameter to avoid conflict if any
    if (!orig_token) return NULL;
    Token *new_token = malloc(sizeof(Token));
    if (!new_token) { fprintf(stderr, "Memory allocation error in copyToken (Token struct)\n"); EXIT_FAILURE_HANDLER(); }

    new_token->type = orig_token->type;
    new_token->length = orig_token->length;
    new_token->is_char_code = orig_token->is_char_code;
    if (orig_token->value) {
        new_token->value = (char*)malloc(orig_token->length + 1);
        if (!new_token->value) {
            fprintf(stderr, "Memory allocation error (token value) in copyToken\n");
            free(new_token);
            EXIT_FAILURE_HANDLER();
        }
        memcpy(new_token->value, orig_token->value, orig_token->length);
        new_token->value[orig_token->length] = '\0';
    } else {
        new_token->value = NULL;
    }
    new_token->line = orig_token->line;
    new_token->column = orig_token->column;
    return new_token;
}

/* Free a token */
void freeToken(Token *token) {
    if (!token) return;
    if (token->value) {
        free(token->value); // Free the duplicated string
        token->value = NULL; // Prevent double-free
    }
    free(token); // Free the token struct itself
}

void freeProcedureTable(void) {
    if (!procedure_table) {
        return;
    }
    DEBUG_PRINT("[DEBUG SYMBOL] Freeing Procedure HashTable at %p.\n", (void*)procedure_table);

    for (int i = 0; i < HASHTABLE_SIZE; ++i) {
        Symbol *current_sym = procedure_table->buckets[i]; // current_sym is Symbol*
        while (current_sym) {
            Symbol *next_sym = current_sym->next; // Use Symbol's 'next' field

            #ifdef DEBUG
            fprintf(stderr, "[DEBUG FREE_PROC_TABLE] Freeing Symbol (routine) '%s' (AST @ %p type_def).\n",
                    current_sym->name ? current_sym->name : "?", (void*)current_sym->type_def);
            #endif
            
            if (current_sym->name) {
                free(current_sym->name);
                current_sym->name = NULL;
            }

            // The AST declaration is stored in type_def for Symbols in procedure_table
            if (current_sym->type_def) {
                // This AST node is a deep copy owned by this Symbol struct.
                freeAST(current_sym->type_def);
                current_sym->type_def = NULL;
            }

            if (current_sym->value) {
                freeValue(current_sym->value);
                free(current_sym->value);
                current_sym->value = NULL;
            }

            free(current_sym); // Free the Symbol struct itself
            
            current_sym = next_sym;
        }
        procedure_table->buckets[i] = NULL;
    }
    // free(procedure_table->buckets); // The buckets array is part of HashTable struct, not separately allocated
    free(procedure_table); // Free the HashTable struct itself
    procedure_table = NULL;
}

void freeTypeTable(void) {
    TypeEntry *entry = type_table;
    while (entry) {
        TypeEntry *next = entry->next;
        free(entry->name); // Free the duplicated type name
        // AST node (entry->typeAST) is freed separately by freeTypeTableASTNodes
        free(entry); // Free the TypeEntry struct itself
        entry = next;
    }
    type_table = NULL;
}

void freeValue(Value *v) {
    if (!v) return;

//#ifdef DEBUG
//    fprintf(stderr, "[DEBUG] freeValue called for Value* at %p, type=%s\n",
 //           (void*)v, varTypeToString(v->type));
//    fflush(stderr); // Ensure debug message is printed immediately
//#endif
    switch (v->type) {
        case TYPE_VOID:
        case TYPE_INT32:
        case TYPE_DOUBLE:
        case TYPE_BOOLEAN:
        case TYPE_CHAR:
        case TYPE_BYTE:
        case TYPE_WORD:
        case TYPE_NIL: // <<<< ADDED TYPE_NIL HERE
            // No heap data associated with the Value struct itself for these simple types.
            // For TYPE_POINTER, ptr_val itself is an address, not heap data owned by this Value.
            // The memory pointed *to* by a TYPE_POINTER is managed by new/dispose.
//#ifdef DEBUG
 //           fprintf(stderr, "[DEBUG]   No heap data to free for type %s directly within Value struct.\n", varTypeToString(v->type));
  //          fflush(stderr);
//#endif
            break;
        case TYPE_ENUM:
            if (v->enum_val.enum_name) {
//#ifdef DEBUG
 //               fprintf(stderr, "[DEBUG]   Attempting to free enum name '%s' at %p for Value* %p\n",
   //                     v->enum_val.enum_name, (void*)v->enum_val.enum_name, (void*)v);
  //              fflush(stderr);
//#endif
                free(v->enum_val.enum_name);
                v->enum_val.enum_name = NULL;
            } else {
//#ifdef DEBUG
 //               fprintf(stderr, "[DEBUG]   Enum name pointer is NULL for Value* %p, nothing to free.\n", (void*)v);
  //              fflush(stderr);
//#endif
            }
            break;
        case TYPE_POINTER:
            // For a Value struct of TYPE_POINTER, freeValue should NOT free the memory
            // that v->ptr_val points to. That's the job of dispose/FreeMem.
            // We only nullify the pointer here to indicate this Value struct no longer points.
            // The base_type_node is also part of the type definition, not data to be freed here.
#ifdef DEBUG
            fprintf(stderr, "[DEBUG]   Resetting ptr_val for POINTER Value* at %p. Base type node (%p) is preserved. Pointed-to memory NOT freed by this call.\n",
                    (void*)v, (void*)v->base_type_node);
            fflush(stderr);
#endif
            v->ptr_val = NULL;
            // v->base_type_node = NULL; // Generally, base_type_node should persist as it defines the pointer's *type*
            break;

        case TYPE_STRING:
            if (v->s_val) {
#ifdef DEBUG
                fprintf(stderr, "[DEBUG]   Attempting to free string content at %p (value was '%s') for Value* %p\n",
                        (void*)v->s_val, v->s_val ? v->s_val : "<INVALID_OR_FREED>", (void*)v);
                fflush(stderr);
#endif
                free(v->s_val);
                v->s_val = NULL;
            } else {
#ifdef DEBUG
                fprintf(stderr, "[DEBUG]   String content pointer is NULL for Value* %p, nothing to free.\n", (void*)v);
                fflush(stderr);
#endif
            }
            break;

        case TYPE_RECORD: {
            FieldValue *f = v->record_val;
#ifdef DEBUG
            fprintf(stderr, "[DEBUG]   Processing record fields for Value* at %p (record_val=%p)\n", (void*)v, (void*)f);
            fflush(stderr);
#endif
            while (f) {
                FieldValue *next = f->next;
#ifdef DEBUG
                fprintf(stderr, "[DEBUG]     Freeing FieldValue* at %p (name='%s' @ %p) within Value* %p\n",
                        (void*)f, f->name ? f->name : "NULL", (void*)f->name, (void*)v);
                fflush(stderr);
#endif
                if (f->name) free(f->name);
                freeValue(&f->value); // Recursive call
                free(f);              // Free the FieldValue struct itself
                f = next;
            }
            v->record_val = NULL;
            break;
        }
        case TYPE_ARRAY: {
#ifdef DEBUG
             fprintf(stderr, "[DEBUG]   Processing array for Value* at %p (array_val=%p)\n", (void*)v, (void*)v->array_val);
             fflush(stderr);
#endif
             if (v->array_val) {
                 int total = 1;
                 if(v->dimensions > 0 && v->lower_bounds && v->upper_bounds) {
                   for (int i = 0; i < v->dimensions; i++)
                       total *= (v->upper_bounds[i] - v->lower_bounds[i] + 1);
                 } else {
                   total = 0;
#ifdef DEBUG
                   fprintf(stderr, "[DEBUG]     Warning: Array bounds missing or zero dimensions for Value* %p.\n", (void*)v);
                   fflush(stderr);
#endif
                 }

                 for (int i = 0; i < total; i++) {
#ifdef DEBUG
                    fprintf(stderr, "[DEBUG]     Freeing array element %d for Value* %p\n", i, (void*)v);
                    fflush(stderr);
#endif
                    freeValue(&v->array_val[i]);
                 }
#ifdef DEBUG
                 fprintf(stderr, "[DEBUG]   Freeing array data buffer at %p for Value* %p\n", (void*)v->array_val, (void*)v);
                 fflush(stderr);
#endif
                 free(v->array_val);
             }
#ifdef DEBUG
             fprintf(stderr, "[DEBUG]   Freeing array bounds at %p and %p for Value* %p\n", (void*)v->lower_bounds, (void*)v->upper_bounds, (void*)v);
             fflush(stderr);
#endif
             free(v->lower_bounds);
             free(v->upper_bounds);
             v->array_val = NULL;
             v->lower_bounds = NULL;
             v->upper_bounds = NULL;
             v->dimensions = 0; // Reset dimensions
             break;
        }
        case TYPE_FILE:
            if (v->f_val) {
                // This is a file handle. Close it if it's not NULL.
                fclose(v->f_val);
                // Set the pointer to NULL after closing to prevent accidental reuse.
                v->f_val = NULL;
            }
            break; // Break from the switch statement
        case TYPE_MEMORYSTREAM:
              if (v->mstream) {
#ifdef DEBUG
                  fprintf(stderr, "[DEBUG freeValue] Releasing MStream for Value* %p. MStream* %p (refcount=%d)\n",
                          (void*)v, (void*)v->mstream, v->mstream->refcount);
                  fflush(stderr);
#endif
                  releaseMStream(v->mstream);
                  v->mstream = NULL;
              }
              break;
        case TYPE_SET: // Added case for freeing set values
            if (v->set_val.set_values) {
#ifdef DEBUG
                fprintf(stderr, "[DEBUG]   Freeing set_val.set_values at %p for Value* %p\n", (void*)v->set_val.set_values, (void*)v);
                fflush(stderr);
#endif
                free(v->set_val.set_values);
                v->set_val.set_values = NULL;
            }
            v->set_val.set_size = 0;
            // v.max_length for sets was used for capacity tracking by addOrdinalToResultSet,
            // not a dynamically allocated string, so no free needed for max_length itself.
            break;
        case TYPE_INTERFACE:
            if (v->interface.payload) {
                releaseClosureEnv(v->interface.payload);
                v->interface.payload = NULL;
            }
            v->interface.type_def = NULL;
            break;
        case TYPE_CLOSURE:
            if (v->closure.env) {
                releaseClosureEnv(v->closure.env);
                v->closure.env = NULL;
            }
            v->closure.symbol = NULL;
            v->closure.entry_offset = 0;
            break;
        // Add other types if they allocate memory pointed to by Value struct members
        default:
#ifdef DEBUG
             fprintf(stderr, "[DEBUG]   Unhandled type %s in freeValue for Value* %p\n", varTypeToString(v->type), (void*)v);
             fflush(stderr);
#endif
             break;
    }
    // Optionally mark type as VOID after freeing contents, but this might mask issues
    // if the Value struct is reused without proper reinitialization.
    // v->type = TYPE_VOID;
}

void dumpSymbol(Symbol *sym) {
    if (!sym) return;

    printf("Name: %s, Type: %s", sym->name, varTypeToString(sym->type));

    if (sym->value) {
        printf(", Value: ");
        switch (sym->type) {
            case TYPE_INT32:
                printf("%lld", sym->value->i_val);
                break;
            case TYPE_FLOAT:
                printf("%f", sym->value->real.f32_val);
                break;
            case TYPE_DOUBLE:
                printf("%f", sym->value->real.d_val);
                break;
            case TYPE_LONG_DOUBLE:
                printf("%Lf", sym->value->real.r_val);
                break;
            case TYPE_STRING:
                printf("\"%s\"", sym->value->s_val ? sym->value->s_val : "(null)");
                break;
            case TYPE_CHAR:
                printf("'%c'", sym->value->c_val);
                break;
            case TYPE_BOOLEAN:
                printf("%s", sym->value->i_val ? "true" : "false");
                break;
            case TYPE_BYTE:
                printf("Byte %lld", sym->value->i_val);
                break;
            case TYPE_WORD:
                printf("Word %u", (unsigned int)sym->value->i_val);
                break;
            case TYPE_ENUM:
                printf("Enumerated Type '%s', Ordinal: %d", sym->value->enum_val.enum_name, sym->value->enum_val.ordinal);
                break;
            case TYPE_ARRAY: {
                printf("Array[");
                for (int i = 0; i < sym->value->dimensions; i++) {
                    printf("%d..%d", sym->value->lower_bounds[i], sym->value->upper_bounds[i]);
                    if (i < sym->value->dimensions - 1) {
                        printf(", ");
                    }
                }
                printf("] of %s", varTypeToString(sym->value->element_type));
                break;
            }
            case TYPE_RECORD: {
                printf("Record { ");
                FieldValue *fv = sym->value->record_val;
                while (fv) {
                    printf("%s: %s", fv->name, varTypeToString(fv->value.type));
                    if (fv->value.type == TYPE_ENUM) {
                        printf(" ('%s', Ordinal: %d)", fv->value.enum_val.enum_name, fv->value.enum_val.ordinal);
                    } else if (fv->value.type == TYPE_STRING) {
                        printf(" (\"%s\")", fv->value.s_val ? fv->value.s_val : "(null)");
                    }
                    fv = fv->next;
                    if (fv) {
                        printf(", ");
                    }
                }
                printf(" }");
                break;
            }
            case TYPE_FILE:
                printf("File (handle: %p)", (void *)sym->value->f_val);
                break;
            case TYPE_MEMORYSTREAM:
                printf("MStream (size: %d)", sym->value->mstream->size);
                break;
            case TYPE_NIL:
                 // A TYPE_NIL Value struct represents the absence of a pointer.
                 // It does not own any heap data itself (the ptr_val field is NULL).
                 // Therefore, there is nothing specific to free for a TYPE_NIL value.
                 // Just break and let the Value struct container potentially be freed by the caller.
                 #ifdef DEBUG
                 fprintf(stderr, "[DEBUG]   Handling TYPE_NIL in freeValue - no heap data to free.\n");
                 #endif
                 break; // No dynamic memory specific to the NIL type to free
            default:
                printf("(not printed)");
                break;
        }
    } else {
        printf(", Value: (null)");
    }

    printf("\n");
}

/*
 * debug_ast - A simple wrapper that begins dumping at the root with zero indent.
 */
void debugASTFile(AST *node) {
    dumpAST(node, 0);
}

bool isUnitDocumented(const char *unit_name) {
    for (size_t i = 0; i < documented_units_count; i++) {
        if (strcmp(unit_name, documented_units[i]) == 0) {
            return true;
        }
    }
    return false;
}

char *findUnitFile(const char *unit_name) {
    const char *default_install_dir = PSCAL_PASCAL_LIB_DIR;
    const char *relative_fallbacks[] = {
        "./lib/pascal",
        "../lib/pascal",
        "../../lib/pascal",
        "../../../lib/pascal",
        "../../../../lib/pascal"
    };
    const size_t relative_count = sizeof(relative_fallbacks) / sizeof(relative_fallbacks[0]);

    const char *candidates[2 + sizeof(relative_fallbacks) / sizeof(relative_fallbacks[0])];
    size_t candidate_count = 0;

    const char *env_path = getenv("PASCAL_LIB_DIR");
    if (env_path && *env_path) {
        candidates[candidate_count++] = env_path;
    }

    candidates[candidate_count++] = default_install_dir;
    for (size_t i = 0; i < relative_count; ++i) {
        candidates[candidate_count++] = relative_fallbacks[i];
    }

    size_t error_buf_size = (PATH_MAX + 64) * candidate_count;
    char *error_buf = malloc(error_buf_size);
    if (!error_buf) {
        fprintf(stderr, "Memory allocation error in findUnitFile\n");
        EXIT_FAILURE_HANDLER();
    }
    error_buf[0] = '\0';
    size_t error_len = 0;

    for (size_t i = 0; i < candidate_count; ++i) {
        const char *base_dir = candidates[i];
        if (!base_dir || !*base_dir) {
            continue;
        }

        struct stat dir_info;
        if (stat(base_dir, &dir_info) != 0 || !S_ISDIR(dir_info.st_mode)) {
            char status[PATH_MAX + 64];
            int written = snprintf(status, sizeof(status), "  - %s (directory not found)\n", base_dir);
            if (written > 0) {
                size_t copy_len = (size_t)written;
                if (error_len + copy_len >= error_buf_size) {
                    if (error_len + 1 >= error_buf_size) {
                        copy_len = 0;
                    } else {
                        copy_len = error_buf_size - error_len - 1;
                    }
                }
                if (copy_len > 0) {
                    memcpy(error_buf + error_len, status, copy_len);
                    error_len += copy_len;
                    error_buf[error_len] = '\0';
                }
            }
            continue;
        }

        size_t dir_len = strlen(base_dir);
        size_t required_len = dir_len + 1 + strlen(unit_name) + 3 + 1;
        char *file_name = malloc(required_len);
        if (!file_name) {
            free(error_buf);
            fprintf(stderr, "Memory allocation error in findUnitFile\n");
            EXIT_FAILURE_HANDLER();
        }

        if (dir_len > 0 && base_dir[dir_len - 1] == '/') {
            snprintf(file_name, required_len, "%s%s.pl", base_dir, unit_name);
        } else {
            snprintf(file_name, required_len, "%s/%s.pl", base_dir, unit_name);
        }

        if (access(file_name, F_OK) == 0) {
            free(error_buf);
            return file_name;
        }

        char status[PATH_MAX + 64];
        int written = snprintf(status, sizeof(status), "  - %s (missing %s.pl)\n", base_dir, unit_name);
        if (written > 0) {
            size_t copy_len = (size_t)written;
            if (error_len + copy_len >= error_buf_size) {
                if (error_len + 1 >= error_buf_size) {
                    copy_len = 0;
                } else {
                    copy_len = error_buf_size - error_len - 1;
                }
            }
            if (copy_len > 0) {
                memcpy(error_buf + error_len, status, copy_len);
                error_len += copy_len;
                error_buf[error_len] = '\0';
            }
        }

        free(file_name);
    }

    fprintf(stderr, "Error: Pascal unit '%s' not found. Searched paths:\n%s",
            unit_name,
            error_len > 0 ? error_buf : "  (no search paths available)\n");
    free(error_buf);
    EXIT_FAILURE_HANDLER();
    return NULL;
}

static void ensureEnumMemberExported(AST* enum_type_node, AST* value_node, const char* unit_name) {
    if (!enum_type_node || !value_node || !value_node->token || !value_node->token->value) {
        return;
    }

    const char* member_name = value_node->token->value;
    Symbol* sym = lookupGlobalSymbol(member_name);
    if (sym) {
        Symbol* resolved = resolveSymbolAlias(sym);
        if (resolved) {
            bool conflict = false;
            if (resolved->value && resolved->value->base_type_node &&
                resolved->value->base_type_node != enum_type_node) {
                conflict = true;
            } else if (resolved->type != TYPE_ENUM && resolved->type != TYPE_UNKNOWN) {
                conflict = true;
            }

            if (conflict) {
                const char* other_enum_name = NULL;
                if (resolved->value && resolved->value->enum_val.enum_name) {
                    other_enum_name = resolved->value->enum_val.enum_name;
                }
                fprintf(stderr,
                        "Error: Enum member '%s' from unit '%s' conflicts with existing symbol from %s%s%s.\n",
                        member_name,
                        unit_name ? unit_name : "(unknown)",
                        other_enum_name ? "enum '" : "unit ",
                        other_enum_name ? other_enum_name : "(unknown)",
                        other_enum_name ? "'" : "");
                EXIT_FAILURE_HANDLER();
                return;
            }
        }
    }

    if (!sym) {
        insertGlobalSymbol(member_name, TYPE_ENUM, enum_type_node);
        sym = lookupGlobalSymbol(member_name);
    }

    sym = resolveSymbolAlias(sym);
    if (!sym) {
        return;
    }

    if (!sym->value) {
        sym->value = malloc(sizeof(Value));
        if (!sym->value) {
            fprintf(stderr, "Memory allocation failure while exporting enum member '%s'.\n", member_name);
            EXIT_FAILURE_HANDLER();
        }
        *(sym->value) = makeValueForType(TYPE_ENUM, enum_type_node, sym);
    }

    sym->type = TYPE_ENUM;
    sym->is_const = true;
    sym->value->type = TYPE_ENUM;
    sym->value->enum_val.ordinal = value_node->i_val;
    sym->value->base_type_node = enum_type_node;

    const char* enum_name = enum_type_node->token ? enum_type_node->token->value : NULL;
    if (enum_name) {
        if (sym->value->enum_val.enum_name) {
            free(sym->value->enum_val.enum_name);
        }
        sym->value->enum_val.enum_name = strdup(enum_name);
        if (!sym->value->enum_val.enum_name) {
            fprintf(stderr, "Memory allocation failure while duplicating enum name for '%s'.\n", member_name);
            EXIT_FAILURE_HANDLER();
        }
    }

    if (unit_name && *unit_name) {
        char qualified_name[MAX_SYMBOL_LENGTH * 2 + 2];
        snprintf(qualified_name, sizeof(qualified_name), "%s.%s", unit_name, member_name);
        toLowerString(qualified_name);
        insertGlobalAlias(qualified_name, sym);
    }
}

static void exportEnumMembersFromNode(AST* node, const char* unit_name) {
    if (!node) return;

    if (node->type == AST_TYPE_DECL) {
        AST* type_node = node->left;
        if (type_node && type_node->type == AST_TYPE_REFERENCE && type_node->right) {
            type_node = type_node->right;
        }
        if (type_node && type_node->type == AST_ENUM_TYPE) {
            for (int i = 0; i < type_node->child_count; i++) {
                AST* value_node = type_node->children[i];
                ensureEnumMemberExported(type_node, value_node, unit_name);
            }
        }
    }

    if (node->left) exportEnumMembersFromNode(node->left, unit_name);
    if (node->right) exportEnumMembersFromNode(node->right, unit_name);
    if (node->extra) exportEnumMembersFromNode(node->extra, unit_name);
    for (int i = 0; i < node->child_count; i++) {
        exportEnumMembersFromNode(node->children[i], unit_name);
    }
}

void linkUnit(AST *unit_ast, int recursion_depth) {
    if (!unit_ast) return;

    // The unit parser should have built a temporary (unit-scoped) symbol list.
    if (!unit_ast->symbol_table) {
        fprintf(stderr, "Error: Symbol table for unit is missing.\n");
        EXIT_FAILURE_HANDLER();
    }

    const char* unit_name_original = unit_ast->token ? unit_ast->token->value : NULL;

    exportEnumMembersFromNode(unit_ast->left, unit_name_original);

    // Walk the unit's symbol list and merge ONLY variables/constants into globals.
    Symbol *unit_symbol = unit_ast->symbol_table;
    while (unit_symbol) {

        // Skip procedures/functions (these live in procedure_table and are handled elsewhere).
        bool is_routine_symbol =
            (unit_symbol->type_def &&
            (unit_symbol->type_def->type == AST_PROCEDURE_DECL ||
             unit_symbol->type_def->type == AST_FUNCTION_DECL));
        if (is_routine_symbol) {
            DEBUG_PRINT("[DEBUG] linkUnit: Skipping routine symbol '%s' (type %s) from unit interface.\n",
                        unit_symbol->name, varTypeToString(unit_symbol->type));
            unit_symbol = unit_symbol->next;
            continue;
        }

        // Already present in globals?
        Symbol *existing_global = lookupGlobalSymbol(unit_symbol->name);
        if (existing_global) {
            DEBUG_PRINT("[DEBUG] linkUnit: '%s' already exists globally.\n", unit_symbol->name);

            // If the unit provided a constant value, update the existing global
            // using a DEEP COPY so updateSymbol can free its temp safely.
            if (unit_symbol->is_const && unit_symbol->value) {
                DEBUG_PRINT("[DEBUG] linkUnit: Updating existing global const '%s' from unit.\n",
                            unit_symbol->name);
                Value dup = makeCopyOfValue(unit_symbol->value);  // deep copy
                updateSymbol(unit_symbol->name, dup);             // updateSymbol will free dup
                existing_global->is_const = true;
            }

            if (unit_name_original && *unit_name_original) {
                char qualified_name[MAX_SYMBOL_LENGTH * 2 + 2];
                snprintf(qualified_name, sizeof(qualified_name), "%s.%s", unit_name_original, unit_symbol->name);
                toLowerString(qualified_name);
                insertGlobalAlias(qualified_name, existing_global);
            }

            unit_symbol = unit_symbol->next;
            continue;
        }

        // Insert a fresh global (Value is default-initialized inside insertGlobalSymbol).
        DEBUG_PRINT("[DEBUG] linkUnit: Inserting global '%s' (type %s) from unit.\n",
                    unit_symbol->name, varTypeToString(unit_symbol->type));
        insertGlobalSymbol(unit_symbol->name, unit_symbol->type, unit_symbol->type_def);

        Symbol *g = lookupGlobalSymbol(unit_symbol->name);
        if (!g) {
            fprintf(stderr, "Internal Error: Failed to find global '%s' after insertion.\n",
                    unit_symbol->name);
            EXIT_FAILURE_HANDLER();
        }
        DEBUG_PRINT("[DEBUG] linkUnit: Successfully inserted '%s'.\n", g->name);

        // If the unit symbol is a constant with a value, copy that value into the global now.
        if (unit_symbol->is_const && unit_symbol->value) {
            DEBUG_PRINT("[DEBUG] linkUnit: Copying constant value for '%s'.\n", unit_symbol->name);
            Value dup = makeCopyOfValue(unit_symbol->value);  // deep copy
            updateSymbol(unit_symbol->name, dup);             // updateSymbol will free dup
            g->is_const = true;
        }
        // If the unit symbol is an initialized array *variable* in the interface (rare),
        // copy its initial value too (deep copy). Constants were handled above already.
        else if (unit_symbol->type == TYPE_ARRAY && unit_symbol->value) {
            DEBUG_PRINT("[DEBUG] linkUnit: Copying initial array value for '%s'.\n",
                        unit_symbol->name);
            Value dup = makeCopyOfValue(unit_symbol->value);  // deep copy
            updateSymbol(unit_symbol->name, dup);             // updateSymbol will free dup
        }

        if (unit_name_original && *unit_name_original) {
            char qualified_name[MAX_SYMBOL_LENGTH * 2 + 2];
            snprintf(qualified_name, sizeof(qualified_name), "%s.%s", unit_name_original, unit_symbol->name);
            toLowerString(qualified_name);
            insertGlobalAlias(qualified_name, g);
        }

        // NOTE:
        // We intentionally do NOT perform additional manual per-type copying here.
        // updateSymbol(...) already handles all supported types (ENUM, SET, POINTER, etc.)
        // and takes ownership of the temporary deep-copied Value safely. Doing manual
        // re-copies after updateSymbol risks double-frees and is redundant.

        unit_symbol = unit_symbol->next;
    }

    // Done merging: free the temporary unit symbol list. Its Values are still owned by the unit
    // list and will be freed here; globals now own their own deep copies, so this is safe.
    if (unit_ast->symbol_table) {
        DEBUG_PRINT("[DEBUG] linkUnit: Freeing unit symbol table for '%s' at %p\n",
                    unit_ast->token ? unit_ast->token->value : "NULL",
                    (void*)unit_ast->symbol_table);
        freeUnitSymbolTable(unit_ast->symbol_table);
        unit_ast->symbol_table = NULL; // prevent double free when freeing the AST later
    }

    // Register types declared in the unit's interface (these ASTs are managed by the type table).
    AST *type_decl = unit_ast->right;
    while (type_decl && type_decl->type == AST_TYPE_DECL) {
        insertType(type_decl->token->value, type_decl->left);
        type_decl = type_decl->right;
    }

    // Add unqualified aliases for interface routines (procedure_table logic unchanged).
    AST *interface_compound_node = unit_ast->left;
    if (interface_compound_node && interface_compound_node->type == AST_COMPOUND) {
        DEBUG_PRINT("[DEBUG] linkUnit: Adding unqualified aliases for interface routines of unit '%s'.\n",
                    unit_ast->token ? unit_ast->token->value : "UNKNOWN_UNIT");

        for (int i = 0; i < interface_compound_node->child_count; i++) {
            AST *interface_decl_node = interface_compound_node->children[i];

            if (interface_decl_node && interface_decl_node->token &&
                (interface_decl_node->type == AST_PROCEDURE_DECL ||
                 interface_decl_node->type == AST_FUNCTION_DECL)) {

                const char* unq_orig = interface_decl_node->token->value;
                char unq_lower[MAX_ID_LENGTH + 1];
                strncpy(unq_lower, unq_orig, MAX_ID_LENGTH);
                unq_lower[MAX_ID_LENGTH] = '\0';
                toLowerString(unq_lower);

                const char* unit_name = unit_ast->token ? unit_ast->token->value : NULL;
                if (!unit_name) {
                    fprintf(stderr, "[ERROR] linkUnit: Cannot determine unit name for aliasing '%s'.\n", unq_orig);
                    continue;
                }

                char qualified_lower[MAX_ID_LENGTH * 2 + 2];
                snprintf(qualified_lower, sizeof(qualified_lower), "%s.%s", unit_name, unq_orig);
                toLowerString(qualified_lower);

                Symbol* qualified_proc_symbol = hashTableLookup(procedure_table, qualified_lower);
                qualified_proc_symbol = resolveSymbolAlias(qualified_proc_symbol);
                if (qualified_proc_symbol && qualified_proc_symbol->type_def &&
                    qualified_proc_symbol->type_def != (AST*)0x1) {

                    Symbol* existing_unq = hashTableLookup(procedure_table, unq_lower);
                    if (!existing_unq) {
                        DEBUG_PRINT("[DEBUG] linkUnit: Adding unqualified alias '%s' -> '%s'.\n",
                                    unq_lower, qualified_lower);
                        Symbol* alias_sym = (Symbol*)calloc(1, sizeof(Symbol));
                        if (!alias_sym) { EXIT_FAILURE_HANDLER(); }
                        alias_sym->name = strdup(unq_lower);
                        alias_sym->is_alias = true;
                        alias_sym->real_symbol = qualified_proc_symbol;
                        /* Copy metadata so the alias behaves like the real symbol during compilation */
                        alias_sym->type = qualified_proc_symbol->type;
                        alias_sym->arity = qualified_proc_symbol->arity;
                        alias_sym->locals_count = qualified_proc_symbol->locals_count;
                        alias_sym->bytecode_address = qualified_proc_symbol->bytecode_address;
                        alias_sym->is_defined = qualified_proc_symbol->is_defined;
                        hashTableInsert(procedure_table, alias_sym);
                    } else {
                        /* Update existing placeholder with real implementation details */
                        existing_unq->is_alias = true;
                        existing_unq->real_symbol = qualified_proc_symbol;
                        existing_unq->type = qualified_proc_symbol->type;
                        existing_unq->arity = qualified_proc_symbol->arity;
                        existing_unq->locals_count = qualified_proc_symbol->locals_count;
                        existing_unq->bytecode_address = qualified_proc_symbol->bytecode_address;
                        existing_unq->is_defined = qualified_proc_symbol->is_defined;
                    }
                } else {
                    DEBUG_PRINT("[WARN] linkUnit: No implementation for '%s'; cannot alias '%s'.\n",
                                qualified_lower, unq_lower);
                }
            }
        }
    }
}


// buildUnitSymbolTable traverses the interface AST node and creates a symbol table
// containing all exported symbols (variables, procedures, functions, types) for the unit.
// buildUnitSymbolTable traverses the unit's interface AST node and builds a linked list
// of Symbols for all exported constants, variables, and procedures/functions.
Symbol *buildUnitSymbolTable(AST *interface_ast) {
    if (!interface_ast || interface_ast->type != AST_COMPOUND) return NULL;

    Symbol *unitSymbols = NULL;
    Symbol **tail = &unitSymbols; // Pointer-to-pointer for efficient list appending

    // Iterate over all declarations in the interface.
    for (int i = 0; i < interface_ast->child_count; i++) {
        AST *decl = interface_ast->children[i];
        if (!decl) continue;

        Symbol *sym = NULL; // Symbol to potentially add

        switch(decl->type) {
            case AST_CONST_DECL: {
                if (!decl->token) break;
                Value v = evaluateCompileTimeValue(decl->left); // evaluated constant expression
                sym = malloc(sizeof(Symbol)); /* null check */
                if (!sym) { fprintf(stderr, "Malloc failed (Symbol) in buildUnitSymbolTable\n"); freeValue(&v); EXIT_FAILURE_HANDLER(); }

                sym->name = strdup(decl->token->value); /* null check */
                if (!sym->name) { fprintf(stderr, "Malloc failed (name) in buildUnitSymbolTable\n"); free(sym); freeValue(&v); EXIT_FAILURE_HANDLER(); }

                sym->value = malloc(sizeof(Value)); /* null check */
                if (!sym->value) { fprintf(stderr, "Malloc failed (Value) in buildUnitSymbolTable\n"); free(sym->name); free(sym); freeValue(&v); EXIT_FAILURE_HANDLER(); }

                *sym->value = makeCopyOfValue(&v); // deep copy the evaluated value
                sym->type = v.type;                // Use evaluated value's type
                sym->type_def = decl->right;       // Link to type node if present
                sym->is_const = true;              // Mark as constant
                sym->is_alias = false;
                sym->is_local_var = false;
                sym->is_inline = false;
                sym->closure_captures = false;
                sym->closure_escapes = false;
                sym->next = NULL;
                sym->enclosing = NULL;
                freeValue(&v); // Free the temporary value from eval
                break;
            }
            case AST_VAR_DECL: {
                 // Interface VARs typically represent external linkage in other systems.
                 // Here, we can add them to the unit's symbol table, but they won't
                 // have actual storage allocated unless the implementation part defines them.
                 // The main purpose here is to make their name and type known.
                 for (int j = 0; j < decl->child_count; j++) {
                     AST *varNode = decl->children[j];
                     if (!varNode || !varNode->token) continue;
                     DEBUG_PRINT("[DEBUG BUILD_UNIT_SYM] Adding interface VAR '%s' (type %s)\n", varNode->token->value, varTypeToString(decl->var_type));
                     Symbol *varSym = malloc(sizeof(Symbol)); /* null check */
                     if (!varSym) { /* error */ }
                     varSym->name = strdup(varNode->token->value); /* null check */
                      if (!varSym->name) { /* error */ }
                     varSym->type = decl->var_type;
                     varSym->type_def = decl->right; // Store type def link
                     varSym->value = NULL; // Interface VARs don't have values initially
                     varSym->is_const = false;
                     varSym->is_alias = false;
                     varSym->is_local_var = false; // Not local to the unit's execution scope yet
                     varSym->is_inline = false;
                     varSym->closure_captures = false;
                     varSym->closure_escapes = false;
                     varSym->next = NULL;
                     varSym->enclosing = NULL;

                     // Append to list
                     *tail = varSym;
                     tail = &varSym->next;
                 }
                 // Skip adding to list via 'sym' below
                 continue; // Process next declaration
             }
            case AST_PROCEDURE_DECL:
            case AST_FUNCTION_DECL: {
                if (!decl->token) break;
                sym = malloc(sizeof(Symbol)); /* null check */
                 if (!sym) { /* error */ }
                sym->name = strdup(decl->token->value); /* null check */
                 if (!sym->name) { /* error */ }

                // Determine type (return type for functions, VOID for procedures)
                if (decl->type == AST_FUNCTION_DECL && decl->right) {
                    sym->type = decl->right->var_type; // Use pre-annotated type
                    sym->type_def = decl->right;      // Link to return type node
                } else {
                    sym->type = TYPE_VOID;
                    sym->type_def = NULL;
                }
                sym->value = NULL; // Procedures/functions don't have a 'value' in this context
                sym->is_const = false;
                sym->is_alias = false;
                sym->is_local_var = false;
                sym->is_inline = decl->is_inline;
                sym->next = NULL;
                sym->enclosing = NULL;
                break;
            }
            default:
                // Skip other declaration types (e.g. TYPE_DECL)
                break;
        } // End switch

        // Append the created symbol (if any) to the list
        if (sym) {
            *tail = sym;
            tail = &sym->next;
        }
    } // End for loop

    return unitSymbols;
}

Value makeEnum(const char *enum_name, int ordinal) {
    Value v;
    memset(&v, 0, sizeof(Value));
    v.type = TYPE_ENUM;
    v.enum_val.enum_name = enum_name ? strdup(enum_name) : NULL; // Duplicate the name
     if (enum_name && !v.enum_val.enum_name) { // Check strdup result
         fprintf(stderr, "FATAL: strdup failed for enum_name in makeEnum\n");
         EXIT_FAILURE_HANDLER();
     }
    v.enum_val.ordinal = ordinal;
    return v;
}


// getTerminalSize remains the same
int getTerminalSize(int *rows, int *cols) {
    // Default values in case of error or non-TTY
    *rows = 24; // Default height
    *cols = 80; // Default width

    if (!pscalRuntimeStdoutIsInteractive()) {
        return 0;
    }

    if (pscalRuntimeStdoutHasRealTTY()) {
        struct winsize ws;
        if (ioctl(STDOUT_FILENO, TIOCGWINSZ, &ws) == -1) {
            return -1; // Indicate an error occurred
        }
        if (ws.ws_row > 0 && ws.ws_col > 0) {
            *rows = ws.ws_row;
            *cols = ws.ws_col;
        }
        return 0;
    }

    const char *env_lines = getenv("LINES");
    const char *env_cols = getenv("COLUMNS");
    if (env_lines) {
        long value = strtol(env_lines, NULL, 10);
        if (value > 0 && value < INT_MAX) {
            *rows = (int)value;
        }
    }
    if (env_cols) {
        long value = strtol(env_cols, NULL, 10);
        if (value > 0 && value < INT_MAX) {
            *cols = (int)value;
        }
    }
    return 0;
}

void freeUnitSymbolTable(Symbol *symbol_table) {
    Symbol *current = symbol_table;
    while (current) {
        Symbol *next = current->next;
        if (current->name) {
            free(current->name);
        }
        // Only free the value if it's not NULL (i.e., for constants built here)
        if (current->value) {
            freeValue(current->value); // Free the deep-copied value content
            free(current->value);      // Free the Value struct itself
        }
        free(current); // Free the Symbol struct
        current = next;
    }
}

void toLowerString(char *str) {
    if (!str) return;
    for (int i = 0; str[i]; i++) {
        str[i] = tolower(str[i]);
    }
}

void printValueToStream(Value v, FILE *stream) {
    if (!stream) {
        stream = stdout;
    }

    switch (v.type) {
        case TYPE_INT8:
            fprintf(stream, "%hhd", (int8_t)v.i_val);
            break;
        case TYPE_UINT8:
            fprintf(stream, "%hhu", (uint8_t)v.u_val);
            break;
        case TYPE_INT16:
            fprintf(stream, "%hd", (int16_t)v.i_val);
            break;
        case TYPE_UINT16:
            fprintf(stream, "%hu", (uint16_t)v.u_val);
            break;
        case TYPE_INT32:
            fprintf(stream, "%lld", v.i_val);
            break;
        case TYPE_UINT32:
            fprintf(stream, "%u", (uint32_t)v.u_val);
            break;
        case TYPE_INT64:
            fprintf(stream, "%lld", v.i_val);
            break;
        case TYPE_UINT64:
            fprintf(stream, "%llu", v.u_val);
            break;
        case TYPE_FLOAT:
            fprintf(stream, "%f", v.real.f32_val);
            break;
        case TYPE_DOUBLE:
            fprintf(stream, "%f", v.real.d_val);
            break;
        case TYPE_LONG_DOUBLE:
            fprintf(stream, "%Lf", v.real.r_val);
            break;
        case TYPE_BOOLEAN:
            if (gUppercaseBooleans) {
                fprintf(stream, "%s", v.i_val ? "TRUE" : "FALSE");
            } else {
                fprintf(stream, "%s", v.i_val ? "true" : "false");
            }
            break;
        case TYPE_CHAR:
            fprintf(stream, "%c", v.c_val); // Assuming c_val is 'char' or int holding char ASCII
            break;
        case TYPE_STRING:
            if (v.s_val) {
                fprintf(stream, "%s", v.s_val);
            } else {
                fprintf(stream, "(null string)");
            }
            break;
        case TYPE_NIL:
            fprintf(stream, "nil");
            break;
        case TYPE_POINTER:
            fprintf(stream, "POINTER(@%p -> ", (void*)v.ptr_val);
            if (v.ptr_val) { // If it's not a nil pointer, try to print what it points to
                printValueToStream(*(v.ptr_val), stream); // Recursive call
            } else {
                fprintf(stream, "NIL_TARGET");
            }
            fprintf(stream, ")");
            break;
        case TYPE_INTERFACE: {
            const char* name = "<anonymous interface>";
            if (v.interface.type_def && v.interface.type_def->token && v.interface.type_def->token->value) {
                name = v.interface.type_def->token->value;
            }
            fprintf(stream, "INTERFACE(%s)", name);
            break;
        }
        case TYPE_ARRAY:
            // Your `v.array_val` is a `Value*` pointing to the first element.
            // The other array metadata (dimensions, bounds, element_type) is directly in `v`.
            fprintf(stream, "ARRAY(dims:%d, base_type:%s, elements_at:%p)",
                    v.dimensions,
                    varTypeToString(v.element_type), // Using v.element_type directly
                    (void*)v.array_val); // v.array_val is the pointer to elements
            // For a more detailed print, you'd iterate based on dimensions and bounds.
            break;
        case TYPE_RECORD:
            fprintf(stream, "RECORD{");
            FieldValue *field = v.record_val;
            bool first_field = true;
            while (field) {
                if (!first_field) {
                    fprintf(stream, "; ");
                }
                fprintf(stream, "%s: ", field->name ? field->name : "?");
                printValueToStream(field->value, stream);
                first_field = false;
                field = field->next;
            }
            fprintf(stream, "}");
            break;
        case TYPE_ENUM: {
            const char *type_name = v.enum_val.enum_name ?
                v.enum_val.enum_name : (v.enum_meta ? v.enum_meta->name : NULL);
            const char *member_name = NULL;
            AST *enum_ast = v.base_type_node;
            if (!enum_ast && type_name) {
                enum_ast = lookupType(type_name);
            }
            if (enum_ast && enum_ast->type == AST_ENUM_TYPE &&
                v.enum_val.ordinal >= 0 &&
                v.enum_val.ordinal < enum_ast->child_count) {
                AST *val_node = enum_ast->children[v.enum_val.ordinal];
                if (val_node && val_node->token && val_node->token->value) {
                    member_name = val_node->token->value;
                }
            }
            if (member_name) {
                fprintf(stream, "%s", member_name);
            } else {
                fprintf(stream, "ENUM(%s, ord: %d)",
                        type_name ? type_name : "<type_unknown>",
                        v.enum_val.ordinal);
            }
            break;
        }
        case TYPE_SET:
            // Corrected access to set_val and its members
            fprintf(stream, "SET(size:%d, values:[", v.set_val.set_size);
            for(int i = 0; i < v.set_val.set_size; ++i) {
                fprintf(stream, "%lld%s", v.set_val.set_values[i], (i == v.set_val.set_size - 1) ? "" : ", ");
            }
            fprintf(stream, "])");
            break;
        case TYPE_FILE:
            if (v.filename) {
                fprintf(stream, "FILE(%s, handle: %p)", v.filename, (void*)v.f_val);
            } else {
                fprintf(stream, "FILE(UNNAMED, handle: %p)", (void*)v.f_val);
            }
            break;
        case TYPE_MEMORYSTREAM:
            if (v.mstream) {
                // Corrected format specifiers for int members of MStream
                fprintf(stream, "MSTREAM(size:%d, cap:%d, data:%p)",
                        v.mstream->size,
                        v.mstream->capacity,
                        (void*)v.mstream->buffer);
            } else {
                fprintf(stream, "MSTREAM(NULL)");
            }
            break;
        case TYPE_BYTE:
            fprintf(stream, "%lld", v.i_val & 0xFF);
            break;
        case TYPE_WORD:
            fprintf(stream, "%lld", v.i_val & 0xFFFF);
            break;
        case TYPE_CLOSURE: {
            fprintf(stream, "CLOSURE(entry=%u", v.closure.entry_offset);
            if (v.closure.symbol && v.closure.symbol->name) {
                fprintf(stream, ", symbol=%s", v.closure.symbol->name);
            }
            if (v.closure.env) {
                fprintf(stream, ", env=%p, slots=%u, ref=%u)",
                        (void*)v.closure.env,
                        (unsigned)v.closure.env->slot_count,
                        (unsigned)v.closure.env->refcount);
            } else {
                fprintf(stream, ", env=NULL)");
            }
            break;
        }
        case TYPE_THREAD:
            fprintf(stream, "%lld", v.i_val);
            break;
        case TYPE_VOID:
            fprintf(stream, "<VOID_TYPE>");
            break;
        default:
            fprintf(stream, "<UnknownType:%s>", varTypeToString(v.type));
            break;
    }
}
Value makeCopyOfValue(const Value *src) {
    Value v;
    v = *src;  // shallow copy to start

    switch (src->type) {
        case TYPE_STRING:
            if (src->max_length > 0) {
                v.s_val = malloc(src->max_length + 1);
                if (!v.s_val) {
                    fprintf(stderr, "Memory allocation failed in makeCopyOfValue (string)\n");
                    EXIT_FAILURE_HANDLER();
                }
                if (src->s_val) {
                    strncpy(v.s_val, src->s_val, src->max_length);
                    v.s_val[src->max_length] = '\0';
                } else {
                    v.s_val[0] = '\0';
                }
                v.max_length = src->max_length;
            } else if (src->s_val) {
                size_t len = strlen(src->s_val);
                v.s_val = malloc(len + 1);
                if (!v.s_val) {
                    fprintf(stderr, "Memory allocation failed in makeCopyOfValue (string)\n");
                    EXIT_FAILURE_HANDLER();
                }
                strcpy(v.s_val, src->s_val);
            } else {
                v.s_val = NULL;
            }
            break;
        case TYPE_ENUM:
            v.enum_val.enum_name = src->enum_val.enum_name ? strdup(src->enum_val.enum_name) : NULL;
            if (src->enum_val.enum_name && !v.enum_val.enum_name) {
                 fprintf(stderr, "Memory allocation failed in makeCopyOfValue (enum name strdup)\n");
                 EXIT_FAILURE_HANDLER();
            }
            break;
        case TYPE_RECORD: {
            FieldValue *head = NULL, *tail = NULL;
            for (FieldValue *cur = src->record_val; cur; cur = cur->next) {
                FieldValue *copy = malloc(sizeof(FieldValue));
                copy->name = strdup(cur->name);
                copy->value = makeCopyOfValue(&cur->value);
                copy->next = NULL;
                if (tail)
                    tail->next = copy;
                else
                    head = copy;
                tail = copy;
            }
            v.record_val = head;
            break;
        }
        case TYPE_ARRAY: {
            int total = 1;
            v.dimensions = src->dimensions;

            if (v.dimensions > 0 && src->lower_bounds && src->upper_bounds) {
                v.lower_bounds = malloc(sizeof(int) * src->dimensions);
                v.upper_bounds = malloc(sizeof(int) * src->dimensions);
                if (!v.lower_bounds || !v.upper_bounds) { /* Handle error */ }

                for (int i = 0; i < src->dimensions; i++) {
                    v.lower_bounds[i] = src->lower_bounds[i];
                    v.upper_bounds[i] = src->upper_bounds[i];
                    int size_i = (v.upper_bounds[i] - v.lower_bounds[i] + 1);
                    if (size_i <= 0) { total = 0; break; }
                    if (__builtin_mul_overflow(total, size_i, &total)) { total = -1; break; }
                }
            } else {
                total = 0;
                v.lower_bounds = NULL;
                v.upper_bounds = NULL;
            }

            v.array_val = NULL;
            if (total > 0 && src->array_val) {
                 v.array_val = malloc(sizeof(Value) * total);
                 if (!v.array_val) { /* Handle error */ }
                 for (int i = 0; i < total; i++) {
                     v.array_val[i] = makeCopyOfValue(&src->array_val[i]);
                 }
            } else if (total < 0) {
                 fprintf(stderr, "Error: Array size overflow during copy.\n");
                 v.dimensions = 0;
                 free(v.lower_bounds); v.lower_bounds = NULL;
                 free(v.upper_bounds); v.upper_bounds = NULL;
            }

            v.element_type_def = src->element_type_def;
            v.element_type = src->element_type;

            break;
        }
        case TYPE_CHAR:
            v.c_val = src->c_val;
            v.max_length = 1;
            break;
        case TYPE_MEMORYSTREAM:
            v.mstream = NULL;
            if (src->mstream) {
                v.mstream = malloc(sizeof(MStream));
                if (!v.mstream) {
                    fprintf(stderr, "Memory allocation failed in makeCopyOfValue (mstream)\n");
                    EXIT_FAILURE_HANDLER();
                }
                v.mstream->buffer = NULL;
                v.mstream->size = src->mstream->size;
                v.mstream->capacity = 0;
                v.mstream->refcount = 1;
                if (src->mstream->buffer && src->mstream->size >= 0) {
                    size_t copy_size = (size_t)src->mstream->size + 1;
                    v.mstream->buffer = malloc(copy_size);
                    if (!v.mstream->buffer) {
                        free(v.mstream);
                        fprintf(stderr, "Memory allocation failed in makeCopyOfValue (mstream buffer)\n");
                        EXIT_FAILURE_HANDLER();
                    }
                    memcpy(v.mstream->buffer, src->mstream->buffer, copy_size);
                    v.mstream->capacity = (int)copy_size;
                }
            }
            break;
        case TYPE_SET:
            v.set_val.set_values = NULL;
            v.set_val.set_size = 0;

            if (src->set_val.set_size > 0 && src->set_val.set_values != NULL) {
                size_t array_size_bytes = sizeof(long long) * src->set_val.set_size;
                v.set_val.set_values = malloc(array_size_bytes);
                if (!v.set_val.set_values) {
                    freeValue(&v);
                    fprintf(stderr,
                            "Memory allocation failed in makeCopyOfValue (set)\n");
                    EXIT_FAILURE_HANDLER();
                }
                if (!v.set_val.set_values) {
                    fprintf(stderr, "Memory allocation failed in makeCopyOfValue (set values)\n");
                    EXIT_FAILURE_HANDLER();
                }
                memcpy(v.set_val.set_values, src->set_val.set_values, array_size_bytes);
                v.set_val.set_size = src->set_val.set_size;
            }
            break;
        case TYPE_INTERFACE:
            if (v.interface.payload) {
                retainClosureEnv(v.interface.payload);
            }
            break;
        case TYPE_CLOSURE:
            if (v.closure.env) {
                retainClosureEnv(v.closure.env);
            }
            break;
        default:
            break;
    }

    return v;
}

int calculateArrayTotalSize(const Value* array_val) {
    if (!array_val || array_val->type != TYPE_ARRAY || array_val->dimensions == 0) {
        return 0;
    }
    int total_size = 1;
    for (int i = 0; i < array_val->dimensions; i++) {
        total_size *= (array_val->upper_bounds[i] - array_val->lower_bounds[i] + 1);
    }
    return total_size;
}

int computeFlatOffset(Value *array, int *indices) {
    int offset = 0;
    int multiplier = 1;

    for (int i = array->dimensions - 1; i >= 0; i--) {
        // Bounds check for the current dimension
        if (indices[i] < array->lower_bounds[i] || indices[i] > array->upper_bounds[i]) {
            fprintf(stderr, "Runtime error: Index %d out of bounds [%d..%d] in dimension %lld.\n",
                    indices[i], array->lower_bounds[i], array->upper_bounds[i],
                    (long long)i + 1);
            EXIT_FAILURE_HANDLER();
        }
        
        // Add the contribution of the current dimension to the total offset
        offset += (indices[i] - array->lower_bounds[i]) * multiplier;
        
        // Update the multiplier for the next (more significant) dimension
        multiplier *= (array->upper_bounds[i] - array->lower_bounds[i] + 1);
    }
    return offset;
}

// --- Set utility helpers (internal) ---
static bool setContainsOrdinalUtil(const Value* setVal, long long ordinal) {
    if (!setVal || setVal->type != TYPE_SET || !setVal->set_val.set_values) {
        return false;
    }
    for (int i = 0; i < setVal->set_val.set_size; i++) {
        if (setVal->set_val.set_values[i] == ordinal) {
            return true;
        }
    }
    return false;
}

static void addOrdinalToResultSetUtil(Value* resultVal, long long ordinal) {
    if (!resultVal || resultVal->type != TYPE_SET) return;

    if (setContainsOrdinalUtil(resultVal, ordinal)) {
        return;
    }

    if (resultVal->set_val.set_size >= resultVal->max_length) {
        int new_capacity = (resultVal->max_length == 0) ? 8 : resultVal->max_length * 2;
        long long* new_values = realloc(resultVal->set_val.set_values, sizeof(long long) * new_capacity);
        if (!new_values) {
            fprintf(stderr, "FATAL: realloc failed in addOrdinalToResultSetUtil\n");
            EXIT_FAILURE_HANDLER();
        }
        resultVal->set_val.set_values = new_values;
        resultVal->max_length = new_capacity;
    }

    resultVal->set_val.set_values[resultVal->set_val.set_size] = ordinal;
    resultVal->set_val.set_size++;
}

// --- Set operations exported via utils.h ---
Value setUnion(Value setA, Value setB) {
    if (setA.type != TYPE_SET || setB.type != TYPE_SET) {
        fprintf(stderr, "Internal Error: Non-set type passed to setUnion.\n");
        return makeVoid();
    }

    Value result = makeValueForType(TYPE_SET, NULL, NULL);
    result.max_length = setA.set_val.set_size + setB.set_val.set_size;
    if (result.max_length > 0) {
        result.set_val.set_values = malloc(sizeof(long long) * result.max_length);
        if (!result.set_val.set_values) {
            fprintf(stderr, "Malloc failed for set union result\n");
            result.max_length = 0;
            EXIT_FAILURE_HANDLER();
        }
    } else {
        result.set_val.set_values = NULL;
    }
    result.set_val.set_size = 0;

    if (setA.set_val.set_values) {
        for (int i = 0; i < setA.set_val.set_size; i++) {
            addOrdinalToResultSetUtil(&result, setA.set_val.set_values[i]);
        }
    }
    if (setB.set_val.set_values) {
        for (int i = 0; i < setB.set_val.set_size; i++) {
            addOrdinalToResultSetUtil(&result, setB.set_val.set_values[i]);
        }
    }

    return result;
}

Value setDifference(Value setA, Value setB) {
    if (setA.type != TYPE_SET || setB.type != TYPE_SET) {
        return makeVoid();
    }

    Value result = makeValueForType(TYPE_SET, NULL, NULL);
    result.max_length = setA.set_val.set_size;
    if (result.max_length > 0) {
        result.set_val.set_values = malloc(sizeof(long long) * result.max_length);
        if (!result.set_val.set_values) {
            result.max_length = 0;
            EXIT_FAILURE_HANDLER();
        }
    } else {
        result.set_val.set_values = NULL;
    }
    result.set_val.set_size = 0;

    if (setA.set_val.set_values) {
        for (int i = 0; i < setA.set_val.set_size; i++) {
            if (!setContainsOrdinalUtil(&setB, setA.set_val.set_values[i])) {
                addOrdinalToResultSetUtil(&result, setA.set_val.set_values[i]);
            }
        }
    }
    return result;
}

Value setIntersection(Value setA, Value setB) {
    if (setA.type != TYPE_SET || setB.type != TYPE_SET) {
        return makeVoid();
    }

    Value result = makeValueForType(TYPE_SET, NULL, NULL);
    result.max_length = (setA.set_val.set_size < setB.set_val.set_size) ? setA.set_val.set_size : setB.set_val.set_size;
    if (result.max_length > 0) {
        result.set_val.set_values = malloc(sizeof(long long) * result.max_length);
        if (!result.set_val.set_values) {
            result.max_length = 0;
            EXIT_FAILURE_HANDLER();
        }
    } else {
        result.set_val.set_values = NULL;
    }
    result.set_val.set_size = 0;

    if (setA.set_val.set_values) {
        for (int i = 0; i < setA.set_val.set_size; i++) {
            if (setContainsOrdinalUtil(&setB, setA.set_val.set_values[i])) {
                addOrdinalToResultSetUtil(&result, setA.set_val.set_values[i]);
            }
        }
    }
    return result;
}

// Helper function to map 0-15 to ANSI FG codes
int map16FgColorToAnsi(int pscalColorCode, bool isBold) {
    int basePscalColor = pscalColorCode % 8;
    bool isBright = isBold || (pscalColorCode >= 8);
    int ansiBaseOffset = pscalToAnsiBase[basePscalColor];
    return (isBright ? 90 : 30) + ansiBaseOffset;
}

// Helper function to map 0-7 to ANSI BG codes
int map16BgColorToAnsi(int pscalColorCode) {
    int basePscalColor = pscalColorCode % 8;
    return 40 + pscalToAnsiBase[basePscalColor];
}

bool applyCurrentTextAttributes(FILE* stream) {
    bool stream_is_stdout = (stream == stdout);
    bool is_default_state = (gCurrentTextColor == 7 && gCurrentTextBackground == 0 &&
                             !gCurrentTextBold && !gCurrentTextUnderline &&
                             !gCurrentTextBlink && !gCurrentColorIsExt &&
                             !gCurrentBgIsExt);

    if (is_default_state) {
        if (!stream_is_stdout || !gConsoleAttrDirty) {
            return false;
        }
        if (gConsoleAttrDirtyFromReset) {
            gConsoleAttrDirty = false;
            gConsoleAttrDirtyFromReset = false;
            return false;
        }
    }

    if (stream_is_stdout && !gConsoleAttrDirty) {
        return false;
    }

    char escape_sequence[64] = "\x1B[";
    char code_str[64];
    bool first_attr = true;

    if (gCurrentTextBold) { strcat(escape_sequence, "1"); first_attr = false; }
    if (gCurrentTextUnderline) {
        if (!first_attr) strcat(escape_sequence, ";");
        strcat(escape_sequence, "4");
        first_attr = false;
    }
    if (gCurrentTextBlink) {
        if (!first_attr) strcat(escape_sequence, ";");
        strcat(escape_sequence, "5");
        first_attr = false;
    }
    if (gCurrentColorIsExt) {
        if (!first_attr) strcat(escape_sequence, ";");
        snprintf(code_str, sizeof(code_str), "38;5;%d", gCurrentTextColor);
    } else {
        if (!first_attr) strcat(escape_sequence, ";");
        snprintf(code_str, sizeof(code_str), "%d",
                 map16FgColorToAnsi(gCurrentTextColor, gCurrentTextBold));
    }
    strcat(escape_sequence, code_str);
    first_attr = false;
    strcat(escape_sequence, ";");
    if (gCurrentBgIsExt) {
        snprintf(code_str, sizeof(code_str), "48;5;%d", gCurrentTextBackground);
    } else {
        snprintf(code_str, sizeof(code_str), "%d",
                 map16BgColorToAnsi(gCurrentTextBackground));
    }
    strcat(escape_sequence, code_str);
    strcat(escape_sequence, "m");
    fprintf(stream, "%s", escape_sequence);
    if (stream_is_stdout) {
        gConsoleAttrDirty = false;
        gConsoleAttrDirtyFromReset = false;
    }
    return true;
}

void resetTextAttributes(FILE* stream) {
    fprintf(stream, "\x1B[0m");
    if (stream == stdout) {
        gConsoleAttrDirty = true;
        gConsoleAttrDirtyFromReset = true;
    }
}

static Symbol* lookupTextAttrSymbol(void) {
    if (!globalSymbols) {
        return NULL;
    }
    return hashTableLookup(globalSymbols, "textattr");
}

uint8_t computeCurrentTextAttr(void) {
    uint8_t fg = (uint8_t)(gCurrentTextColor & 0x0F);

    if (gCurrentTextBold && fg < 8) {
        fg |= 0x08;
    }

    uint8_t bg = (uint8_t)(gCurrentTextBackground & 0x07);

    uint8_t attr = (uint8_t)((bg << 4) | (fg & 0x0F));
    if (gCurrentTextBlink) {
        attr |= 0x80;
    }
    return attr;
}

void syncTextAttrSymbol(void) {
    Symbol* sym = lookupTextAttrSymbol();
    if (!sym || !sym->value) {
        return;
    }
    sym->value->type = TYPE_BYTE;
    SET_INT_VALUE(sym->value, computeCurrentTextAttr());
}

void markTextAttrDirty(void) {
    gConsoleAttrDirty = true;
    gConsoleAttrDirtyFromReset = false;
}

void setCurrentTextAttrFromByte(uint8_t attr) {
    uint8_t fg = (uint8_t)(attr & 0x0F);
    uint8_t bg = (uint8_t)((attr >> 4) & 0x07);
    bool blink = (attr & 0x80) != 0;

    gCurrentTextColor = fg;
    gCurrentTextBold = (fg & 0x08) != 0;
    gCurrentColorIsExt = false;
    gCurrentTextBackground = bg;
    gCurrentBgIsExt = false;
    gCurrentTextBlink = blink;
    gTextAttrInitialized = true;

    markTextAttrDirty();
    syncTextAttrSymbol();
}<|MERGE_RESOLUTION|>--- conflicted
+++ resolved
@@ -11,12 +11,8 @@
 #include <stdio.h>
 #include "symbol/symbol.h"
 #include "types.h"
-<<<<<<< HEAD
-#include "builtin.h"
+#include "backend_ast/builtin.h"
 #include "common/runtime_tty.h"
-=======
-#include "backend_ast/builtin.h"
->>>>>>> 60d86ffc
 #include <sys/ioctl.h> // Make sure this is included
 #include <unistd.h>    // For STDOUT_FILENO
 #include <sys/stat.h>  // For stat
