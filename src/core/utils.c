#include "utils.h"
#include "globals.h"
#include <stdlib.h>
#include <string.h>
#include <assert.h>
#include <ctype.h>
#include "frontend/ast.h"
#include "documented_units.h"
#include "compiler/compiler.h"
#include <stdio.h>
#include "symbol.h"
#include "types.h"
#include "builtin.h"
#include <sys/ioctl.h> // Make sure this is included
#include <unistd.h>    // For STDOUT_FILENO


const char *varTypeToString(VarType type) {
    switch (type) {
        case TYPE_VOID:         return "VOID";
        case TYPE_INTEGER:      return "INTEGER";
        case TYPE_REAL:         return "REAL";
        case TYPE_STRING:       return "STRING";
        case TYPE_CHAR:         return "CHAR";
        case TYPE_RECORD:       return "RECORD";
        case TYPE_FILE:         return "FILE";
        case TYPE_BYTE:         return "BYTE";
        case TYPE_WORD:         return "WORD";
        case TYPE_ENUM:         return "ENUM";
        case TYPE_ARRAY:        return "ARRAY";
        case TYPE_BOOLEAN:      return "BOOLEAN";
        case TYPE_MEMORYSTREAM: return "MEMORY_STREAM";
        case TYPE_SET:          return "SET";
        case TYPE_POINTER:      return "POINTER";
        case TYPE_NIL:          return "NIL";
        default:                return "UNKNOWN_VAR_TYPE";
    }
}

const char *tokenTypeToString(TokenType type) {
    static char unknown_buf[32];
    switch (type) {
        case TOKEN_PROGRAM:       return "PROGRAM";
        case TOKEN_VAR:           return "VAR";
        case TOKEN_BEGIN:         return "BEGIN";
        case TOKEN_END:           return "END";
        case TOKEN_IF:            return "IF";
        case TOKEN_THEN:          return "THEN";
        case TOKEN_ELSE:          return "ELSE";
        case TOKEN_WHILE:         return "WHILE";
        case TOKEN_DO:            return "DO";
        case TOKEN_FOR:           return "FOR";
        case TOKEN_TO:            return "TO";
        case TOKEN_DOWNTO:        return "DOWNTO";
        case TOKEN_REPEAT:        return "REPEAT";
        case TOKEN_UNTIL:         return "UNTIL";
        case TOKEN_PROCEDURE:     return "PROCEDURE";
        case TOKEN_FUNCTION:      return "FUNCTION";
        case TOKEN_CONST:         return "CONST";
        case TOKEN_TYPE:          return "TYPE";
        case TOKEN_WRITE:         return "WRITE";
        case TOKEN_WRITELN:       return "WRITELN";
        case TOKEN_READ:          return "READ";
        case TOKEN_READLN:        return "READLN";
        case TOKEN_INT_DIV:       return "DIV";
        case TOKEN_MOD:           return "MOD";
        case TOKEN_RECORD:        return "RECORD";
        case TOKEN_IDENTIFIER:    return "IDENTIFIER";
        case TOKEN_INTEGER_CONST: return "INTEGER_CONST";
        case TOKEN_REAL_CONST:    return "REAL_CONST";
        case TOKEN_STRING_CONST:  return "STRING_CONST";
        case TOKEN_SEMICOLON:     return "SEMICOLON";
        case TOKEN_GREATER:       return "GREATER";
        case TOKEN_GREATER_EQUAL: return "GREATER_EQUAL";
        case TOKEN_EQUAL:         return "EQUAL";
        case TOKEN_NOT_EQUAL:     return "NOT_EQUAL";
        case TOKEN_LESS_EQUAL:    return "LESS_EQUAL";
        case TOKEN_LESS:          return "LESS";
        case TOKEN_COLON:         return "COLON";
        case TOKEN_COMMA:         return "COMMA";
        case TOKEN_PERIOD:        return "PERIOD";
        case TOKEN_ASSIGN:        return "ASSIGN";
        case TOKEN_PLUS:          return "PLUS";
        case TOKEN_MINUS:         return "MINUS";
        case TOKEN_MUL:           return "MUL";
        case TOKEN_SLASH:         return "SLASH";
        case TOKEN_LPAREN:        return "LPAREN";
        case TOKEN_RPAREN:        return "RPAREN";
        case TOKEN_LBRACKET:      return "LBRACKET";
        case TOKEN_RBRACKET:      return "RBRACKET";
        case TOKEN_DOTDOT:        return "DOTDOT";
        case TOKEN_ARRAY:         return "ARRAY";
        case TOKEN_OF:            return "OF";
        case TOKEN_AND:           return "AND";
        case TOKEN_OR:            return "OR";
        case TOKEN_SHL:           return "SHL";
        case TOKEN_SHR:           return "SHR";
        case TOKEN_TRUE:          return "TRUE";
        case TOKEN_FALSE:         return "FALSE";
        case TOKEN_NOT:           return "NOT";
        case TOKEN_CASE:          return "CASE";
        case TOKEN_USES:          return "USES";
        case TOKEN_EOF:           return "EOF";
        case TOKEN_HEX_CONST:     return "HEX_CONST";
        case TOKEN_UNKNOWN:       return "UNKNOWN";
        case TOKEN_UNIT:          return "UNIT";
        case TOKEN_INTERFACE:     return "INTERFACE";
        case TOKEN_IMPLEMENTATION:return "IMPLEMENTATION";
        case TOKEN_INITIALIZATION:return "INITIALIZATION";
        case TOKEN_IN:            return "IN";
        case TOKEN_BREAK:         return "BREAK";
        case TOKEN_OUT:           return "OUT";
        case TOKEN_SET:           return "SET";
        case TOKEN_CARET:         return "CARET";   // <<< ADDED
        case TOKEN_NIL:           return "NIL";     // <<< ADDED
        case TOKEN_INLINE:       return "INLINE";  // <<< ADDED
        default:
            // Create a small buffer to handle potentially large unknown enum values
            // Although, this function should ideally cover all defined TokenType values.
            // If an unknown value appears, it indicates a potential issue elsewhere.
            snprintf(unknown_buf, sizeof(unknown_buf), "INVALID_TOKEN (%d)", type);
            return unknown_buf;
    }
}

const char *astTypeToString(ASTNodeType type) {
    switch (type) {
        case AST_NOOP:           return "NOOP";
        case AST_PROGRAM:        return "PROGRAM";
        case AST_BLOCK:          return "BLOCK";
        case AST_CONST_DECL:     return "CONST_DECL";
        case AST_TYPE_DECL:      return "TYPE_DECL";
        case AST_VAR_DECL:       return "VAR_DECL";
        case AST_ASSIGN:         return "ASSIGN";
        case AST_BINARY_OP:      return "BINARY_OP";
        case AST_UNARY_OP:       return "UNARY_OP";
        case AST_NUMBER:         return "NUMBER";
        case AST_STRING:         return "STRING";
        case AST_VARIABLE:       return "VARIABLE";
        case AST_COMPOUND:       return "COMPOUND";
        case AST_IF:             return "IF";
        case AST_WHILE:          return "WHILE";
        case AST_REPEAT:         return "REPEAT";
        case AST_FOR_TO:         return "FOR_TO";
        case AST_FOR_DOWNTO:     return "FOR_DOWNTO";
        case AST_WRITELN:        return "WRITELN";
        case AST_WRITE:          return "WRITE";
        case AST_READLN:         return "READLN";
        case AST_READ:           return "READ";
        case AST_PROCEDURE_DECL: return "PROCEDURE_DECL";
        case AST_PROCEDURE_CALL: return "PROCEDURE_CALL";
        case AST_FUNCTION_DECL:  return "FUNCTION_DECL";
        case AST_CASE:           return "CASE";
        case AST_CASE_BRANCH:    return "CASE_BRANCH";
        case AST_RECORD_TYPE:    return "RECORD_TYPE";
        case AST_FIELD_ACCESS:   return "FIELD_ACCESS";
        case AST_ARRAY_TYPE:     return "ARRAY_TYPE";
        case AST_ARRAY_ACCESS:   return "ARRAY_ACCESS";
        case AST_BOOLEAN:        return "BOOLEAN";
        case AST_FORMATTED_EXPR: return "FORMATTED_EXPR";
        case AST_TYPE_REFERENCE: return "TYPE_REFERENCE";
        case AST_SUBRANGE:       return "SUBRANGE";
        case AST_USES_CLAUSE:    return "USES_CLAUSE";
        case AST_UNIT:           return "UNIT";
        case AST_INTERFACE:      return "INTERFACE";
        case AST_IMPLEMENTATION: return "IMPLEMENTATION";
        case AST_INITIALIZATION: return "INITIALIZATION";
        case AST_LIST:           return "LIST";
        case AST_ENUM_TYPE:      return "TYPE_ENUM";
        case AST_ENUM_VALUE:     return "ENUM_VALUE";
        case AST_SET:            return "SET";
        case AST_ARRAY_LITERAL:  return "ARRAY_LITERAL";
        case AST_BREAK:          return "BREAK";
        case AST_POINTER_TYPE:   return "POINTER_TYPE";
        case AST_DEREFERENCE:    return "DEREFERENCE";
        case AST_NIL:            return "NIL";
        default:                 return "UNKNOWN_AST_TYPE";
    }
}

MStream *createMStream(void) {
    MStream *ms = malloc(sizeof(MStream));
    if (!ms) {
        fprintf(stderr, "Memory allocation error in create_memory_stream\n");
        EXIT_FAILURE_HANDLER();
    }
    ms->buffer = NULL;
    ms->size = 0;
    ms->capacity = 0;
    return ms;
}

FieldValue *copyRecord(FieldValue *orig) {
    if (!orig) return NULL;
    FieldValue *new_head = NULL, **ptr = &new_head;
    for (FieldValue *curr = orig; curr != NULL; curr = curr->next) {
        FieldValue *new_field = malloc(sizeof(FieldValue));
        if (!new_field) { // Added null check for malloc result
             fprintf(stderr, "Memory allocation error in copyRecord for new_field\n");
             // Consider freeing already allocated parts of new_head before exiting
             EXIT_FAILURE_HANDLER();
        }
        new_field->name = strdup(curr->name);
        if (!new_field->name) { // Added null check for strdup result
             fprintf(stderr, "Memory allocation error in copyRecord for new_field->name\n");
             free(new_field);
             // Consider freeing already allocated parts of new_head before exiting
             EXIT_FAILURE_HANDLER();
        }

        // --- Recursively copy the field's value ---
        new_field->value = makeCopyOfValue(&curr->value); // Use makeCopyOfValue

        new_field->next = NULL;
        *ptr = new_field;
        ptr = &new_field->next;
    }
    return new_head;
}

FieldValue *createEmptyRecord(AST *recordType) {
    // Resolve type references if necessary
    if (recordType && recordType->type == AST_TYPE_REFERENCE) {
        // Look up the referenced type definition
        AST* resolvedType = lookupType(recordType->token->value);
        if (!resolvedType) {
             fprintf(stderr, "Error in createEmptyRecord: Could not resolve type reference '%s'.\n", recordType->token->value);
             return NULL;
        }
        recordType = resolvedType; // Use the resolved definition node
    }

    // Check if we have a valid RECORD_TYPE node
    if (!recordType || recordType->type != AST_RECORD_TYPE) {
        fprintf(stderr, "Error in createEmptyRecord: Invalid or NULL recordType node provided (Type: %s).\n",
                recordType ? astTypeToString(recordType->type) : "NULL");
        return NULL; // Return NULL explicitly on error
    }

    FieldValue *head = NULL, **ptr = &head; // Use pointer-to-pointer for easy list building

    // Iterate through the children of the RECORD_TYPE node (these should be VAR_DECLs for fields)
    for (int i = 0; i < recordType->child_count; i++) {
        AST *fieldDecl = recordType->children[i]; // Should be VAR_DECL for the field group

        // --- Robustness Check: Ensure fieldDecl is a valid VAR_DECL node ---
        if (!fieldDecl) {
             fprintf(stderr, "Warning: NULL field declaration node at index %d in createEmptyRecord.\n", i);
             continue; // Skip this invalid entry
        }
        if (fieldDecl->type != AST_VAR_DECL) {
             fprintf(stderr, "Warning: Expected VAR_DECL for field group at index %d in createEmptyRecord, found %s.\n",
                     i, astTypeToString(fieldDecl->type));
             continue; // Skip invalid entry
        }
        // ---

        VarType fieldType = fieldDecl->var_type; // Get the type enum for the field(s)
        AST *fieldTypeDef = fieldDecl->right; // Get the AST node defining the field's type

        // Iterate through the children of the VAR_DECL (these are the VARIABLE nodes for field names)
        for (int j = 0; j < fieldDecl->child_count; j++) {
            AST *varNode = fieldDecl->children[j]; // Should be VARIABLE node for the field name

            // --- Robustness Check: Ensure varNode and its token are valid ---
            if (!varNode || varNode->type != AST_VARIABLE || !varNode->token || !varNode->token->value) {
                 fprintf(stderr, "Warning: Invalid field variable node or token at index %d,%d in createEmptyRecord.\n", i, j);
                 continue; // Skip this invalid field name
            }
            // ---

            // Allocate memory for the FieldValue struct (holds name + value)
            FieldValue *fv = malloc(sizeof(FieldValue));
            if (!fv) { // Check malloc
                 fprintf(stderr, "FATAL: malloc failed for FieldValue in createEmptyRecord for field '%s'\n", varNode->token->value);
                 // Hard to clean up partially built list, exiting is safest
                 EXIT_FAILURE_HANDLER();
            }

            // Duplicate the field name
            fv->name = strdup(varNode->token->value);
            if (!fv->name) { // Check strdup
                 fprintf(stderr, "FATAL: strdup failed for FieldValue name in createEmptyRecord for field '%s'\n", varNode->token->value);
                 free(fv); // Free the FieldValue struct itself
                 EXIT_FAILURE_HANDLER();
            }

            // Recursively create the default value for this field's type
            fv->value = makeValueForType(fieldType, fieldTypeDef, NULL); // Relies on makeValueForType checks
            fv->next = NULL; // Initialize next pointer

            // Link this new FieldValue struct into the list
            *ptr = fv;
            ptr = &fv->next; // Advance the tail pointer
        }
    }
    return head; // Return the head of the linked list of fields
}


void freeFieldValue(FieldValue *fv) {
    FieldValue *current = fv;
    while (current) {
        FieldValue *next = current->next; // Store next pointer before freeing current node's contents
        if (current->name) {
            free(current->name); // Free the duplicated field name
        }
        // Recursively free the value stored in the field
        freeValue(&current->value);
        // Free the FieldValue struct itself
        free(current);
        current = next; // Move to the next node
    }
}

// Value constructors
Value makeInt(long long val) {
    Value v;
    memset(&v, 0, sizeof(Value)); // Initialize all fields to 0/NULL
    v.type = TYPE_INTEGER;
    v.i_val = val;
    return v;
}

Value makeReal(double val) {
    Value v;
    memset(&v, 0, sizeof(Value));
    v.type = TYPE_REAL;
    v.r_val = val;
    return v;
}

Value makeByte(unsigned char val) {
    Value v;
    memset(&v, 0, sizeof(Value));
    v.type = TYPE_BYTE;
    v.i_val = val;  // Store the byte in the integer field.
    return v;
}

Value makeWord(unsigned int val) {
    Value v;
    memset(&v, 0, sizeof(Value));
    v.type = TYPE_WORD;
    // Use i_val, ensuring it handles potential size differences if long long > unsigned int
    v.i_val = val;
    return v;
}

Value makeString(const char *val) {
    Value v;
    memset(&v, 0, sizeof(Value)); // Initialize all fields
    v.type = TYPE_STRING;
    v.max_length = -1; // Indicate dynamic string (no fixed limit relevant here)

    if (val != NULL) {
        v.s_val = strdup(val); // Use strdup for clean duplication
        if (!v.s_val) {
            fprintf(stderr, "FATAL: Memory allocation failed in makeString (strdup)\n");
            EXIT_FAILURE_HANDLER();
        }
    } else {
        // Handle NULL input -> create an empty string
        v.s_val = strdup("");
        if (!v.s_val) {
            fprintf(stderr, "FATAL: Memory allocation failed in makeString (strdup empty)\n");
            EXIT_FAILURE_HANDLER();
        }
    }
    return v;
}

Value makeChar(char c) {
    Value v;
    memset(&v, 0, sizeof(Value));
    v.type = TYPE_CHAR;
    v.c_val = c;
    v.max_length = 1; // Character has a fixed length of 1
    return v;
}

Value makeBoolean(int b) {
    Value v;
    memset(&v, 0, sizeof(Value));
    v.type = TYPE_BOOLEAN;
    v.i_val = b ? 1 : 0; // Store as 0 or 1
    return v;
}

Value makeFile(FILE *f) {
    Value v;
    memset(&v, 0, sizeof(Value));
    v.type = TYPE_FILE;
    v.f_val = f;
    v.filename = NULL; // Filename is associated via assign()
    return v;
}

Value makeRecord(FieldValue *rec) {
    Value v;
    memset(&v, 0, sizeof(Value));
    v.type = TYPE_RECORD;
    v.record_val = rec; // Takes ownership of the FieldValue list
    return v;
}

Value makeArrayND(int dimensions, int *lower_bounds, int *upper_bounds, VarType element_type, AST *type_def) {
    Value v;
    memset(&v, 0, sizeof(Value)); // Initialize all fields
    v.type = TYPE_ARRAY;
    v.dimensions = dimensions;
    v.lower_bounds = NULL; // Allocate below
    v.upper_bounds = NULL; // Allocate below
    v.array_val = NULL;    // Allocate below
    v.element_type = element_type;
    v.element_type_def = type_def; // Store link to element type definition

    if (dimensions <= 0) {
         fprintf(stderr, "Warning: makeArrayND called with zero or negative dimensions.\n");
         return v; // Return initialized empty array struct
    }

    // Allocate bounds arrays
    v.lower_bounds = malloc(sizeof(int) * dimensions);
    v.upper_bounds = malloc(sizeof(int) * dimensions);
    if (!v.lower_bounds || !v.upper_bounds) {
        fprintf(stderr, "Memory allocation error for bounds in makeArrayND.\n");
        free(v.lower_bounds); // Free potentially allocated lower bounds
        EXIT_FAILURE_HANDLER();
    }

    // Calculate total size and copy bounds
    int total_size = 1;
    for (int i = 0; i < dimensions; i++) {
        v.lower_bounds[i] = lower_bounds[i];
        v.upper_bounds[i] = upper_bounds[i];
        int size_i = (upper_bounds[i] - lower_bounds[i] + 1);
        if (size_i <= 0) {
             fprintf(stderr, "Error: Invalid array dimension size (%d..%d) in makeArrayND.\n", lower_bounds[i], upper_bounds[i]);
             free(v.lower_bounds); free(v.upper_bounds);
             EXIT_FAILURE_HANDLER();
        }
        // Check for potential integer overflow when calculating total_size
        if (__builtin_mul_overflow(total_size, size_i, &total_size)) {
             fprintf(stderr, "Error: Array size exceeds limits in makeArrayND.\n");
             free(v.lower_bounds); free(v.upper_bounds);
             EXIT_FAILURE_HANDLER();
        }
    }

    // Allocate array for Value elements
    v.array_val = malloc(sizeof(Value) * total_size);
    if (!v.array_val) {
        fprintf(stderr, "Memory allocation error for array data in makeArrayND.\n");
        free(v.lower_bounds); free(v.upper_bounds);
        EXIT_FAILURE_HANDLER();
    }

    // Initialize each element with its default value
    for (int i = 0; i < total_size; i++) {
        // Pass the element type definition node for complex types like records
        v.array_val[i] = makeValueForType(element_type, type_def, NULL);
    }

    return v;
}

// Value constructor for the 'nil' literal.
// Creates a Value of type TYPE_NIL with a NULL pointer value.
Value makeNil(void) {
    Value v;
    memset(&v, 0, sizeof(Value));
    v.type = TYPE_NIL; // <<< Set type to TYPE_NIL
    v.ptr_val = NULL; // A nil pointer's value is NULL
    v.base_type_node = NULL; // A nil pointer doesn't point to a specific base type definition node
    return v;
}

Value makeVoid(void) {
    Value v;
    memset(&v, 0, sizeof(Value));
    v.type = TYPE_VOID;
    return v;
}

Value makeValueForType(VarType type, AST *type_def_param, Symbol* context_symbol) {
    Value v;
    memset(&v, 0, sizeof(Value));
    v.type = type;
    v.base_type_node = NULL; // Initialize

    // --- MODIFICATION: Use context_symbol to find type definition if not passed directly ---
    AST* node_to_inspect = type_def_param;
    if (!node_to_inspect && context_symbol) {
        node_to_inspect = context_symbol->type_def;
    }
    if (node_to_inspect && node_to_inspect->type == AST_TYPE_REFERENCE && node_to_inspect->right) {
        node_to_inspect = node_to_inspect->right;
    }
    // --- END MODIFICATION ---

    AST* actual_type_def = node_to_inspect;

    // If the resolved type definition is an enum, ensure the value type reflects that
    // and remember the enum's definition node for later metadata access.
    if (actual_type_def && actual_type_def->type == AST_ENUM_TYPE) {
        if (type != TYPE_ENUM) {
            type = TYPE_ENUM;
            v.type = TYPE_ENUM;
        }
        v.base_type_node = actual_type_def;
    }

    if (type == TYPE_POINTER) {
        #ifdef DEBUG
        fprintf(stderr, "[DEBUG makeValueForType] Setting base type for POINTER. Processing structure starting at %p (Type: %s)\n",
                (void*)node_to_inspect, node_to_inspect ? astTypeToString(node_to_inspect->type) : "NULL");
        fflush(stderr);
        #endif

        AST* pointer_type_node = node_to_inspect;

        if (pointer_type_node && pointer_type_node->type == AST_TYPE_REFERENCE) {
            #ifdef DEBUG
            fprintf(stderr, "[DEBUG makeValueForType] Passed node is TYPE_REFERENCE ('%s'), following its right pointer (%p)\n",
                    pointer_type_node->token ? pointer_type_node->token->value : "?", (void*)pointer_type_node->right);
            fflush(stderr);
            #endif
            pointer_type_node = pointer_type_node->right;
        }

        if (pointer_type_node && pointer_type_node->type == AST_POINTER_TYPE) {
            v.base_type_node = pointer_type_node->right;
             #ifdef DEBUG
             fprintf(stderr, "[DEBUG makeValueForType] -> Base type node set to %p (Type: %s, Token: '%s') from node %p\n",
                     (void*)v.base_type_node,
                     v.base_type_node ? astTypeToString(v.base_type_node->type) : "NULL",
                     (v.base_type_node && v.base_type_node->token) ? v.base_type_node->token->value : "N/A",
                     (void*)pointer_type_node);
             fflush(stderr);
             #endif
        } else {
             fprintf(stderr, "Warning: Failed to find POINTER_TYPE definition node when initializing pointer Value. Structure trace started from VAR_DECL->right at %p. Final node checked was %p (Type: %s).\n",
                     (void*)type_def_param,
                     (void*)pointer_type_node,
                     pointer_type_node ? astTypeToString(pointer_type_node->type) : "NULL");
             v.base_type_node = NULL;
        }
    }

    switch(type) {
        case TYPE_INTEGER: v.i_val = 0; break;
        case TYPE_REAL:    v.r_val = 0.0; break;
        case TYPE_STRING: {
            v.s_val = NULL;
            v.max_length = -1;
            long long parsed_len = -1;

            if (actual_type_def && actual_type_def->type == AST_VARIABLE && actual_type_def->token &&
                strcasecmp(actual_type_def->token->value, "string") == 0 && actual_type_def->right)
            {
                 AST* lenNode = actual_type_def->right;

                 if (lenNode->type == AST_NUMBER && lenNode->token && lenNode->token->type == TOKEN_INTEGER_CONST) {
                     parsed_len = atoll(lenNode->token->value);
                 }
                 else if (lenNode->type == AST_VARIABLE && lenNode->token && lenNode->token->value) {
                     const char *const_name = lenNode->token->value;
                     #ifdef DEBUG
                     fprintf(stderr, "[DEBUG makeValueForType] String length specified by identifier '%s'. Looking up constant...\n", const_name);
                     #endif
                     Symbol *constSym = lookupSymbol(const_name);

                     if (constSym && constSym->is_const && constSym->value && constSym->value->type == TYPE_INTEGER) {
                          parsed_len = constSym->value->i_val;
                          #ifdef DEBUG
                          fprintf(stderr, "[DEBUG makeValueForType] Found constant '%s' with value %lld.\n", const_name, parsed_len);
                          #endif
                     } else {
                          fprintf(stderr, "Warning: Identifier '%s' used for string length is not a defined integer constant. Using dynamic.\n", const_name);
                     }
                 }
                 else {
                     fprintf(stderr, "Warning: Fixed string length not constant integer or identifier. Using dynamic.\n");
                 }

                 if (parsed_len != -1) {
                      if (parsed_len > 0 && parsed_len <= 255) {
                          v.max_length = (int)parsed_len;
                          v.s_val = calloc(v.max_length + 1, 1);
                          if (!v.s_val) { fprintf(stderr, "FATAL: calloc failed for fixed string\n"); EXIT_FAILURE_HANDLER(); }
                          #ifdef DEBUG
                          fprintf(stderr, "[DEBUG makeValueForType] Allocated fixed string (max_length=%d).\n", v.max_length);
                          #endif
                      } else {
                          fprintf(stderr, "Warning: Fixed string length %lld invalid or too large. Using dynamic.\n", parsed_len);
                          v.max_length = -1;
                      }
                 }
            }

            if (v.max_length == -1 && !v.s_val) {
                 v.s_val = strdup("");
                 if (!v.s_val) { fprintf(stderr, "FATAL: strdup failed for dynamic string\n"); EXIT_FAILURE_HANDLER(); }
                 #ifdef DEBUG
                 fprintf(stderr, "[DEBUG makeValueForType] Allocated dynamic string.\n");
                 #endif
            }
            break;
        }
        case TYPE_CHAR:    v.c_val = '\0'; v.max_length = 1; break;
        case TYPE_BOOLEAN: v.i_val = 0; break;
        case TYPE_FILE:    v.f_val = NULL; v.filename = NULL; break;
        case TYPE_RECORD:
             v.record_val = createEmptyRecord(node_to_inspect);
             break;
        case TYPE_ARRAY: {
            v.dimensions = 0;
            v.lower_bounds = NULL;
            v.upper_bounds = NULL;
            v.array_val = NULL;
            v.element_type = TYPE_VOID;
            v.element_type_def = NULL;

            AST* definition_node_for_array = node_to_inspect;

            if (definition_node_for_array && definition_node_for_array->type == AST_TYPE_REFERENCE) {
                #ifdef DEBUG
                fprintf(stderr, "[DEBUG makeValueForType ARRAY] type_def_param is TYPE_REFERENCE ('%s'). Looking up actual type.\n",
                        definition_node_for_array->token ? definition_node_for_array->token->value : "?");
                #endif
                AST* resolved_type_ast = lookupType(definition_node_for_array->token->value);
                if (!resolved_type_ast) {
                     fprintf(stderr, "Error: Could not resolve array type reference '%s' in makeValueForType for array initialization.\n",
                             definition_node_for_array->token ? definition_node_for_array->token->value : "?");
                } else {
                    definition_node_for_array = resolved_type_ast;
                }
            }

            if (definition_node_for_array && definition_node_for_array->type == AST_ARRAY_TYPE) {
                 #ifdef DEBUG
                 fprintf(stderr, "[DEBUG makeValueForType] Initializing ARRAY from (resolved) AST_ARRAY_TYPE node %p.\n", (void*)definition_node_for_array);
                 #endif

                 int dims = definition_node_for_array->child_count;
                 AST* elemTypeDefNode = definition_node_for_array->right;
                 VarType elemType = TYPE_VOID;

                 if(elemTypeDefNode) {
                     elemType = elemTypeDefNode->var_type;
                       if (elemType == TYPE_VOID) {
                             if (elemTypeDefNode->type == AST_VARIABLE && elemTypeDefNode->token) {
                                 const char *tn = elemTypeDefNode->token->value;
                                 if (strcasecmp(tn, "integer") == 0) elemType = TYPE_INTEGER;
                                 else if (strcasecmp(tn, "real") == 0) elemType = TYPE_REAL;
                                 else if (strcasecmp(tn, "char") == 0) elemType = TYPE_CHAR;
                                 else if (strcasecmp(tn, "boolean") == 0) elemType = TYPE_BOOLEAN;
                                 else if (strcasecmp(tn, "byte") == 0) elemType = TYPE_BYTE;
                                 else if (strcasecmp(tn, "word") == 0) elemType = TYPE_WORD;
                                 else if (strcasecmp(tn, "string") == 0) elemType = TYPE_STRING;
                                 else {
                                     AST* userTypeDef = lookupType(tn);
                                     if (userTypeDef) elemType = userTypeDef->var_type;
                                     if (userTypeDef) elemTypeDefNode = userTypeDef;
                                 }
                             } else if (elemTypeDefNode->type == AST_RECORD_TYPE) {
                                elemType = TYPE_RECORD;
                             } else if (elemTypeDefNode->type == AST_ARRAY_TYPE) {
                                elemType = TYPE_ARRAY;
                             }
                       }
                 }

                 if (dims > 0 && elemType != TYPE_VOID) {
                     int *lbs = (int*)malloc(sizeof(int) * dims);
                     int *ubs = (int*)malloc(sizeof(int) * dims);
                     if (!lbs || !ubs) {
                         fprintf(stderr, "Memory allocation error for bounds in makeValueForType.\n");
                         if(lbs) free(lbs);
                         if(ubs) free(ubs);
                         EXIT_FAILURE_HANDLER();
                     }

                     bool bounds_ok = true;
                     for (int i = 0; i < dims; i++) {
                         AST *subrange = definition_node_for_array->children[i];
                         if (!subrange || subrange->type != AST_SUBRANGE || !subrange->left || !subrange->right) {
                             bounds_ok = false; break;
                         }

                         // --- MODIFICATION: Use evaluateCompileTimeValue instead of eval ---
                         Value low_val = evaluateCompileTimeValue(subrange->left);
                         Value high_val = evaluateCompileTimeValue(subrange->right);

                         if (low_val.type == TYPE_INTEGER && high_val.type == TYPE_INTEGER) {
                             lbs[i] = (int)low_val.i_val;
                             ubs[i] = (int)high_val.i_val;
                         } else {
                             fprintf(stderr, "Runtime error: Array bounds must be integer constants for now. Dim %d has types %s..%s\n", i, varTypeToString(low_val.type), varTypeToString(high_val.type));
                             bounds_ok = false;
                         }
                         freeValue(&low_val);
                         freeValue(&high_val);
                         if (!bounds_ok || lbs[i] > ubs[i]) {
                             bounds_ok = false; break;
                         }
                     }

                     if (bounds_ok) {
                         v = makeArrayND(dims, lbs, ubs, elemType, elemTypeDefNode);
                     } else {
                         fprintf(stderr, "Error: Failed to initialize array in makeValueForType due to invalid or non-integer bounds.\n");
                     }
                     free(lbs);
                     free(ubs);
                 } else {
                     fprintf(stderr, "Warning: Invalid dimension count (%d) or element type (%s) for array in makeValueForType.\n", dims, varTypeToString(elemType));
                 }
            } else {
                 fprintf(stderr, "Warning: Cannot initialize array value. Type definition missing, not an array type, or could not be resolved. (Actual node type for definition: %s)\n",
                         definition_node_for_array ? astTypeToString(definition_node_for_array->type) : "NULL");
            }

            #ifdef DEBUG
            fprintf(stderr, "[DEBUG makeValueForType - ARRAY CASE EXIT] Returning Value: type=%s, dimensions=%d\n", varTypeToString(v.type), v.dimensions);
            #endif
            break;
        }
        case TYPE_MEMORYSTREAM: v.mstream = createMStream(); break;
        case TYPE_ENUM:
             v.enum_val.ordinal = 0;
             v.enum_val.enum_name = (actual_type_def && actual_type_def->token && actual_type_def->token->value)
                                      ? strdup(actual_type_def->token->value)
                                      : strdup("<unknown_enum>");
             if (!v.enum_val.enum_name) { /* Malloc error */ EXIT_FAILURE_HANDLER(); }
             v.base_type_node = actual_type_def;
             break;
        case TYPE_BYTE:    v.i_val = 0; break;
        case TYPE_WORD:    v.i_val = 0; break;
        case TYPE_SET:     v.set_val.set_size = 0; v.set_val.set_values = NULL; v.max_length = 0; break;
        case TYPE_POINTER:
            v.ptr_val = NULL;
            break;
        case TYPE_VOID:
            break;
        default:
            fprintf(stderr, "Warning: makeValueForType called with unhandled type %d (%s)\n", type, varTypeToString(type));
            break;
    }

    return v;
}

Value makeMStream(MStream *ms) {
    Value v;
    memset(&v, 0, sizeof(Value));
    v.type = TYPE_MEMORYSTREAM;
    v.mstream = ms; // Takes ownership or shares pointer based on usage context
    return v;
}

// Value constructor for creating a Value representing a general pointer.
// Used by the 'new' builtin after memory allocation.
// Creates a Value of type TYPE_POINTER with a given memory address and base type link.
// @param address        The memory address the pointer points to (e.g., allocated by malloc).
// @param base_type_node The AST node defining the type being pointed to (e.g., the Integer node in ^Integer).
Value makePointer(void* address, AST* base_type_node) {
    Value v;
    memset(&v, 0, sizeof(Value));
    v.type = TYPE_POINTER; // The type of the value is POINTER
    v.ptr_val = address;     // The actual memory address it points to
    v.base_type_node = base_type_node; // Link to the definition of the type being pointed to
    return v;
}


// Token
/* Create a new token */
Token *newToken(TokenType type, const char *value, int line, int column) { // Added line, column
    Token *token = malloc(sizeof(Token));
    if (!token) {
        fprintf(stderr, "Memory allocation error in newToken\n");
        EXIT_FAILURE_HANDLER();
    }
    token->type = type;
    token->value = value ? strdup(value) : NULL;
    if (value && !token->value) {
        fprintf(stderr, "Memory allocation error (strdup value) in newToken\n");
        free(token);
        EXIT_FAILURE_HANDLER();
    }
    token->line = line;     // <<< SET LINE
    token->column = column; // <<< SET COLUMN
    return token;
}

/* Copy a token */
Token *copyToken(const Token *orig_token) { // Renamed parameter to avoid conflict if any
    if (!orig_token) return NULL;
    Token *new_token = malloc(sizeof(Token));
    if (!new_token) { fprintf(stderr, "Memory allocation error in copyToken (Token struct)\n"); EXIT_FAILURE_HANDLER(); }
    
    new_token->type = orig_token->type;
    new_token->value = orig_token->value ? strdup(orig_token->value) : NULL;
    if (orig_token->value && !new_token->value) {
         fprintf(stderr, "Memory allocation error (strdup value) in copyToken\n");
         free(new_token);
         EXIT_FAILURE_HANDLER();
    }
    new_token->line = orig_token->line;
    new_token->column = orig_token->column; 
    return new_token;
}

/* Free a token */
void freeToken(Token *token) {
    if (!token) return;
    if (token->value) {
        free(token->value); // Free the duplicated string
        token->value = NULL; // Prevent double-free
    }
    free(token); // Free the token struct itself
}

void freeProcedureTable(void) {
    if (!procedure_table) {
        return;
    }
    DEBUG_PRINT("[DEBUG SYMBOL] Freeing Procedure HashTable at %p.\n", (void*)procedure_table);

    for (int i = 0; i < HASHTABLE_SIZE; ++i) {
        Symbol *current_sym = procedure_table->buckets[i]; // current_sym is Symbol*
        while (current_sym) {
            Symbol *next_sym = current_sym->next; // Use Symbol's 'next' field

            #ifdef DEBUG
            fprintf(stderr, "[DEBUG FREE_PROC_TABLE] Freeing Symbol (routine) '%s' (AST @ %p type_def).\n",
                    current_sym->name ? current_sym->name : "?", (void*)current_sym->type_def);
            #endif
            
            if (current_sym->name) {
                free(current_sym->name);
                current_sym->name = NULL;
            }

            // The AST declaration is stored in type_def for Symbols in procedure_table
            if (current_sym->type_def) {
                // This AST node is a deep copy owned by this Symbol struct.
                freeAST(current_sym->type_def);
                current_sym->type_def = NULL;
            }
            
            // Note: current_sym->value should be NULL for procedure/function symbols
            // as they don't have a "value" in the variable sense. If it could be non-NULL,
            // it would need freeing: if (current_sym->value) { freeValue(current_sym->value); free(current_sym->value); }

            free(current_sym); // Free the Symbol struct itself
            
            current_sym = next_sym;
        }
        procedure_table->buckets[i] = NULL;
    }
    // free(procedure_table->buckets); // The buckets array is part of HashTable struct, not separately allocated
    free(procedure_table); // Free the HashTable struct itself
    procedure_table = NULL;
}

void freeTypeTable(void) {
    TypeEntry *entry = type_table;
    while (entry) {
        TypeEntry *next = entry->next;
        free(entry->name); // Free the duplicated type name
        // AST node (entry->typeAST) is freed separately by freeTypeTableASTNodes
        free(entry); // Free the TypeEntry struct itself
        entry = next;
    }
    type_table = NULL;
}

void freeValue(Value *v) {
    if (!v) return;

//#ifdef DEBUG
//    fprintf(stderr, "[DEBUG] freeValue called for Value* at %p, type=%s\n",
 //           (void*)v, varTypeToString(v->type));
//    fflush(stderr); // Ensure debug message is printed immediately
//#endif
    switch (v->type) {
        case TYPE_VOID:
        case TYPE_INTEGER:
        case TYPE_REAL:
        case TYPE_BOOLEAN:
        case TYPE_CHAR:
        case TYPE_BYTE:
        case TYPE_WORD:
        case TYPE_NIL: // <<<< ADDED TYPE_NIL HERE
            // No heap data associated with the Value struct itself for these simple types.
            // For TYPE_POINTER, ptr_val itself is an address, not heap data owned by this Value.
            // The memory pointed *to* by a TYPE_POINTER is managed by new/dispose.
//#ifdef DEBUG
 //           fprintf(stderr, "[DEBUG]   No heap data to free for type %s directly within Value struct.\n", varTypeToString(v->type));
  //          fflush(stderr);
//#endif
            break;
        case TYPE_ENUM:
            if (v->enum_val.enum_name) {
//#ifdef DEBUG
 //               fprintf(stderr, "[DEBUG]   Attempting to free enum name '%s' at %p for Value* %p\n",
   //                     v->enum_val.enum_name, (void*)v->enum_val.enum_name, (void*)v);
  //              fflush(stderr);
//#endif
                free(v->enum_val.enum_name);
                v->enum_val.enum_name = NULL;
            } else {
//#ifdef DEBUG
 //               fprintf(stderr, "[DEBUG]   Enum name pointer is NULL for Value* %p, nothing to free.\n", (void*)v);
  //              fflush(stderr);
//#endif
            }
            break;
        case TYPE_POINTER:
            // For a Value struct of TYPE_POINTER, freeValue should NOT free the memory
            // that v->ptr_val points to. That's the job of dispose/FreeMem.
            // We only nullify the pointer here to indicate this Value struct no longer points.
            // The base_type_node is also part of the type definition, not data to be freed here.
#ifdef DEBUG
            fprintf(stderr, "[DEBUG]   Resetting ptr_val for POINTER Value* at %p. Base type node (%p) is preserved. Pointed-to memory NOT freed by this call.\n",
                    (void*)v, (void*)v->base_type_node);
            fflush(stderr);
#endif
            v->ptr_val = NULL;
            // v->base_type_node = NULL; // Generally, base_type_node should persist as it defines the pointer's *type*
            break;

        case TYPE_STRING:
            if (v->s_val) {
#ifdef DEBUG
                fprintf(stderr, "[DEBUG]   Attempting to free string content at %p (value was '%s') for Value* %p\n",
                        (void*)v->s_val, v->s_val ? v->s_val : "<INVALID_OR_FREED>", (void*)v);
                fflush(stderr);
#endif
                free(v->s_val);
                v->s_val = NULL;
            } else {
#ifdef DEBUG
                fprintf(stderr, "[DEBUG]   String content pointer is NULL for Value* %p, nothing to free.\n", (void*)v);
                fflush(stderr);
#endif
            }
            break;

        case TYPE_RECORD: {
            FieldValue *f = v->record_val;
#ifdef DEBUG
            fprintf(stderr, "[DEBUG]   Processing record fields for Value* at %p (record_val=%p)\n", (void*)v, (void*)f);
            fflush(stderr);
#endif
            while (f) {
                FieldValue *next = f->next;
#ifdef DEBUG
                fprintf(stderr, "[DEBUG]     Freeing FieldValue* at %p (name='%s' @ %p) within Value* %p\n",
                        (void*)f, f->name ? f->name : "NULL", (void*)f->name, (void*)v);
                fflush(stderr);
#endif
                if (f->name) free(f->name);
                freeValue(&f->value); // Recursive call
                free(f);              // Free the FieldValue struct itself
                f = next;
            }
            v->record_val = NULL;
            break;
        }
        case TYPE_ARRAY: {
#ifdef DEBUG
             fprintf(stderr, "[DEBUG]   Processing array for Value* at %p (array_val=%p)\n", (void*)v, (void*)v->array_val);
             fflush(stderr);
#endif
             if (v->array_val) {
                 int total = 1;
                 if(v->dimensions > 0 && v->lower_bounds && v->upper_bounds) {
                   for (int i = 0; i < v->dimensions; i++)
                       total *= (v->upper_bounds[i] - v->lower_bounds[i] + 1);
                 } else {
                   total = 0;
#ifdef DEBUG
                   fprintf(stderr, "[DEBUG]     Warning: Array bounds missing or zero dimensions for Value* %p.\n", (void*)v);
                   fflush(stderr);
#endif
                 }

                 for (int i = 0; i < total; i++) {
#ifdef DEBUG
                    fprintf(stderr, "[DEBUG]     Freeing array element %d for Value* %p\n", i, (void*)v);
                    fflush(stderr);
#endif
                    freeValue(&v->array_val[i]);
                 }
#ifdef DEBUG
                 fprintf(stderr, "[DEBUG]   Freeing array data buffer at %p for Value* %p\n", (void*)v->array_val, (void*)v);
                 fflush(stderr);
#endif
                 free(v->array_val);
             }
#ifdef DEBUG
             fprintf(stderr, "[DEBUG]   Freeing array bounds at %p and %p for Value* %p\n", (void*)v->lower_bounds, (void*)v->upper_bounds, (void*)v);
             fflush(stderr);
#endif
             free(v->lower_bounds);
             free(v->upper_bounds);
             v->array_val = NULL;
             v->lower_bounds = NULL;
             v->upper_bounds = NULL;
             v->dimensions = 0; // Reset dimensions
             break;
        }
        case TYPE_FILE:
            if (v->f_val) {
                // This is a file handle. Close it if it's not NULL.
                fclose(v->f_val);
                // Set the pointer to NULL after closing to prevent accidental reuse.
                v->f_val = NULL;
            }
            break; // Break from the switch statement
        case TYPE_MEMORYSTREAM:
              if (v->mstream) {
#ifdef DEBUG
                  fprintf(stderr, "[DEBUG freeValue] Freeing MStream structure and its buffer for Value* %p. MStream* %p, Buffer* %p\n",
                          (void*)v, (void*)v->mstream, (void*)(v->mstream ? v->mstream->buffer : NULL));
                  fflush(stderr);
#endif
                  if (v->mstream->buffer) {
                      free(v->mstream->buffer);
                      v->mstream->buffer = NULL;
                  }
                  free(v->mstream);
                  v->mstream = NULL;
              } else {
#ifdef DEBUG
                  fprintf(stderr, "[DEBUG freeValue] MStream pointer is NULL for Value* %p, nothing to free.\n", (void*)v);
                  fflush(stderr);
#endif
              }
              break;
        case TYPE_SET: // Added case for freeing set values
            if (v->set_val.set_values) {
#ifdef DEBUG
                fprintf(stderr, "[DEBUG]   Freeing set_val.set_values at %p for Value* %p\n", (void*)v->set_val.set_values, (void*)v);
                fflush(stderr);
#endif
                free(v->set_val.set_values);
                v->set_val.set_values = NULL;
            }
            v->set_val.set_size = 0;
            // v.max_length for sets was used for capacity tracking by addOrdinalToResultSet,
            // not a dynamically allocated string, so no free needed for max_length itself.
            break;
        // Add other types if they allocate memory pointed to by Value struct members
        default:
#ifdef DEBUG
             fprintf(stderr, "[DEBUG]   Unhandled type %s in freeValue for Value* %p\n", varTypeToString(v->type), (void*)v);
             fflush(stderr);
#endif
             break;
    }
    // Optionally mark type as VOID after freeing contents, but this might mask issues
    // if the Value struct is reused without proper reinitialization.
    // v->type = TYPE_VOID;
}

void dumpSymbol(Symbol *sym) {
    if (!sym) return;

    printf("Name: %s, Type: %s", sym->name, varTypeToString(sym->type));

    if (sym->value) {
        printf(", Value: ");
        switch (sym->type) {
            case TYPE_INTEGER:
                printf("%lld", sym->value->i_val);
                break;
            case TYPE_REAL:
                printf("%f", sym->value->r_val);
                break;
            case TYPE_STRING:
                printf("\"%s\"", sym->value->s_val ? sym->value->s_val : "(null)");
                break;
            case TYPE_CHAR:
                printf("'%c'", sym->value->c_val);
                break;
            case TYPE_BOOLEAN:
                printf("%s", sym->value->i_val ? "true" : "false");
                break;
            case TYPE_BYTE:
                printf("Byte %lld", sym->value->i_val);
                break;
            case TYPE_WORD:
                printf("Word %u", (unsigned int)sym->value->i_val);
                break;
            case TYPE_ENUM:
                printf("Enumerated Type '%s', Ordinal: %d", sym->value->enum_val.enum_name, sym->value->enum_val.ordinal);
                break;
            case TYPE_ARRAY: {
                printf("Array[");
                for (int i = 0; i < sym->value->dimensions; i++) {
                    printf("%d..%d", sym->value->lower_bounds[i], sym->value->upper_bounds[i]);
                    if (i < sym->value->dimensions - 1) {
                        printf(", ");
                    }
                }
                printf("] of %s", varTypeToString(sym->value->element_type));
                break;
            }
            case TYPE_RECORD: {
                printf("Record { ");
                FieldValue *fv = sym->value->record_val;
                while (fv) {
                    printf("%s: %s", fv->name, varTypeToString(fv->value.type));
                    if (fv->value.type == TYPE_ENUM) {
                        printf(" ('%s', Ordinal: %d)", fv->value.enum_val.enum_name, fv->value.enum_val.ordinal);
                    } else if (fv->value.type == TYPE_STRING) {
                        printf(" (\"%s\")", fv->value.s_val ? fv->value.s_val : "(null)");
                    }
                    fv = fv->next;
                    if (fv) {
                        printf(", ");
                    }
                }
                printf(" }");
                break;
            }
            case TYPE_FILE:
                printf("File (handle: %p)", (void *)sym->value->f_val);
                break;
            case TYPE_MEMORYSTREAM:
                printf("MStream (size: %d)", sym->value->mstream->size);
                break;
            case TYPE_NIL:
                 // A TYPE_NIL Value struct represents the absence of a pointer.
                 // It does not own any heap data itself (the ptr_val field is NULL).
                 // Therefore, there is nothing specific to free for a TYPE_NIL value.
                 // Just break and let the Value struct container potentially be freed by the caller.
                 #ifdef DEBUG
                 fprintf(stderr, "[DEBUG]   Handling TYPE_NIL in freeValue - no heap data to free.\n");
                 #endif
                 break; // No dynamic memory specific to the NIL type to free
            default:
                printf("(not printed)");
                break;
        }
    } else {
        printf(", Value: (null)");
    }

    printf("\n");
}

/*
 * debug_ast - A simple wrapper that begins dumping at the root with zero indent.
 */
void debugASTFile(AST *node) {
    dumpAST(node, 0);
}

bool isUnitDocumented(const char *unit_name) {
    for (size_t i = 0; i < documented_units_count; i++) {
        if (strcmp(unit_name, documented_units[i]) == 0) {
            return true;
        }
    }
    return false;
}

char *findUnitFile(const char *unit_name) {
    // Allow overriding the library search path via the PSCAL_LIB_DIR
    // environment variable.  If it is not provided, fall back to the
    // repository's local `lib` directory instead of the old hard-coded
    // `/usr/local/Pscal/lib` path.  This makes the compiler work out of the
    // box for developers running from the source tree.
    const char *base_path = getenv("PSCAL_LIB_DIR");
    if (base_path == NULL || *base_path == '\0') {
        base_path = "/usr/local/pscal/lib";   // Default relative library path
    }

    // Allocate enough space: path + '/' + unit name + ".pl" + null terminator
    size_t max_path_len = strlen(base_path) + 1 + strlen(unit_name) + 3 + 1;
    char *file_name = malloc(max_path_len);
    if (!file_name) {
        fprintf(stderr, "Memory allocation error in findUnitFile\n");
        EXIT_FAILURE_HANDLER();
    }
<<<<<<< HEAD
    // Compose the full path using the resolved base path.
    snprintf(file_name, max_path_len, "%s/%s.pl", base_path, unit_name);
=======

    // Format full path safely
    snprintf(file_name, max_path_len, "%s/%s.pl", base_path, unit_name);

>>>>>>> 719e0b11
    if (access(file_name, F_OK) == 0) {
        return file_name; // Caller takes ownership
    }

    free(file_name);
    return NULL; // Not found
}

void linkUnit(AST *unit_ast, int recursion_depth) {
    if (!unit_ast) return;

    // The unit parser should have built a temporary (unit-scoped) symbol list.
    if (!unit_ast->symbol_table) {
        fprintf(stderr, "Error: Symbol table for unit is missing.\n");
        EXIT_FAILURE_HANDLER();
    }

    // Walk the unit's symbol list and merge ONLY variables/constants into globals.
    Symbol *unit_symbol = unit_ast->symbol_table;
    while (unit_symbol) {

        // Skip procedures/functions (these live in procedure_table and are handled elsewhere).
        bool is_routine_symbol =
            (unit_symbol->type_def &&
            (unit_symbol->type_def->type == AST_PROCEDURE_DECL ||
             unit_symbol->type_def->type == AST_FUNCTION_DECL));
        if (is_routine_symbol) {
            DEBUG_PRINT("[DEBUG] linkUnit: Skipping routine symbol '%s' (type %s) from unit interface.\n",
                        unit_symbol->name, varTypeToString(unit_symbol->type));
            unit_symbol = unit_symbol->next;
            continue;
        }

        // Already present in globals?
        Symbol *existing_global = lookupGlobalSymbol(unit_symbol->name);
        if (existing_global) {
            DEBUG_PRINT("[DEBUG] linkUnit: '%s' already exists globally.\n", unit_symbol->name);

            // If the unit provided a constant value, update the existing global
            // using a DEEP COPY so updateSymbol can free its temp safely.
            if (unit_symbol->is_const && unit_symbol->value) {
                DEBUG_PRINT("[DEBUG] linkUnit: Updating existing global const '%s' from unit.\n",
                            unit_symbol->name);
                Value dup = makeCopyOfValue(unit_symbol->value);  // deep copy
                updateSymbol(unit_symbol->name, dup);             // updateSymbol will free dup
                existing_global->is_const = true;
            }

            unit_symbol = unit_symbol->next;
            continue;
        }

        // Insert a fresh global (Value is default-initialized inside insertGlobalSymbol).
        DEBUG_PRINT("[DEBUG] linkUnit: Inserting global '%s' (type %s) from unit.\n",
                    unit_symbol->name, varTypeToString(unit_symbol->type));
        insertGlobalSymbol(unit_symbol->name, unit_symbol->type, unit_symbol->type_def);

        Symbol *g = lookupGlobalSymbol(unit_symbol->name);
        if (!g) {
            fprintf(stderr, "Internal Error: Failed to find global '%s' after insertion.\n",
                    unit_symbol->name);
            EXIT_FAILURE_HANDLER();
        }
        DEBUG_PRINT("[DEBUG] linkUnit: Successfully inserted '%s'.\n", g->name);

        // If the unit symbol is a constant with a value, copy that value into the global now.
        if (unit_symbol->is_const && unit_symbol->value) {
            DEBUG_PRINT("[DEBUG] linkUnit: Copying constant value for '%s'.\n", unit_symbol->name);
            Value dup = makeCopyOfValue(unit_symbol->value);  // deep copy
            updateSymbol(unit_symbol->name, dup);             // updateSymbol will free dup
            g->is_const = true;
        }
        // If the unit symbol is an initialized array *variable* in the interface (rare),
        // copy its initial value too (deep copy). Constants were handled above already.
        else if (unit_symbol->type == TYPE_ARRAY && unit_symbol->value) {
            DEBUG_PRINT("[DEBUG] linkUnit: Copying initial array value for '%s'.\n",
                        unit_symbol->name);
            Value dup = makeCopyOfValue(unit_symbol->value);  // deep copy
            updateSymbol(unit_symbol->name, dup);             // updateSymbol will free dup
        }

        // NOTE:
        // We intentionally do NOT perform additional manual per-type copying here.
        // updateSymbol(...) already handles all supported types (ENUM, SET, POINTER, etc.)
        // and takes ownership of the temporary deep-copied Value safely. Doing manual
        // re-copies after updateSymbol risks double-frees and is redundant.

        unit_symbol = unit_symbol->next;
    }

    // Done merging: free the temporary unit symbol list. Its Values are still owned by the unit
    // list and will be freed here; globals now own their own deep copies, so this is safe.
    if (unit_ast->symbol_table) {
        DEBUG_PRINT("[DEBUG] linkUnit: Freeing unit symbol table for '%s' at %p\n",
                    unit_ast->token ? unit_ast->token->value : "NULL",
                    (void*)unit_ast->symbol_table);
        freeUnitSymbolTable(unit_ast->symbol_table);
        unit_ast->symbol_table = NULL; // prevent double free when freeing the AST later
    }

    // Register types declared in the unit's interface (these ASTs are managed by the type table).
    AST *type_decl = unit_ast->right;
    while (type_decl && type_decl->type == AST_TYPE_DECL) {
        insertType(type_decl->token->value, type_decl->left);
        type_decl = type_decl->right;
    }

    // Add unqualified aliases for interface routines (procedure_table logic unchanged).
    AST *interface_compound_node = unit_ast->left;
    if (interface_compound_node && interface_compound_node->type == AST_COMPOUND) {
        DEBUG_PRINT("[DEBUG] linkUnit: Adding unqualified aliases for interface routines of unit '%s'.\n",
                    unit_ast->token ? unit_ast->token->value : "UNKNOWN_UNIT");

        for (int i = 0; i < interface_compound_node->child_count; i++) {
            AST *interface_decl_node = interface_compound_node->children[i];

            if (interface_decl_node && interface_decl_node->token &&
                (interface_decl_node->type == AST_PROCEDURE_DECL ||
                 interface_decl_node->type == AST_FUNCTION_DECL)) {

                const char* unq_orig = interface_decl_node->token->value;
                char unq_lower[MAX_ID_LENGTH + 1];
                strncpy(unq_lower, unq_orig, MAX_ID_LENGTH);
                unq_lower[MAX_ID_LENGTH] = '\0';
                toLowerString(unq_lower);

                const char* unit_name = unit_ast->token ? unit_ast->token->value : NULL;
                if (!unit_name) {
                    fprintf(stderr, "[ERROR] linkUnit: Cannot determine unit name for aliasing '%s'.\n", unq_orig);
                    continue;
                }

                char qualified_lower[MAX_ID_LENGTH * 2 + 2];
                snprintf(qualified_lower, sizeof(qualified_lower), "%s.%s", unit_name, unq_orig);
                toLowerString(qualified_lower);

                Symbol* qualified_proc_symbol = hashTableLookup(procedure_table, qualified_lower);
                if (qualified_proc_symbol && qualified_proc_symbol->type_def &&
                    qualified_proc_symbol->type_def != (AST*)0x1) {

                    Symbol* existing_unq = hashTableLookup(procedure_table, unq_lower);
                    if (!existing_unq) {
                        DEBUG_PRINT("[DEBUG] linkUnit: Adding unqualified alias '%s' -> '%s'.\n",
                                    unq_lower, qualified_lower);
                        Symbol* alias_sym = (Symbol*)calloc(1, sizeof(Symbol));
                        if (!alias_sym) { EXIT_FAILURE_HANDLER(); }
                        alias_sym->name = strdup(unq_lower);
                        alias_sym->is_alias = true;
                        alias_sym->real_symbol = qualified_proc_symbol;
                        hashTableInsert(procedure_table, alias_sym);
                    } else {
                        DEBUG_PRINT("[DEBUG] linkUnit: Unqualified alias '%s' already exists, skipping.\n",
                                    unq_lower);
                    }
                } else {
                    DEBUG_PRINT("[WARN] linkUnit: No implementation for '%s'; cannot alias '%s'.\n",
                                qualified_lower, unq_lower);
                }
            }
        }
    }
}


// buildUnitSymbolTable traverses the interface AST node and creates a symbol table
// containing all exported symbols (variables, procedures, functions, types) for the unit.
// buildUnitSymbolTable traverses the unit's interface AST node and builds a linked list
// of Symbols for all exported constants, variables, and procedures/functions.
Symbol *buildUnitSymbolTable(AST *interface_ast) {
    if (!interface_ast || interface_ast->type != AST_COMPOUND) return NULL;

    Symbol *unitSymbols = NULL;
    Symbol **tail = &unitSymbols; // Pointer-to-pointer for efficient list appending

    // Iterate over all declarations in the interface.
    for (int i = 0; i < interface_ast->child_count; i++) {
        AST *decl = interface_ast->children[i];
        if (!decl) continue;

        Symbol *sym = NULL; // Symbol to potentially add

        switch(decl->type) {
            case AST_CONST_DECL: {
                if (!decl->token) break;
                Value v = evaluateCompileTimeValue(decl->left); // evaluated constant expression
                sym = malloc(sizeof(Symbol)); /* null check */
                if (!sym) { fprintf(stderr, "Malloc failed (Symbol) in buildUnitSymbolTable\n"); freeValue(&v); EXIT_FAILURE_HANDLER(); }

                sym->name = strdup(decl->token->value); /* null check */
                if (!sym->name) { fprintf(stderr, "Malloc failed (name) in buildUnitSymbolTable\n"); free(sym); freeValue(&v); EXIT_FAILURE_HANDLER(); }

                sym->value = malloc(sizeof(Value)); /* null check */
                if (!sym->value) { fprintf(stderr, "Malloc failed (Value) in buildUnitSymbolTable\n"); free(sym->name); free(sym); freeValue(&v); EXIT_FAILURE_HANDLER(); }

                *sym->value = makeCopyOfValue(&v); // deep copy the evaluated value
                sym->type = v.type;                // Use evaluated value's type
                sym->type_def = decl->right;       // Link to type node if present
                sym->is_const = true;              // Mark as constant
                sym->is_alias = false;
                sym->is_local_var = false;
                sym->is_inline = false;
                sym->next = NULL;
                sym->enclosing = NULL;
                freeValue(&v); // Free the temporary value from eval
                break;
            }
            case AST_VAR_DECL: {
                 // Interface VARs typically represent external linkage in other systems.
                 // Here, we can add them to the unit's symbol table, but they won't
                 // have actual storage allocated unless the implementation part defines them.
                 // The main purpose here is to make their name and type known.
                 for (int j = 0; j < decl->child_count; j++) {
                     AST *varNode = decl->children[j];
                     if (!varNode || !varNode->token) continue;
                     DEBUG_PRINT("[DEBUG BUILD_UNIT_SYM] Adding interface VAR '%s' (type %s)\n", varNode->token->value, varTypeToString(decl->var_type));
                     Symbol *varSym = malloc(sizeof(Symbol)); /* null check */
                     if (!varSym) { /* error */ }
                     varSym->name = strdup(varNode->token->value); /* null check */
                      if (!varSym->name) { /* error */ }
                     varSym->type = decl->var_type;
                     varSym->type_def = decl->right; // Store type def link
                     varSym->value = NULL; // Interface VARs don't have values initially
                     varSym->is_const = false;
                     varSym->is_alias = false;
                     varSym->is_local_var = false; // Not local to the unit's execution scope yet
                     varSym->is_inline = false;
                     varSym->next = NULL;
                     varSym->enclosing = NULL;

                     // Append to list
                     *tail = varSym;
                     tail = &varSym->next;
                 }
                 // Skip adding to list via 'sym' below
                 continue; // Process next declaration
             }
            case AST_PROCEDURE_DECL:
            case AST_FUNCTION_DECL: {
                if (!decl->token) break;
                sym = malloc(sizeof(Symbol)); /* null check */
                 if (!sym) { /* error */ }
                sym->name = strdup(decl->token->value); /* null check */
                 if (!sym->name) { /* error */ }

                // Determine type (return type for functions, VOID for procedures)
                if (decl->type == AST_FUNCTION_DECL && decl->right) {
                    sym->type = decl->right->var_type; // Use pre-annotated type
                    sym->type_def = decl->right;      // Link to return type node
                } else {
                    sym->type = TYPE_VOID;
                    sym->type_def = NULL;
                }
                sym->value = NULL; // Procedures/functions don't have a 'value' in this context
                sym->is_const = false;
                sym->is_alias = false;
                sym->is_local_var = false;
                sym->is_inline = decl->is_inline;
                sym->next = NULL;
                sym->enclosing = NULL;
                break;
            }
            default:
                // Skip other declaration types (e.g. TYPE_DECL)
                break;
        } // End switch

        // Append the created symbol (if any) to the list
        if (sym) {
            *tail = sym;
            tail = &sym->next;
        }
    } // End for loop

    return unitSymbols;
}

Value makeEnum(const char *enum_name, int ordinal) {
    Value v;
    memset(&v, 0, sizeof(Value));
    v.type = TYPE_ENUM;
    v.enum_val.enum_name = enum_name ? strdup(enum_name) : NULL; // Duplicate the name
     if (enum_name && !v.enum_val.enum_name) { // Check strdup result
         fprintf(stderr, "FATAL: strdup failed for enum_name in makeEnum\n");
         EXIT_FAILURE_HANDLER();
     }
    v.enum_val.ordinal = ordinal;
    return v;
}


// getTerminalSize remains the same
int getTerminalSize(int *rows, int *cols) {
    // Default values in case of error or non-TTY
    *rows = 24; // Default height
    *cols = 80; // Default width

    // Check if stdout is a terminal
    if (!isatty(STDOUT_FILENO)) {
       // fprintf(stderr, "Warning: Cannot get terminal size (stdout is not a TTY).\n");
        return 0; // Return default size for non-TTY
    }

    struct winsize ws;
    if (ioctl(STDOUT_FILENO, TIOCGWINSZ, &ws) == -1) {
        // perror("getTerminalSize: ioctl(TIOCGWINSZ) failed"); // Suppress error message?
        return -1; // Indicate an error occurred
    }

    // Check for valid size values
    if (ws.ws_row > 0 && ws.ws_col > 0) {
        *rows = ws.ws_row;
        *cols = ws.ws_col;
    } else {
        // ioctl succeeded but returned 0 size, use defaults
       // fprintf(stderr, "Warning: ioctl(TIOCGWINSZ) returned zero size, using defaults.\n");
    }

    return 0; // Success
}

void freeUnitSymbolTable(Symbol *symbol_table) {
    Symbol *current = symbol_table;
    while (current) {
        Symbol *next = current->next;
        if (current->name) {
            free(current->name);
        }
        // Only free the value if it's not NULL (i.e., for constants built here)
        if (current->value) {
            freeValue(current->value); // Free the deep-copied value content
            free(current->value);      // Free the Value struct itself
        }
        free(current); // Free the Symbol struct
        current = next;
    }
}

void toLowerString(char *str) {
    if (!str) return;
    for (int i = 0; str[i]; i++) {
        str[i] = tolower(str[i]);
    }
}

void printValueToStream(Value v, FILE *stream) {
    if (!stream) {
        stream = stdout;
    }

    switch (v.type) {
        case TYPE_INTEGER:
            fprintf(stream, "%lld", v.i_val);
            break;
        case TYPE_REAL:
            fprintf(stream, "%f", v.r_val);
            break;
        case TYPE_BOOLEAN:
            fprintf(stream, "%s", v.i_val ? "TRUE" : "FALSE"); // Boolean still uses i_val
            break;
        case TYPE_CHAR:
            fprintf(stream, "%c", v.c_val); // Assuming c_val is 'char' or int holding char ASCII
            break;
        case TYPE_STRING:
            if (v.s_val) {
                fprintf(stream, "%s", v.s_val);
            } else {
                fprintf(stream, "(null string)");
            }
            break;
        case TYPE_NIL:
            fprintf(stream, "NIL");
            break;
        case TYPE_POINTER:
            fprintf(stream, "POINTER(@%p -> ", (void*)v.ptr_val);
            if (v.ptr_val) { // If it's not a nil pointer, try to print what it points to
                printValueToStream(*(v.ptr_val), stream); // Recursive call
            } else {
                fprintf(stream, "NIL_TARGET");
            }
            fprintf(stream, ")");
            break;
        case TYPE_ARRAY:
            // Your `v.array_val` is a `Value*` pointing to the first element.
            // The other array metadata (dimensions, bounds, element_type) is directly in `v`.
            fprintf(stream, "ARRAY(dims:%d, base_type:%s, elements_at:%p)",
                    v.dimensions,
                    varTypeToString(v.element_type), // Using v.element_type directly
                    (void*)v.array_val); // v.array_val is the pointer to elements
            // For a more detailed print, you'd iterate based on dimensions and bounds.
            break;
        case TYPE_RECORD:
            fprintf(stream, "RECORD{");
            FieldValue *field = v.record_val;
            bool first_field = true;
            while (field) {
                if (!first_field) {
                    fprintf(stream, "; ");
                }
                fprintf(stream, "%s: ", field->name ? field->name : "?");
                printValueToStream(field->value, stream);
                first_field = false;
                field = field->next;
            }
            fprintf(stream, "}");
            break;
        case TYPE_ENUM:
            fprintf(stream, "ENUM(%s, ord: %d)",
                v.enum_val.enum_name ? v.enum_val.enum_name : (v.enum_meta ? v.enum_meta->name : "<type_unknown>"),
                v.enum_val.ordinal);
            break;
        case TYPE_SET:
            // Corrected access to set_val and its members
            fprintf(stream, "SET(size:%d, values:[", v.set_val.set_size);
            for(int i = 0; i < v.set_val.set_size; ++i) {
                fprintf(stream, "%lld%s", v.set_val.set_values[i], (i == v.set_val.set_size - 1) ? "" : ", ");
            }
            fprintf(stream, "])");
            break;
        case TYPE_FILE:
            if (v.filename) {
                fprintf(stream, "FILE(%s, handle: %p)", v.filename, (void*)v.f_val);
            } else {
                fprintf(stream, "FILE(UNNAMED, handle: %p)", (void*)v.f_val);
            }
            break;
        case TYPE_MEMORYSTREAM:
            if (v.mstream) {
                // Corrected format specifiers for int members of MStream
                fprintf(stream, "MSTREAM(size:%d, cap:%d, data:%p)",
                        v.mstream->size,
                        v.mstream->capacity,
                        (void*)v.mstream->buffer);
            } else {
                fprintf(stream, "MSTREAM(NULL)");
            }
            break;
        case TYPE_BYTE:
            fprintf(stream, "%lld", v.i_val & 0xFF);
            break;
        case TYPE_WORD:
            fprintf(stream, "%lld", v.i_val & 0xFFFF);
            break;
        case TYPE_VOID:
            fprintf(stream, "<VOID_TYPE>");
            break;
        default:
            fprintf(stream, "<UnknownType:%s>", varTypeToString(v.type));
            break;
    }
}
Value makeCopyOfValue(const Value *src) {
    Value v;
    v = *src;  // shallow copy to start

    switch (src->type) {
        case TYPE_STRING:
            if (src->max_length > 0) {
                v.s_val = malloc(src->max_length + 1);
                if (!v.s_val) {
                    fprintf(stderr, "Memory allocation failed in makeCopyOfValue (string)\n");
                    EXIT_FAILURE_HANDLER();
                }
                if (src->s_val) {
                    strncpy(v.s_val, src->s_val, src->max_length);
                    v.s_val[src->max_length] = '\0';
                } else {
                    v.s_val[0] = '\0';
                }
                v.max_length = src->max_length;
            } else if (src->s_val) {
                size_t len = strlen(src->s_val);
                v.s_val = malloc(len + 1);
                if (!v.s_val) {
                    fprintf(stderr, "Memory allocation failed in makeCopyOfValue (string)\n");
                    EXIT_FAILURE_HANDLER();
                }
                strcpy(v.s_val, src->s_val);
            } else {
                v.s_val = NULL;
            }
            break;
        case TYPE_ENUM:
            v.enum_val.enum_name = src->enum_val.enum_name ? strdup(src->enum_val.enum_name) : NULL;
            if (src->enum_val.enum_name && !v.enum_val.enum_name) {
                 fprintf(stderr, "Memory allocation failed in makeCopyOfValue (enum name strdup)\n");
                 EXIT_FAILURE_HANDLER();
            }
            break;
        case TYPE_RECORD: {
            FieldValue *head = NULL, *tail = NULL;
            for (FieldValue *cur = src->record_val; cur; cur = cur->next) {
                FieldValue *copy = malloc(sizeof(FieldValue));
                copy->name = strdup(cur->name);
                copy->value = makeCopyOfValue(&cur->value);
                copy->next = NULL;
                if (tail)
                    tail->next = copy;
                else
                    head = copy;
                tail = copy;
            }
            v.record_val = head;
            break;
        }
        case TYPE_ARRAY: {
            int total = 1;
            v.dimensions = src->dimensions;

            if (v.dimensions > 0 && src->lower_bounds && src->upper_bounds) {
                v.lower_bounds = malloc(sizeof(int) * src->dimensions);
                v.upper_bounds = malloc(sizeof(int) * src->dimensions);
                if (!v.lower_bounds || !v.upper_bounds) { /* Handle error */ }

                for (int i = 0; i < src->dimensions; i++) {
                    v.lower_bounds[i] = src->lower_bounds[i];
                    v.upper_bounds[i] = src->upper_bounds[i];
                    int size_i = (v.upper_bounds[i] - v.lower_bounds[i] + 1);
                    if (size_i <= 0) { total = 0; break; }
                    if (__builtin_mul_overflow(total, size_i, &total)) { total = -1; break; }
                }
            } else {
                total = 0;
                v.lower_bounds = NULL;
                v.upper_bounds = NULL;
            }

            v.array_val = NULL;
            if (total > 0 && src->array_val) {
                 v.array_val = malloc(sizeof(Value) * total);
                 if (!v.array_val) { /* Handle error */ }
                 for (int i = 0; i < total; i++) {
                     v.array_val[i] = makeCopyOfValue(&src->array_val[i]);
                 }
            } else if (total < 0) {
                 fprintf(stderr, "Error: Array size overflow during copy.\n");
                 v.dimensions = 0;
                 free(v.lower_bounds); v.lower_bounds = NULL;
                 free(v.upper_bounds); v.upper_bounds = NULL;
            }

            v.element_type_def = src->element_type_def;
            v.element_type = src->element_type;

            break;
        }
        case TYPE_CHAR:
            v.c_val = src->c_val;
            v.max_length = 1;
            break;
        case TYPE_MEMORYSTREAM:
            v.mstream = NULL;
            if (src->mstream) {
                v.mstream = malloc(sizeof(MStream));
                if (!v.mstream) {
                    fprintf(stderr, "Memory allocation failed in makeCopyOfValue (mstream)\n");
                    EXIT_FAILURE_HANDLER();
                }
                v.mstream->size = src->mstream->size;
                if (src->mstream->buffer && src->mstream->size >= 0) {
                    size_t copy_size = (size_t)src->mstream->size + 1;
                    v.mstream->capacity = copy_size;
                    v.mstream->buffer = malloc(copy_size);
                    if (!v.mstream->buffer) {
                        free(v.mstream);
                        fprintf(stderr, "Memory allocation failed in makeCopyOfValue (mstream buffer)\n");
                        EXIT_FAILURE_HANDLER();
                    }
                    memcpy(v.mstream->buffer, src->mstream->buffer, copy_size);
                } else {
                    v.mstream->buffer = NULL;
                    v.mstream->capacity = 0;
                }
                }
            break;
        case TYPE_SET:
            v.set_val.set_values = NULL;
            v.set_val.set_size = 0;

            if (src->set_val.set_size > 0 && src->set_val.set_values != NULL) {
                size_t array_size_bytes = sizeof(long long) * src->set_val.set_size;
                v.set_val.set_values = malloc(array_size_bytes);
                if (!v.set_val.set_values) {
                    freeValue(&v);
                    fprintf(stderr,
                            "Memory allocation failed in makeCopyOfValue (set)\n");
                    EXIT_FAILURE_HANDLER();
                }
                if (!v.set_val.set_values) {
                    fprintf(stderr, "Memory allocation failed in makeCopyOfValue (set values)\n");
                    EXIT_FAILURE_HANDLER();
                }
                memcpy(v.set_val.set_values, src->set_val.set_values, array_size_bytes);
                v.set_val.set_size = src->set_val.set_size;
            }
            break;
        default:
            break;
    }

    return v;
}

int calculateArrayTotalSize(const Value* array_val) {
    if (!array_val || array_val->type != TYPE_ARRAY || array_val->dimensions == 0) {
        return 0;
    }
    int total_size = 1;
    for (int i = 0; i < array_val->dimensions; i++) {
        total_size *= (array_val->upper_bounds[i] - array_val->lower_bounds[i] + 1);
    }
    return total_size;
}

int computeFlatOffset(Value *array, int *indices) {
    int offset = 0;
    int multiplier = 1;

    for (int i = array->dimensions - 1; i >= 0; i--) {
        // Bounds check for the current dimension
        if (indices[i] < array->lower_bounds[i] || indices[i] > array->upper_bounds[i]) {
            fprintf(stderr, "Runtime error: Index %d out of bounds [%d..%d] in dimension %d.\n",
                    indices[i], array->lower_bounds[i], array->upper_bounds[i], i + 1);
            EXIT_FAILURE_HANDLER();
        }
        
        // Add the contribution of the current dimension to the total offset
        offset += (indices[i] - array->lower_bounds[i]) * multiplier;
        
        // Update the multiplier for the next (more significant) dimension
        multiplier *= (array->upper_bounds[i] - array->lower_bounds[i] + 1);
    }
    return offset;
}

// --- Set utility helpers (internal) ---
static bool setContainsOrdinalUtil(const Value* setVal, long long ordinal) {
    if (!setVal || setVal->type != TYPE_SET || !setVal->set_val.set_values) {
        return false;
    }
    for (int i = 0; i < setVal->set_val.set_size; i++) {
        if (setVal->set_val.set_values[i] == ordinal) {
            return true;
        }
    }
    return false;
}

static void addOrdinalToResultSetUtil(Value* resultVal, long long ordinal) {
    if (!resultVal || resultVal->type != TYPE_SET) return;

    if (setContainsOrdinalUtil(resultVal, ordinal)) {
        return;
    }

    if (resultVal->set_val.set_size >= resultVal->max_length) {
        int new_capacity = (resultVal->max_length == 0) ? 8 : resultVal->max_length * 2;
        long long* new_values = realloc(resultVal->set_val.set_values, sizeof(long long) * new_capacity);
        if (!new_values) {
            fprintf(stderr, "FATAL: realloc failed in addOrdinalToResultSetUtil\n");
            EXIT_FAILURE_HANDLER();
        }
        resultVal->set_val.set_values = new_values;
        resultVal->max_length = new_capacity;
    }

    resultVal->set_val.set_values[resultVal->set_val.set_size] = ordinal;
    resultVal->set_val.set_size++;
}

// --- Set operations exported via utils.h ---
Value setUnion(Value setA, Value setB) {
    if (setA.type != TYPE_SET || setB.type != TYPE_SET) {
        fprintf(stderr, "Internal Error: Non-set type passed to setUnion.\n");
        return makeVoid();
    }

    Value result = makeValueForType(TYPE_SET, NULL, NULL);
    result.max_length = setA.set_val.set_size + setB.set_val.set_size;
    if (result.max_length > 0) {
        result.set_val.set_values = malloc(sizeof(long long) * result.max_length);
        if (!result.set_val.set_values) {
            fprintf(stderr, "Malloc failed for set union result\n");
            result.max_length = 0;
            EXIT_FAILURE_HANDLER();
        }
    } else {
        result.set_val.set_values = NULL;
    }
    result.set_val.set_size = 0;

    if (setA.set_val.set_values) {
        for (int i = 0; i < setA.set_val.set_size; i++) {
            addOrdinalToResultSetUtil(&result, setA.set_val.set_values[i]);
        }
    }
    if (setB.set_val.set_values) {
        for (int i = 0; i < setB.set_val.set_size; i++) {
            addOrdinalToResultSetUtil(&result, setB.set_val.set_values[i]);
        }
    }

    return result;
}

Value setDifference(Value setA, Value setB) {
    if (setA.type != TYPE_SET || setB.type != TYPE_SET) {
        return makeVoid();
    }

    Value result = makeValueForType(TYPE_SET, NULL, NULL);
    result.max_length = setA.set_val.set_size;
    if (result.max_length > 0) {
        result.set_val.set_values = malloc(sizeof(long long) * result.max_length);
        if (!result.set_val.set_values) {
            result.max_length = 0;
            EXIT_FAILURE_HANDLER();
        }
    } else {
        result.set_val.set_values = NULL;
    }
    result.set_val.set_size = 0;

    if (setA.set_val.set_values) {
        for (int i = 0; i < setA.set_val.set_size; i++) {
            if (!setContainsOrdinalUtil(&setB, setA.set_val.set_values[i])) {
                addOrdinalToResultSetUtil(&result, setA.set_val.set_values[i]);
            }
        }
    }
    return result;
}

Value setIntersection(Value setA, Value setB) {
    if (setA.type != TYPE_SET || setB.type != TYPE_SET) {
        return makeVoid();
    }

    Value result = makeValueForType(TYPE_SET, NULL, NULL);
    result.max_length = (setA.set_val.set_size < setB.set_val.set_size) ? setA.set_val.set_size : setB.set_val.set_size;
    if (result.max_length > 0) {
        result.set_val.set_values = malloc(sizeof(long long) * result.max_length);
        if (!result.set_val.set_values) {
            result.max_length = 0;
            EXIT_FAILURE_HANDLER();
        }
    } else {
        result.set_val.set_values = NULL;
    }
    result.set_val.set_size = 0;

    if (setA.set_val.set_values) {
        for (int i = 0; i < setA.set_val.set_size; i++) {
            if (setContainsOrdinalUtil(&setB, setA.set_val.set_values[i])) {
                addOrdinalToResultSetUtil(&result, setA.set_val.set_values[i]);
            }
        }
    }
    return result;
}

// Helper function to map 0-15 to ANSI FG codes
int map16FgColorToAnsi(int pscalColorCode, bool isBold) {
    int basePscalColor = pscalColorCode % 8;
    bool isBright = isBold || (pscalColorCode >= 8);
    int ansiBaseOffset = pscalToAnsiBase[basePscalColor];
    return (isBright ? 90 : 30) + ansiBaseOffset;
}

// Helper function to map 0-7 to ANSI BG codes
int map16BgColorToAnsi(int pscalColorCode) {
    int basePscalColor = pscalColorCode % 8;
    return 40 + pscalToAnsiBase[basePscalColor];
}<|MERGE_RESOLUTION|>--- conflicted
+++ resolved
@@ -1189,15 +1189,10 @@
         fprintf(stderr, "Memory allocation error in findUnitFile\n");
         EXIT_FAILURE_HANDLER();
     }
-<<<<<<< HEAD
+
     // Compose the full path using the resolved base path.
     snprintf(file_name, max_path_len, "%s/%s.pl", base_path, unit_name);
-=======
-
-    // Format full path safely
-    snprintf(file_name, max_path_len, "%s/%s.pl", base_path, unit_name);
-
->>>>>>> 719e0b11
+
     if (access(file_name, F_OK) == 0) {
         return file_name; // Caller takes ownership
     }
