#include "core/cache.h"
#include "core/utils.h" // for Value constructors
#include "globals.h"
#include "symbol/symbol.h"
#include <sys/stat.h>
#include <sys/types.h>
#include <stdlib.h>
#include <stdio.h>
#include <string.h>
#include <unistd.h>
#include <errno.h>
#include <stdint.h>

#define CACHE_DIR ".pscal_cache"
#define CACHE_MAGIC 0x50534243 /* 'PSBC' */
<<<<<<< HEAD
#define CACHE_VERSION 3
=======
#define CACHE_VERSION 2
>>>>>>> 241197f4

static unsigned long hash_path(const char* path) {
    uint32_t hash = 2166136261u;
    for (const unsigned char* p = (const unsigned char*)path; *p; ++p) {
        hash ^= *p;
        hash *= 16777619u;
    }
    return (unsigned long)hash;
}

static char* build_cache_path(const char* source_path) {
    const char* home = getenv("HOME");
    if (!home) return NULL;
    size_t dir_len = strlen(home) + 1 + strlen(CACHE_DIR) + 1;
    char* dir = (char*)malloc(dir_len);
    if (!dir) return NULL;
    snprintf(dir, dir_len, "%s/%s", home, CACHE_DIR);
    mkdir(dir, 0777); // ensure directory exists

    unsigned long h = hash_path(source_path);
    size_t path_len = dir_len + 32;
    char* full = (char*)malloc(path_len);
    if (!full) { free(dir); return NULL; }
    snprintf(full, path_len, "%s/%lu.bc", dir, h);
    free(dir);
    return full;
}

static bool is_cache_fresh(const char* cache_path, const char* source_path) {
    struct stat src_stat, cache_stat;
    if (stat(source_path, &src_stat) != 0) return false;
    if (stat(cache_path, &cache_stat) != 0) return false;
    return difftime(cache_stat.st_mtime, src_stat.st_mtime) >= 0;
}

static bool write_value(FILE* f, const Value* v) {
    fwrite(&v->type, sizeof(v->type), 1, f);
    switch (v->type) {
        case TYPE_INTEGER:
        case TYPE_WORD:
        case TYPE_BYTE:
        case TYPE_BOOLEAN:
            fwrite(&v->i_val, sizeof(v->i_val), 1, f); break;
        case TYPE_REAL:
            fwrite(&v->r_val, sizeof(v->r_val), 1, f); break;
        case TYPE_CHAR:
            fwrite(&v->c_val, sizeof(v->c_val), 1, f); break;
        case TYPE_STRING: {
            int len = v->s_val ? (int)strlen(v->s_val) : -1;
            fwrite(&len, sizeof(len), 1, f);
            if (len > 0) fwrite(v->s_val, 1, len, f);
            break;
        }
        case TYPE_NIL:
            break;
        case TYPE_ENUM: {
            int len = v->enum_val.enum_name ? (int)strlen(v->enum_val.enum_name) : 0;
            fwrite(&len, sizeof(len), 1, f);
            if (len > 0) fwrite(v->enum_val.enum_name, 1, len, f);
            fwrite(&v->enum_val.ordinal, sizeof(v->enum_val.ordinal), 1, f);
            break;
        }
        case TYPE_SET: {
            int sz = v->set_val.set_size;
            fwrite(&sz, sizeof(sz), 1, f);
            if (sz > 0 && v->set_val.set_values) {
                fwrite(v->set_val.set_values, sizeof(long long), sz, f);
            }
            break;
        }
        default:
            return false;
    }
    return true;
}

static bool read_value(FILE* f, Value* out) {
    if (fread(&out->type, sizeof(out->type), 1, f) != 1) return false;
    switch (out->type) {
        case TYPE_INTEGER:
        case TYPE_WORD:
        case TYPE_BYTE:
        case TYPE_BOOLEAN:
            if (fread(&out->i_val, sizeof(out->i_val), 1, f) != 1) return false;
            break;
        case TYPE_REAL:
            if (fread(&out->r_val, sizeof(out->r_val), 1, f) != 1) return false;
            break;
        case TYPE_CHAR:
            if (fread(&out->c_val, sizeof(out->c_val), 1, f) != 1) return false;
            break;
        case TYPE_STRING: {
            int len = 0;
            if (fread(&len, sizeof(len), 1, f) != 1) return false;
            if (len >= 0) {
                out->s_val = (char*)malloc(len + 1);
                if (!out->s_val) return false;
                if (len > 0 && fread(out->s_val, 1, len, f) != (size_t)len) return false;
                out->s_val[len] = '\0';
            } else {
                out->s_val = NULL;
            }
            out->max_length = -1;
            break;
        }
        case TYPE_NIL:
            break;
        case TYPE_ENUM: {
            int len = 0;
            if (fread(&len, sizeof(len), 1, f) != 1) return false;
            if (len > 0) {
                out->enum_val.enum_name = (char*)malloc(len + 1);
                if (!out->enum_val.enum_name) return false;
                if (fread(out->enum_val.enum_name, 1, len, f) != (size_t)len) return false;
                out->enum_val.enum_name[len] = '\0';
            } else {
                out->enum_val.enum_name = NULL;
            }
            if (fread(&out->enum_val.ordinal, sizeof(out->enum_val.ordinal), 1, f) != 1) return false;
            break;
        }
        case TYPE_SET: {
            int sz = 0;
            if (fread(&sz, sizeof(sz), 1, f) != 1) return false;
            out->set_val.set_size = sz;
            if (sz > 0) {
                out->set_val.set_values = (long long*)malloc(sizeof(long long) * sz);
                if (!out->set_val.set_values) return false;
                if (fread(out->set_val.set_values, sizeof(long long), sz, f) != (size_t)sz) return false;
            } else {
                out->set_val.set_values = NULL;
            }
            break;
        }
        default:
            return false;
    }
    return true;
}

bool loadBytecodeFromCache(const char* source_path, BytecodeChunk* chunk) {
    char* cache_path = build_cache_path(source_path);
    if (!cache_path) return false;
    bool ok = false;
    int const_count = 0;
    int read_consts = 0;
    if (is_cache_fresh(cache_path, source_path)) {
        FILE* f = fopen(cache_path, "rb");
        if (f) {
            uint32_t magic = 0, ver = 0;
            if (fread(&magic, sizeof(magic), 1, f) == 1 &&
                fread(&ver, sizeof(ver), 1, f) == 1 &&
                magic == CACHE_MAGIC && ver == CACHE_VERSION) {
                int count = 0;
                if (fread(&count, sizeof(count), 1, f) == 1 &&
                    fread(&const_count, sizeof(const_count), 1, f) == 1) {
                    chunk->code = (uint8_t*)malloc(count);
                    chunk->lines = (int*)malloc(sizeof(int) * count);
                    chunk->constants = (Value*)calloc(const_count, sizeof(Value));
                    if (chunk->code && chunk->lines && chunk->constants) {
                        chunk->count = count; chunk->capacity = count;
                        chunk->constants_count = const_count; chunk->constants_capacity = const_count;
                        if (fread(chunk->code, 1, count, f) == (size_t)count &&
                            fread(chunk->lines, sizeof(int), count, f) == (size_t)count) {
                            ok = true;
                            for (read_consts = 0; read_consts < const_count; ++read_consts) {
                                if (!read_value(f, &chunk->constants[read_consts])) { ok = false; break; }
                            }
                            if (ok) {
                                int proc_count = 0;
                                if (fread(&proc_count, sizeof(proc_count), 1, f) == 1) {
                                    for (int i = 0; i < proc_count; ++i) {
                                        int name_len = 0;
                                        if (fread(&name_len, sizeof(name_len), 1, f) != 1) { ok = false; break; }
                                        char* name = (char*)malloc(name_len + 1);
                                        if (!name) { ok = false; break; }
                                        if (fread(name, 1, name_len, f) != (size_t)name_len) { free(name); ok = false; break; }
                                        name[name_len] = '\0';
                                        int addr = 0; uint8_t locals = 0, upvals = 0;
                                        if (fread(&addr, sizeof(addr), 1, f) != 1 ||
                                            fread(&locals, sizeof(locals), 1, f) != 1 ||
                                            fread(&upvals, sizeof(upvals), 1, f) != 1) {
                                            free(name); ok = false; break; }
                                        Symbol* sym = lookupProcedure(name);
                                        if (sym) {
                                            sym->bytecode_address = addr;
                                            sym->locals_count = locals;
                                            sym->upvalue_count = upvals;
                                            sym->is_defined = true;
                                        }
                                        free(name);
                                    }

                                    if (ok) {
                                        int const_sym_count = 0;
                                        if (fread(&const_sym_count, sizeof(const_sym_count), 1, f) == 1) {
                                            for (int i = 0; i < const_sym_count; ++i) {
                                                int name_len = 0;
                                                if (fread(&name_len, sizeof(name_len), 1, f) != 1) { ok = false; break; }
                                                char* name = (char*)malloc(name_len + 1);
                                                if (!name) { ok = false; break; }
                                                if (fread(name, 1, name_len, f) != (size_t)name_len) {
                                                    free(name); ok = false; break; }
                                                name[name_len] = '\0';
                                                VarType type;
                                                if (fread(&type, sizeof(type), 1, f) != 1) { free(name); ok = false; break; }
<<<<<<< HEAD
                                                Value val = {0};
=======
                                                Value val;
>>>>>>> 241197f4
                                                if (!read_value(f, &val)) { free(name); ok = false; break; }
                                                insertGlobalSymbol(name, type, NULL);
                                                Symbol* sym = lookupGlobalSymbol(name);
                                                if (sym && sym->value) {
                                                    freeValue(sym->value);
                                                    *(sym->value) = val;
                                                    sym->is_const = true;
                                                } else {
                                                    freeValue(&val);
                                                }
                                                free(name);
                                            }
                                        } else {
                                            ok = false;
                                        }
                                    }
                                } else {
                                    ok = false;
                                }
                            }
                        }
                    }
                }
            }
            fclose(f);
        }
    }
    free(cache_path);
    if (!ok) {
        for (int i = 0; i < read_consts; ++i) {
            freeValue(&chunk->constants[i]);
        }
        free(chunk->code);
        free(chunk->lines);
        free(chunk->constants);
        initBytecodeChunk(chunk);
    }
    return ok;
}

void saveBytecodeToCache(const char* source_path, const BytecodeChunk* chunk) {
    char* cache_path = build_cache_path(source_path);
    if (!cache_path) return;
    FILE* f = fopen(cache_path, "wb");
    if (!f) { free(cache_path); return; }
    uint32_t magic = CACHE_MAGIC, ver = CACHE_VERSION;
    fwrite(&magic, sizeof(magic), 1, f);
    fwrite(&ver, sizeof(ver), 1, f);
    fwrite(&chunk->count, sizeof(chunk->count), 1, f);
    fwrite(&chunk->constants_count, sizeof(chunk->constants_count), 1, f);
    fwrite(chunk->code, 1, chunk->count, f);
    fwrite(chunk->lines, sizeof(int), chunk->count, f);
    for (int i = 0; i < chunk->constants_count; ++i) {
        if (!write_value(f, &chunk->constants[i])) { break; }
    }
    int proc_count = 0;
    if (procedure_table) {
        for (int i = 0; i < HASHTABLE_SIZE; i++) {
            for (Symbol* sym = procedure_table->buckets[i]; sym; sym = sym->next) {
                if (sym->is_alias) continue;
                proc_count++;
            }
        }
    }
    fwrite(&proc_count, sizeof(proc_count), 1, f);
    if (procedure_table) {
        for (int i = 0; i < HASHTABLE_SIZE; i++) {
            for (Symbol* sym = procedure_table->buckets[i]; sym; sym = sym->next) {
                if (sym->is_alias) continue;
                int name_len = (int)strlen(sym->name);
                fwrite(&name_len, sizeof(name_len), 1, f);
                fwrite(sym->name, 1, name_len, f);
                fwrite(&sym->bytecode_address, sizeof(sym->bytecode_address), 1, f);
                fwrite(&sym->locals_count, sizeof(sym->locals_count), 1, f);
                fwrite(&sym->upvalue_count, sizeof(sym->upvalue_count), 1, f);
            }
        }
    }

    int const_sym_count = 0;
    if (globalSymbols) {
        for (int i = 0; i < HASHTABLE_SIZE; i++) {
            for (Symbol* sym = globalSymbols->buckets[i]; sym; sym = sym->next) {
                if (sym->is_alias || !sym->is_const) continue;
                const_sym_count++;
            }
        }
    }
    fwrite(&const_sym_count, sizeof(const_sym_count), 1, f);
    if (globalSymbols) {
        for (int i = 0; i < HASHTABLE_SIZE; i++) {
            for (Symbol* sym = globalSymbols->buckets[i]; sym; sym = sym->next) {
                if (sym->is_alias || !sym->is_const) continue;
                int name_len = (int)strlen(sym->name);
                fwrite(&name_len, sizeof(name_len), 1, f);
                fwrite(sym->name, 1, name_len, f);
                fwrite(&sym->type, sizeof(sym->type), 1, f);
                if (sym->value) {
                    write_value(f, sym->value);
                } else {
                    Value tmp = makeVoid();
                    write_value(f, &tmp);
                }
            }
        }
    }
    fclose(f);
    free(cache_path);
}<|MERGE_RESOLUTION|>--- conflicted
+++ resolved
@@ -13,11 +13,8 @@
 
 #define CACHE_DIR ".pscal_cache"
 #define CACHE_MAGIC 0x50534243 /* 'PSBC' */
-<<<<<<< HEAD
 #define CACHE_VERSION 3
-=======
-#define CACHE_VERSION 2
->>>>>>> 241197f4
+
 
 static unsigned long hash_path(const char* path) {
     uint32_t hash = 2166136261u;
@@ -224,11 +221,9 @@
                                                 name[name_len] = '\0';
                                                 VarType type;
                                                 if (fread(&type, sizeof(type), 1, f) != 1) { free(name); ok = false; break; }
-<<<<<<< HEAD
+
                                                 Value val = {0};
-=======
-                                                Value val;
->>>>>>> 241197f4
+
                                                 if (!read_value(f, &val)) { free(name); ok = false; break; }
                                                 insertGlobalSymbol(name, type, NULL);
                                                 Symbol* sym = lookupGlobalSymbol(name);
