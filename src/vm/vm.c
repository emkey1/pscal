--- conflicted
+++ resolved
@@ -2554,24 +2554,11 @@
                 VmBuiltinFn handler = getVmBuiltinHandler(builtin_name_lower); // Pass the lowercase name
 
                 if (handler) {
-<<<<<<< HEAD
                     bool needs_lock = builtinUsesGlobalStructures(builtin_name_lower);
                     if (needs_lock) pthread_mutex_lock(&globals_mutex);
                     Value result = handler(vm, arg_count, args);
                     if (needs_lock) pthread_mutex_unlock(&globals_mutex);
-=======
-                    Value result;
-                    if (handler == vmBuiltinDelay) {
-                        // vmBuiltinDelay does not touch global state; calling it while holding
-                        // the globals_mutex blocks all other threads unnecessarily.  Execute it
-                        // without the lock so other threads may run during the sleep period.
-                        result = handler(vm, arg_count, args);
-                    } else {
-                        pthread_mutex_lock(&globals_mutex);
-                        result = handler(vm, arg_count, args);
-                        pthread_mutex_unlock(&globals_mutex);
-                    }
->>>>>>> 63f4a846
+
 
                     // Pop arguments from the stack and free their contents
                     // This is crucial to prevent stack corruption.
