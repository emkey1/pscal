--- conflicted
+++ resolved
@@ -2221,21 +2221,13 @@
                     return INTERPRET_RUNTIME_ERROR;
                 }
 
-<<<<<<< HEAD
+
                 FieldValue* current = record_struct_ptr->record_val;
                 for (uint16_t i = 0; i < field_index && current; i++) {
                     current = current->next;
                 }
                 if (!current) {
                     runtimeError(vm, "VM Error: Field index out of range.");
-=======
-                FieldValue* target = record_struct_ptr->record_val;
-                for (uint16_t i = 0; i < field_index && target; i++) {
-                    target = target->next;
-                }
-                if (target == NULL) {
-                    runtimeError(vm, "VM Error: Field index out of bounds.");
->>>>>>> fbba135f
                     return INTERPRET_RUNTIME_ERROR;
                 }
                 Value popped_base_val = pop(vm);
@@ -2267,21 +2259,13 @@
                     return INTERPRET_RUNTIME_ERROR;
                 }
 
-<<<<<<< HEAD
                 FieldValue* current = record_struct_ptr->record_val;
                 for (uint16_t i = 0; i < field_index && current; i++) {
                     current = current->next;
                 }
                 if (!current) {
                     runtimeError(vm, "VM Error: Field index out of range.");
-=======
-                FieldValue* target = record_struct_ptr->record_val;
-                for (uint16_t i = 0; i < field_index && target; i++) {
-                    target = target->next;
-                }
-                if (target == NULL) {
-                    runtimeError(vm, "VM Error: Field index out of bounds.");
->>>>>>> fbba135f
+
                     return INTERPRET_RUNTIME_ERROR;
                 }
                 Value popped_base_val = pop(vm);
