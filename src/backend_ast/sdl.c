--- conflicted
+++ resolved
@@ -551,37 +551,6 @@
     return makeVoid(); // WaitKeyEvent is a procedure
 }
 
-// Pscal: function PollKey: char; // Non-blocking key poll from SDL
-Value executeBuiltinPollKey(AST *node) {
-    if (node->child_count != 0) {
-        fprintf(stderr, "Runtime error: PollKey expects 0 arguments.\n");
-        EXIT_FAILURE_HANDLER();
-    }
-
-    if (!gSdlInitialized || !gSdlWindow || !gSdlRenderer) {
-        return makeChar('\0');
-    }
-
-    SDL_Event event;
-    while (SDL_PollEvent(&event)) {
-        if (event.type == SDL_QUIT) {
-            break_requested = 1;
-            return makeChar('\0');
-        } else if (event.type == SDL_KEYDOWN) {
-            SDL_Keycode sym = event.key.keysym.sym;
-            if (sym == SDLK_q) {
-                break_requested = 1;
-            }
-            if (sym >= 0 && sym <= 255) {
-                return makeChar((char)sym);
-            } else {
-                return makeChar('\0');
-            }
-        }
-    }
-    return makeChar('\0');
-}
-
 // Pscal: procedure ClearDevice;
 Value executeBuiltinClearDevice(AST *node) {
     if (node->child_count != 0) {
@@ -2863,31 +2832,7 @@
     return makeVoid();
 }
 
-<<<<<<< HEAD
-Value vm_builtin_pollkey(VM* vm, int arg_count, Value* args) {
-    if (arg_count != 0) { runtimeError(vm, "PollKey expects 0 arguments."); return makeChar('\0'); }
-    if (!gSdlInitialized || !gSdlWindow || !gSdlRenderer) { return makeChar('\0'); }
-
-    SDL_Event event;
-    while (SDL_PollEvent(&event)) {
-        if (event.type == SDL_QUIT) { break_requested = 1; return makeChar('\0'); }
-        else if (event.type == SDL_KEYDOWN) {
-            SDL_Keycode sym = event.key.keysym.sym;
-            if (sym == SDLK_q) { break_requested = 1; }
-            if (sym >= 0 && sym <= 255) {
-                return makeChar((char)sym);
-            } else {
-                return makeChar('\0');
-            }
-        }
-    }
-    return makeChar('\0');
-}
-
-Value vm_builtin_waitkeyevent(VM* vm, int arg_count, Value* args) {
-=======
 Value vmBuiltinWaitkeyevent(VM* vm, int arg_count, Value* args) {
->>>>>>> e08e9d1d
     if (arg_count != 0) { runtimeError(vm, "WaitKeyEvent expects 0 arguments."); return makeVoid(); }
     if (!gSdlInitialized || !gSdlWindow || !gSdlRenderer) { runtimeError(vm, "Graphics mode not initialized before WaitKeyEvent."); return makeVoid(); }
 
