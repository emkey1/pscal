--- conflicted
+++ resolved
@@ -1487,7 +1487,6 @@
         for (;;) {
             SDL_PumpEvents();
 
-<<<<<<< HEAD
             while (SDL_PollEvent(&event)) {
                 if (event.type == SDL_SYSWMEVENT) {
                     handleSysWmEvent(&event);
@@ -1510,21 +1509,6 @@
             }
 
             if (break_requested) {
-=======
-            /*
-             * Earlier versions of GraphLoop consumed the entire SDL event
-             * queue.  This meant that key press events – including the 'q'
-             * used by many demos to exit – were removed before routines such
-             * as PollKey had a chance to inspect them.  As a result, pressing
-             * 'q' or 'Q' would have no effect.
-             *
-             * Here we only remove SDL_QUIT events (which request application
-             * shutdown) and leave all other events untouched so that front-end
-             * code can process them on the next iteration.
-             */
-            if (SDL_PeepEvents(&event, 1, SDL_GETEVENT, SDL_QUIT, SDL_QUIT) > 0) {
-                atomic_store(&break_requested, 1);
->>>>>>> b2c88238
                 return makeVoid();
             }
 
