#include "backend_ast/builtin.h"
#include "core/utils.h"
#include "shell/word_encoding.h"
#include "shell/function.h"
#include "shell/runner.h"
#include "vm/vm.h"
#include "Pascal/globals.h"

#include <ctype.h>
#include <errno.h>
#include <fcntl.h>
#include <fnmatch.h>
#include <glob.h>
#include <limits.h>
#include <regex.h>
#include <stdbool.h>
#include <signal.h>
#include <spawn.h>
#include <stdio.h>
#include <stdlib.h>
#include <string.h>
#include <strings.h>
#include <sys/types.h>
#include <sys/wait.h>
#include <unistd.h>

extern char **environ;

typedef struct {
    int fd;
    int flags;
    mode_t mode;
    char *path;
} ShellRedirection;

typedef struct {
    char **argv;
    size_t argc;
    ShellRedirection *redirs;
    size_t redir_count;
    bool background;
    int pipeline_index;
    bool is_pipeline_head;
    bool is_pipeline_tail;
} ShellCommand;

typedef struct {
    bool active;
    size_t stage_count;
    bool negated;
    pid_t *pids;
    int (*pipes)[2];
    size_t launched;
    bool background;
    int last_status;
    pid_t pgid;
} ShellPipelineContext;

typedef struct {
    int last_status;
    ShellPipelineContext pipeline;
} ShellRuntimeState;

static ShellRuntimeState gShellRuntime = {
    .last_status = 0,
    .pipeline = {0}
};

static bool gShellExitRequested = false;
static bool gShellArithmeticErrorPending = false;

typedef struct {
    char *subject;
    bool matched;
} ShellCaseContext;

typedef struct {
    ShellCaseContext *items;
    size_t count;
    size_t capacity;
} ShellCaseContextStack;

static ShellCaseContextStack gShellCaseStack = {NULL, 0, 0};

static bool shellCaseStackPush(const char *subject_text) {
    if (!subject_text) {
        subject_text = "";
    }
    char *copy = strdup(subject_text);
    if (!copy) {
        return false;
    }
    if (gShellCaseStack.count + 1 > gShellCaseStack.capacity) {
        size_t new_capacity = gShellCaseStack.capacity ? gShellCaseStack.capacity * 2 : 4;
        ShellCaseContext *items = realloc(gShellCaseStack.items, new_capacity * sizeof(ShellCaseContext));
        if (!items) {
            free(copy);
            return false;
        }
        gShellCaseStack.items = items;
        gShellCaseStack.capacity = new_capacity;
    }
    ShellCaseContext *ctx = &gShellCaseStack.items[gShellCaseStack.count++];
    ctx->subject = copy;
    ctx->matched = false;
    return true;
}

static ShellCaseContext *shellCaseStackTop(void) {
    if (gShellCaseStack.count == 0) {
        return NULL;
    }
    return &gShellCaseStack.items[gShellCaseStack.count - 1];
}

static void shellCaseStackPop(void) {
    if (gShellCaseStack.count == 0) {
        return;
    }
    ShellCaseContext *ctx = &gShellCaseStack.items[gShellCaseStack.count - 1];
    free(ctx->subject);
    ctx->subject = NULL;
    gShellCaseStack.count--;
    if (gShellCaseStack.count == 0 && gShellCaseStack.items) {
        free(gShellCaseStack.items);
        gShellCaseStack.items = NULL;
        gShellCaseStack.capacity = 0;
    }
}

typedef struct {
    pid_t pgid;
    pid_t *pids;
    size_t pid_count;
    bool running;
    bool stopped;
    int last_status;
    char *command;
} ShellJob;

static ShellJob *gShellJobs = NULL;
static size_t gShellJobCount = 0;

typedef struct {
    char **entries;
    size_t count;
    size_t capacity;
} ShellHistory;

static ShellHistory gShellHistory = {NULL, 0, 0};
static char *gShellArg0 = NULL;

typedef struct {
    char *name;
    char *parameter_metadata;
    ShellCompiledFunction *compiled;
} ShellFunctionEntry;

static ShellFunctionEntry *gShellFunctions = NULL;
static size_t gShellFunctionCount = 0;

typedef enum {
    SHELL_META_SUBSTITUTION_DOLLAR,
    SHELL_META_SUBSTITUTION_BACKTICK
} ShellMetaSubstitutionStyle;

typedef struct {
    ShellMetaSubstitutionStyle style;
    size_t span_length;
    char *command;
} ShellMetaSubstitution;

static bool shellBufferEnsure(char **buffer, size_t *length, size_t *capacity, size_t extra);
static bool shellCommandAppendArgOwned(ShellCommand *cmd, char *value);
static int shellSpawnProcess(const ShellCommand *cmd, int stdin_fd, int stdout_fd, pid_t *child_pid);
static int shellWaitPid(pid_t pid, int *status_out);
static void shellFreeCommand(ShellCommand *cmd);
static void shellUpdateStatus(int status);

static bool shellDecodeWordSpec(const char *encoded, const char **out_text, uint8_t *out_flags,
                                const char **out_meta, size_t *out_meta_len) {
    if (out_text) {
        *out_text = encoded ? encoded : "";
    }
    if (out_flags) {
        *out_flags = 0;
    }
    if (out_meta) {
        *out_meta = NULL;
    }
    if (out_meta_len) {
        *out_meta_len = 0;
    }
    if (!encoded) {
        return false;
    }
    size_t len = strlen(encoded);
    if (len < 8 || encoded[0] != SHELL_WORD_ENCODE_PREFIX) {
        return false;
    }
    if (out_flags) {
        uint8_t stored = (uint8_t)encoded[1];
        *out_flags = stored > 0 ? (stored - 1) : 0;
    }
    char meta_len_buf[7];
    memcpy(meta_len_buf, encoded + 2, 6);
    meta_len_buf[6] = '\0';
    size_t meta_len = strtoul(meta_len_buf, NULL, 16);
    if (8 + meta_len > len) {
        return false;
    }
    if (out_meta) {
        *out_meta = encoded + 8;
    }
    if (out_meta_len) {
        *out_meta_len = meta_len;
    }
    if (out_text) {
        *out_text = encoded + 8 + meta_len;
    }
    return true;
}

static void shellFreeMetaSubstitutions(ShellMetaSubstitution *subs, size_t count) {
    if (!subs) {
        return;
    }
    for (size_t i = 0; i < count; ++i) {
        free(subs[i].command);
    }
    free(subs);
}

static bool shellParseCommandMetadata(const char *meta, size_t meta_len,
                                      ShellMetaSubstitution **out_subs, size_t *out_count) {
    if (out_subs) {
        *out_subs = NULL;
    }
    if (out_count) {
        *out_count = 0;
    }
    if (!meta || meta_len == 0) {
        return true;
    }
    if (meta_len < 4) {
        return false;
    }
    char count_buf[5];
    memcpy(count_buf, meta, 4);
    count_buf[4] = '\0';
    size_t count = strtoul(count_buf, NULL, 16);
    if (count == 0) {
        return true;
    }
    ShellMetaSubstitution *subs = (ShellMetaSubstitution *)calloc(count, sizeof(ShellMetaSubstitution));
    if (!subs) {
        return false;
    }
    size_t offset = 4;
    for (size_t i = 0; i < count; ++i) {
        if (offset + 1 + 6 + 6 > meta_len) {
            shellFreeMetaSubstitutions(subs, count);
            return false;
        }
        char style_char = meta[offset++];
        ShellMetaSubstitutionStyle style = (style_char == 'B') ?
            SHELL_META_SUBSTITUTION_BACKTICK : SHELL_META_SUBSTITUTION_DOLLAR;

        char span_buf[7];
        memcpy(span_buf, meta + offset, 6);
        span_buf[6] = '\0';
        size_t span = strtoul(span_buf, NULL, 16);
        offset += 6;

        char len_buf[7];
        memcpy(len_buf, meta + offset, 6);
        len_buf[6] = '\0';
        size_t cmd_len = strtoul(len_buf, NULL, 16);
        offset += 6;
        if (offset + cmd_len > meta_len) {
            shellFreeMetaSubstitutions(subs, count);
            return false;
        }
        char *command = (char *)malloc(cmd_len + 1);
        if (!command && cmd_len > 0) {
            shellFreeMetaSubstitutions(subs, count);
            return false;
        }
        if (cmd_len > 0) {
            memcpy(command, meta + offset, cmd_len);
        }
        if (command) {
            command[cmd_len] = '\0';
        } else {
            command = strdup("");
            if (!command) {
                shellFreeMetaSubstitutions(subs, count);
                return false;
            }
        }
        offset += cmd_len;
        subs[i].style = style;
        subs[i].span_length = span;
        subs[i].command = command;
    }
    if (out_subs) {
        *out_subs = subs;
    } else {
        shellFreeMetaSubstitutions(subs, count);
    }
    if (out_count) {
        *out_count = count;
    }
    return true;
}

static char *shellRunCommandSubstitution(const char *command) {
    int pipes[2] = {-1, -1};
    ShellCommand cmd;
    memset(&cmd, 0, sizeof(cmd));

    if (pipe(pipes) != 0) {
        return strdup("");
    }
    const char *shell_path = "/bin/sh";
    if (!shellCommandAppendArgOwned(&cmd, strdup(shell_path)) ||
        !shellCommandAppendArgOwned(&cmd, strdup("-c")) ||
        !shellCommandAppendArgOwned(&cmd, strdup(command ? command : ""))) {
        goto cleanup;
    }

    pid_t child = -1;
    int spawn_err = shellSpawnProcess(&cmd, -1, pipes[1], &child);
    close(pipes[1]);
    pipes[1] = -1;
    if (spawn_err != 0) {
        goto cleanup;
    }

    char *output = NULL;
    size_t length = 0;
    size_t capacity = 0;
    char buffer[256];
    while (true) {
        ssize_t n = read(pipes[0], buffer, sizeof(buffer));
        if (n > 0) {
            if (!shellBufferEnsure(&output, &length, &capacity, (size_t)n)) {
                free(output);
                output = NULL;
                break;
            }
            memcpy(output + length, buffer, (size_t)n);
            length += (size_t)n;
            output[length] = '\0';
        } else if (n == 0) {
            break;
        } else if (errno == EINTR) {
            continue;
        } else {
            free(output);
            output = NULL;
            break;
        }
    }
    close(pipes[0]);
    pipes[0] = -1;

    int status = 0;
    shellWaitPid(child, &status);
    shellFreeCommand(&cmd);

    if (!output) {
        return strdup("");
    }
    while (length > 0 && (output[length - 1] == '\n' || output[length - 1] == '\r')) {
        output[--length] = '\0';
    }
    return output;

cleanup:
    if (pipes[0] >= 0) {
        close(pipes[0]);
    }
    if (pipes[1] >= 0) {
        close(pipes[1]);
    }
    shellFreeCommand(&cmd);
    return strdup("");
}

static bool shellBufferEnsure(char **buffer, size_t *length, size_t *capacity, size_t extra) {
    if (!buffer || !length || !capacity) {
        return false;
    }
    size_t needed = *length + extra + 1; // +1 for null terminator
    if (needed <= *capacity) {
        return true;
    }
    size_t new_capacity = *capacity ? *capacity : 32;
    while (needed > new_capacity) {
        if (new_capacity > SIZE_MAX / 2) {
            new_capacity = needed;
            break;
        }
        new_capacity *= 2;
    }
    char *new_buffer = (char *)realloc(*buffer, new_capacity);
    if (!new_buffer) {
        return false;
    }
    *buffer = new_buffer;
    *capacity = new_capacity;
    return true;
}

static void shellDisposeCompiledFunction(ShellCompiledFunction *fn) {
    if (!fn) {
        return;
    }
    freeBytecodeChunk(&fn->chunk);
    free(fn);
}

static ShellFunctionEntry *shellFindFunctionEntry(const char *name) {
    if (!name) {
        return NULL;
    }
    for (size_t i = 0; i < gShellFunctionCount; ++i) {
        ShellFunctionEntry *entry = &gShellFunctions[i];
        if (entry->name && strcmp(entry->name, name) == 0) {
            return entry;
        }
    }
    return NULL;
}

static bool shellStoreFunction(const char *name, const char *param_meta, ShellCompiledFunction *compiled) {
    if (!name || !compiled) {
        return false;
    }
    char *name_copy = strdup(name);
    char *meta_copy = NULL;
    if (!name_copy) {
        return false;
    }
    if (param_meta && *param_meta) {
        meta_copy = strdup(param_meta);
        if (!meta_copy) {
            free(name_copy);
            return false;
        }
    }
    ShellFunctionEntry *existing = shellFindFunctionEntry(name);
    if (existing) {
        if (existing->compiled && existing->compiled != compiled) {
            shellDisposeCompiledFunction(existing->compiled);
        }
        free(existing->name);
        free(existing->parameter_metadata);
        existing->name = name_copy;
        existing->parameter_metadata = meta_copy;
        existing->compiled = compiled;
        return true;
    }
    ShellFunctionEntry *entries = realloc(gShellFunctions, sizeof(ShellFunctionEntry) * (gShellFunctionCount + 1));
    if (!entries) {
        free(name_copy);
        free(meta_copy);
        return false;
    }
    gShellFunctions = entries;
    ShellFunctionEntry *entry = &gShellFunctions[gShellFunctionCount++];
    entry->name = name_copy;
    entry->parameter_metadata = meta_copy;
    entry->compiled = compiled;
    return true;
}

static bool shellCommandAppendArgOwned(ShellCommand *cmd, char *value) {
    if (!cmd || !value) {
        free(value);
        return false;
    }
    char **new_argv = realloc(cmd->argv, sizeof(char*) * (cmd->argc + 2));
    if (!new_argv) {
        free(value);
        return false;
    }
    cmd->argv = new_argv;
    cmd->argv[cmd->argc] = value;
    cmd->argc++;
    cmd->argv[cmd->argc] = NULL;
    return true;
}

static bool shellWordShouldGlob(uint8_t flags, const char *text) {
    if (!text || !*text) {
        return false;
    }
    if (flags & (SHELL_WORD_FLAG_SINGLE_QUOTED | SHELL_WORD_FLAG_DOUBLE_QUOTED)) {
        return false;
    }
    for (const char *cursor = text; *cursor; ++cursor) {
        if (*cursor == '*' || *cursor == '?' || *cursor == '[') {
            return true;
        }
    }
    return false;
}

static void shellBufferAppendChar(char **buffer, size_t *length, size_t *capacity, char c) {
    if (!shellBufferEnsure(buffer, length, capacity, 1)) {
        return;
    }
    (*buffer)[(*length)++] = c;
    (*buffer)[*length] = '\0';
}

static void shellBufferAppendString(char **buffer, size_t *length, size_t *capacity, const char *str) {
    if (!str) {
        return;
    }
    size_t add = strlen(str);
    if (add == 0) {
        return;
    }
    if (!shellBufferEnsure(buffer, length, capacity, add)) {
        return;
    }
    memcpy(*buffer + *length, str, add);
    *length += add;
    (*buffer)[*length] = '\0';
}

static void shellBufferAppendSlice(char **buffer,
                                   size_t *length,
                                   size_t *capacity,
                                   const char *data,
                                   size_t slice_len) {
    if (!data || slice_len == 0) {
        return;
    }
    if (!shellBufferEnsure(buffer, length, capacity, slice_len)) {
        return;
    }
    memcpy(*buffer + *length, data, slice_len);
    *length += slice_len;
    (*buffer)[*length] = '\0';
}

typedef struct {
    char **items;
    size_t count;
    size_t capacity;
} ShellHistoryWordArray;

static void shellHistoryWordArrayFree(ShellHistoryWordArray *array) {
    if (!array || !array->items) {
        return;
    }
    for (size_t i = 0; i < array->count; ++i) {
        free(array->items[i]);
    }
    free(array->items);
    array->items = NULL;
    array->count = 0;
    array->capacity = 0;
}

static bool shellHistoryWordArrayAppend(ShellHistoryWordArray *array, char *word) {
    if (!array || !word) {
        return false;
    }
    if (array->count == array->capacity) {
        size_t new_capacity = array->capacity ? array->capacity * 2 : 8;
        char **items = realloc(array->items, new_capacity * sizeof(char *));
        if (!items) {
            return false;
        }
        array->items = items;
        array->capacity = new_capacity;
    }
    array->items[array->count++] = word;
    return true;
}

static bool shellTokenizeHistoryEntry(const char *entry, ShellHistoryWordArray *out_words) {
    if (!entry || !out_words) {
        return false;
    }
    out_words->items = NULL;
    out_words->count = 0;
    out_words->capacity = 0;

    char *current = NULL;
    size_t current_len = 0;
    size_t current_cap = 0;
    bool in_single = false;
    bool in_double = false;
    bool escape = false;
    bool word_active = false;

    for (size_t i = 0;; ++i) {
        char c = entry[i];
        bool at_end = (c == '\0');

        if (!at_end && escape) {
            shellBufferAppendChar(&current, &current_len, &current_cap, c);
            escape = false;
            word_active = true;
            continue;
        }

        if (!at_end && c == '\\' && !escape) {
            escape = true;
            word_active = true;
            continue;
        }

        if (!at_end && c == '\'' && !in_double) {
            in_single = !in_single;
            word_active = true;
            continue;
        }

        if (!at_end && c == '"' && !in_single) {
            in_double = !in_double;
            word_active = true;
            continue;
        }

        if (at_end && escape) {
            shellBufferAppendChar(&current, &current_len, &current_cap, '\\');
            escape = false;
        }

        bool is_space = (!in_single && !in_double && (c == ' ' || c == '\t'));
        if (at_end || is_space) {
            if (word_active) {
                const char *src = current ? current : "";
                char *word = strdup(src);
                if (!word) {
                    free(current);
                    shellHistoryWordArrayFree(out_words);
                    return false;
                }
                if (!shellHistoryWordArrayAppend(out_words, word)) {
                    free(word);
                    free(current);
                    shellHistoryWordArrayFree(out_words);
                    return false;
                }
            }
            free(current);
            current = NULL;
            current_len = 0;
            current_cap = 0;
            word_active = false;
            if (at_end) {
                break;
            }
            continue;
        }

        shellBufferAppendChar(&current, &current_len, &current_cap, c);
        word_active = true;
    }

    return true;
}

static char *shellJoinHistoryWords(char **items, size_t start, size_t end) {
    if (!items || start >= end) {
        return strdup("");
    }
    size_t total = 0;
    for (size_t i = start; i < end; ++i) {
        total += strlen(items[i]);
        if (i + 1 < end) {
            total += 1;
        }
    }
    char *result = (char *)malloc(total + 1);
    if (!result) {
        return NULL;
    }
    size_t pos = 0;
    for (size_t i = start; i < end; ++i) {
        size_t len = strlen(items[i]);
        memcpy(result + pos, items[i], len);
        pos += len;
        if (i + 1 < end) {
            result[pos++] = ' ';
        }
    }
    result[pos] = '\0';
    return result;
}

static bool shellHistoryCollectUntil(const char **cursor, char delim, char **out_value) {
    if (!cursor || !*cursor || !out_value) {
        return false;
    }
    const char *p = *cursor;
    char *value = NULL;
    size_t len = 0;
    size_t cap = 0;
    bool escape = false;
    while (*p) {
        char c = *p;
        if (!escape && c == '\\') {
            escape = true;
            p++;
            continue;
        }
        if (!escape && c == delim) {
            *cursor = p + 1;
            if (!value) {
                value = strdup("");
            }
            if (!value) {
                return false;
            }
            *out_value = value;
            return true;
        }
        if (escape) {
            if (c != delim && c != '\\') {
                shellBufferAppendChar(&value, &len, &cap, '\\');
            }
            shellBufferAppendChar(&value, &len, &cap, c);
            escape = false;
        } else {
            shellBufferAppendChar(&value, &len, &cap, c);
        }
        p++;
    }
    free(value);
    return false;
}

static bool shellHistoryParseSubstitutionSpec(const char *spec,
                                              bool *out_is_substitution,
                                              bool *out_global,
                                              char **out_pattern,
                                              char **out_replacement) {
    if (out_is_substitution) {
        *out_is_substitution = false;
    }
    if (out_global) {
        *out_global = false;
    }
    if (out_pattern) {
        *out_pattern = NULL;
    }
    if (out_replacement) {
        *out_replacement = NULL;
    }
    if (!spec) {
        return true;
    }
    const char *cursor = spec;
    bool prefix_global = false;
    if (cursor[0] == 'g' && cursor[1] == 's') {
        prefix_global = true;
        cursor++;
    }
    if (*cursor != 's') {
        return true;
    }
    cursor++;
    if (*cursor == '\0') {
        if (out_is_substitution) {
            *out_is_substitution = true;
        }
        return false;
    }
    char delim = *cursor++;
    char *pattern = NULL;
    if (!shellHistoryCollectUntil(&cursor, delim, &pattern)) {
        if (out_is_substitution) {
            *out_is_substitution = true;
        }
        free(pattern);
        return false;
    }
    char *replacement = NULL;
    if (!shellHistoryCollectUntil(&cursor, delim, &replacement)) {
        if (out_is_substitution) {
            *out_is_substitution = true;
        }
        free(pattern);
        free(replacement);
        return false;
    }
    bool trailing_global = false;
    if (*cursor == 'g') {
        trailing_global = true;
        cursor++;
    }
    if (*cursor != '\0') {
        if (out_is_substitution) {
            *out_is_substitution = true;
        }
        free(pattern);
        free(replacement);
        return false;
    }
    if (out_is_substitution) {
        *out_is_substitution = true;
    }
    if (out_global) {
        *out_global = prefix_global || trailing_global;
    }
    if (out_pattern) {
        *out_pattern = pattern;
    } else {
        free(pattern);
    }
    if (out_replacement) {
        *out_replacement = replacement;
    } else {
        free(replacement);
    }
    return true;
}

static void shellHistoryAppendReplacement(char **buffer,
                                          size_t *length,
                                          size_t *capacity,
                                          const char *replacement,
                                          const char *match_start,
                                          size_t match_len) {
    if (!replacement) {
        return;
    }
    for (size_t i = 0; replacement[i]; ++i) {
        char c = replacement[i];
        if (c == '&') {
            if (match_start && match_len > 0) {
                shellBufferAppendSlice(buffer, length, capacity, match_start, match_len);
            }
            continue;
        }
        if (c == '\\') {
            char next = replacement[i + 1];
            if (next == '\0') {
                shellBufferAppendChar(buffer, length, capacity, '\\');
                continue;
            }
            i++;
            switch (next) {
                case 't':
                    shellBufferAppendChar(buffer, length, capacity, '\t');
                    break;
                case 'n':
                    shellBufferAppendChar(buffer, length, capacity, '\n');
                    break;
                case '\\':
                    shellBufferAppendChar(buffer, length, capacity, '\\');
                    break;
                case '&':
                    shellBufferAppendChar(buffer, length, capacity, '&');
                    break;
                default:
                    shellBufferAppendChar(buffer, length, capacity, next);
                    break;
            }
            continue;
        }
        shellBufferAppendChar(buffer, length, capacity, c);
    }
}

static char *shellHistoryApplyRegexSubstitution(const char *entry,
                                                const char *pattern,
                                                const char *replacement,
                                                bool global) {
    if (!entry || !pattern || !replacement) {
        return NULL;
    }
    regex_t regex;
    int rc = regcomp(&regex, pattern, REG_EXTENDED);
    if (rc != 0) {
        return NULL;
    }

    char *result = NULL;
    size_t length = 0;
    size_t capacity = 0;
    const char *cursor = entry;
    bool replaced = false;

    while (cursor && *cursor) {
        regmatch_t match;
        int flags = (cursor != entry) ? REG_NOTBOL : 0;
        rc = regexec(&regex, cursor, 1, &match, flags);
        if (rc != 0) {
            shellBufferAppendString(&result, &length, &capacity, cursor);
            break;
        }
        replaced = true;
        size_t match_len = (size_t)(match.rm_eo - match.rm_so);
        shellBufferAppendSlice(&result, &length, &capacity, cursor, (size_t)match.rm_so);
        const char *match_start = cursor + match.rm_so;
        shellHistoryAppendReplacement(&result, &length, &capacity, replacement, match_start, match_len);
        cursor += match.rm_eo;
        if (!global) {
            shellBufferAppendString(&result, &length, &capacity, cursor);
            break;
        }
        if (match_len == 0) {
            if (*cursor == '\0') {
                break;
            }
            shellBufferAppendChar(&result, &length, &capacity, *cursor);
            cursor++;
        }
    }

    if (!replaced) {
        if (result) {
            free(result);
        }
        result = strdup(entry);
    }

    regfree(&regex);
    return result;
}

static bool shellApplyHistoryDesignator(const char *entry, const char *designator, size_t len, char **out_line) {
    if (out_line) {
        *out_line = NULL;
    }
    if (!entry || !out_line) {
        return false;
    }
    if (!designator || len == 0) {
        *out_line = strdup(entry);
        return *out_line != NULL;
    }

    char *spec = strndup(designator, len);
    if (!spec) {
        return false;
    }

    ShellHistoryWordArray words = {0};
    if (!shellTokenizeHistoryEntry(entry, &words)) {
        free(spec);
        return false;
    }

    bool success = true;
    char *result = NULL;

    bool is_substitution = false;
    bool substitution_global = false;
    char *sub_pattern = NULL;
    char *sub_replacement = NULL;
    if (!shellHistoryParseSubstitutionSpec(spec, &is_substitution, &substitution_global, &sub_pattern, &sub_replacement)) {
        success = false;
    } else if (is_substitution) {
        result = shellHistoryApplyRegexSubstitution(entry,
                                                    sub_pattern ? sub_pattern : "",
                                                    sub_replacement ? sub_replacement : "",
                                                    substitution_global);
        if (!result) {
            success = false;
        }
    } else if (strcmp(spec, "*") == 0) {
        if (words.count <= 1) {
            result = strdup("");
        } else {
            result = shellJoinHistoryWords(words.items, 1, words.count);
        }
    } else if (strcmp(spec, "^") == 0) {
        if (words.count <= 1) {
            success = false;
        } else {
            result = strdup(words.items[1]);
        }
    } else if (strcmp(spec, "$") == 0) {
        if (words.count == 0) {
            success = false;
        } else {
            result = strdup(words.items[words.count - 1]);
        }
    } else {
        char *endptr = NULL;
        long index = strtol(spec, &endptr, 10);
        if (endptr && *endptr == '\0') {
            if (index < 0 || (size_t)index >= words.count) {
                success = false;
            } else {
                result = strdup(words.items[index]);
            }
        } else {
            success = false;
        }
    }

    free(spec);
    free(sub_pattern);
    free(sub_replacement);

    if (!success || !result) {
        free(result);
        shellHistoryWordArrayFree(&words);
        return false;
    }

    *out_line = result;
    shellHistoryWordArrayFree(&words);
    return true;
}

static const char *shellHistoryEntryByIndex(long index) {
    if (gShellHistory.count == 0 || index == 0) {
        return NULL;
    }
    if (index > 0) {
        if ((size_t)index > gShellHistory.count) {
            return NULL;
        }
        return gShellHistory.entries[index - 1];
    }
    size_t offset = (size_t)(-index);
    if (offset == 0 || offset > gShellHistory.count) {
        return NULL;
    }
    return gShellHistory.entries[gShellHistory.count - offset];
}

static const char *shellHistoryFindByPrefix(const char *prefix, size_t len) {
    if (!prefix || len == 0) {
        return NULL;
    }
    for (size_t i = gShellHistory.count; i > 0; --i) {
        const char *entry = gShellHistory.entries[i - 1];
        if (!entry) {
            continue;
        }
        const char *trimmed = entry;
        while (*trimmed == ' ' || *trimmed == '\t') {
            trimmed++;
        }
        if (strncmp(trimmed, prefix, len) == 0) {
            char next = trimmed[len];
            if (next == '\0' || next == ' ' || next == '\t') {
                return entry;
            }
        }
    }
    return NULL;
}

static const char *shellHistoryFindBySubstring(const char *needle, size_t len) {
    if (!needle || len == 0) {
        return NULL;
    }
    char *pattern = strndup(needle, len);
    if (!pattern) {
        return NULL;
    }
    for (size_t i = gShellHistory.count; i > 0; --i) {
        const char *entry = gShellHistory.entries[i - 1];
        if (entry && strstr(entry, pattern)) {
            free(pattern);
            return entry;
        }
    }
    free(pattern);
    return NULL;
}

static const char *shellHistoryFindByRegex(const char *pattern, size_t len, bool *out_invalid) {
    if (out_invalid) {
        *out_invalid = false;
    }
    if (!pattern || len == 0) {
        return NULL;
    }
    char *expr = strndup(pattern, len);
    if (!expr) {
        if (out_invalid) {
            *out_invalid = true;
        }
        return NULL;
    }
    regex_t regex;
    int rc = regcomp(&regex, expr, REG_EXTENDED | REG_NOSUB);
    free(expr);
    if (rc != 0) {
        if (out_invalid) {
            *out_invalid = true;
        }
        return NULL;
    }
    const char *result = NULL;
    for (size_t i = gShellHistory.count; i > 0; --i) {
        const char *entry = gShellHistory.entries[i - 1];
        if (entry && regexec(&regex, entry, 0, NULL, 0) == 0) {
            result = entry;
            break;
        }
    }
    regfree(&regex);
    return result;
}

static char *shellJoinPositionalParameters(void) {
    if (gParamCount <= 0 || !gParamValues) {
        return strdup("");
    }
    size_t total = 0;
    for (int i = 0; i < gParamCount; ++i) {
        if (gParamValues[i]) {
            total += strlen(gParamValues[i]);
        }
        if (i + 1 < gParamCount) {
            total += 1; // space separator
        }
    }
    char *result = (char *)malloc(total + 1);
    if (!result) {
        return NULL;
    }
    size_t pos = 0;
    for (int i = 0; i < gParamCount; ++i) {
        const char *value = gParamValues[i] ? gParamValues[i] : "";
        size_t len = strlen(value);
        memcpy(result + pos, value, len);
        pos += len;
        if (i + 1 < gParamCount) {
            result[pos++] = ' ';
        }
    }
    result[pos] = '\0';
    return result;
}

static char *shellLookupParameterValue(const char *name, size_t len) {
    if (!name || len == 0) {
        return strdup("");
    }
    if (len == 1) {
        switch (name[0]) {
            case '?': {
                char buffer[32];
                snprintf(buffer, sizeof(buffer), "%d", gShellRuntime.last_status);
                return strdup(buffer);
            }
            case '$': {
                char buffer[32];
                snprintf(buffer, sizeof(buffer), "%d", (int)getpid());
                return strdup(buffer);
            }
            case '#': {
                char buffer[32];
                snprintf(buffer, sizeof(buffer), "%d", gParamCount);
                return strdup(buffer);
            }
            case '*':
            case '@':
                return shellJoinPositionalParameters();
            case '0': {
                if (gShellArg0) {
                    return strdup(gShellArg0);
                }
                return strdup("psh");
            }
            default:
                break;
        }
    }

    bool numeric = true;
    for (size_t i = 0; i < len; ++i) {
        if (!isdigit((unsigned char)name[i])) {
            numeric = false;
            break;
        }
    }
    if (numeric) {
        long index = strtol(name, NULL, 10);
        if (index >= 1 && index <= gParamCount && gParamValues) {
            const char *value = gParamValues[index - 1] ? gParamValues[index - 1] : "";
            return strdup(value);
        }
        return strdup("");
    }

    char *key = (char *)malloc(len + 1);
    if (!key) {
        return NULL;
    }
    memcpy(key, name, len);
    key[len] = '\0';
    const char *env = getenv(key);
    free(key);
    if (!env) {
        return strdup("");
    }
    return strdup(env);
}

static char *shellExpandParameter(const char *input, size_t *out_consumed) {
    if (out_consumed) {
        *out_consumed = 0;
    }
    if (!input || !*input) {
        return NULL;
    }
    if (*input == '{') {
        const char *cursor = input + 1;
        bool length_only = false;
        if (*cursor == '#') {
            length_only = true;
            cursor++;
        }
        const char *name_start = cursor;
        while (*cursor && (isalnum((unsigned char)*cursor) || *cursor == '_')) {
            cursor++;
        }
        if (*cursor != '}' || cursor == name_start) {
            return NULL;
        }
        size_t name_len = (size_t)(cursor - name_start);
        if (out_consumed) {
            *out_consumed = (size_t)(cursor - input) + 1;
        }
        char *value = shellLookupParameterValue(name_start, name_len);
        if (!value) {
            return NULL;
        }
        if (length_only) {
            size_t val_len = strlen(value);
            free(value);
            char buffer[32];
            snprintf(buffer, sizeof(buffer), "%zu", val_len);
            return strdup(buffer);
        }
        return value;
    }

    if (*input == '$') {
        if (out_consumed) {
            *out_consumed = 1;
        }
        char buffer[32];
        snprintf(buffer, sizeof(buffer), "%d", (int)getpid());
        return strdup(buffer);
    }

    if (*input == '?') {
        if (out_consumed) {
            *out_consumed = 1;
        }
        char buffer[32];
        snprintf(buffer, sizeof(buffer), "%d", gShellRuntime.last_status);
        return strdup(buffer);
    }

    if (*input == '#') {
        if (out_consumed) {
            *out_consumed = 1;
        }
        char buffer[32];
        snprintf(buffer, sizeof(buffer), "%d", gParamCount);
        return strdup(buffer);
    }

    if (*input == '*' || *input == '@') {
        if (out_consumed) {
            *out_consumed = 1;
        }
        return shellJoinPositionalParameters();
    }

    if (*input == '0') {
        if (out_consumed) {
            *out_consumed = 1;
        }
        if (gShellArg0) {
            return strdup(gShellArg0);
        }
        return strdup("psh");
    }

    if (isdigit((unsigned char)*input)) {
        const char *cursor = input;
        while (isdigit((unsigned char)*cursor)) {
            cursor++;
        }
        if (out_consumed) {
            *out_consumed = (size_t)(cursor - input);
        }
        return shellLookupParameterValue(input, (size_t)(cursor - input));
    }

    if (isalpha((unsigned char)*input) || *input == '_') {
        const char *cursor = input + 1;
        while (isalnum((unsigned char)*cursor) || *cursor == '_') {
            cursor++;
        }
        if (out_consumed) {
            *out_consumed = (size_t)(cursor - input);
        }
        return shellLookupParameterValue(input, (size_t)(cursor - input));
    }

    return NULL;
}

static void shellMarkArithmeticError(void) {
    shellUpdateStatus(1);
    gShellArithmeticErrorPending = true;
}

typedef struct {
    const char *input;
    size_t length;
    size_t pos;
} ShellArithmeticParser;

static void shellArithmeticSkipWhitespace(ShellArithmeticParser *parser) {
    if (!parser) {
        return;
    }
    while (parser->pos < parser->length &&
           isspace((unsigned char)parser->input[parser->pos])) {
        parser->pos++;
    }
}

static bool shellArithmeticParseValueString(const char *text, long long *out_value) {
    if (!out_value) {
        return false;
    }
    if (!text || *text == '\0') {
        *out_value = 0;
        return true;
    }
    errno = 0;
    char *endptr = NULL;
    long long value = strtoll(text, &endptr, 0);
    if (errno != 0) {
        return false;
    }
    if (endptr && *endptr != '\0') {
        while (endptr && *endptr && isspace((unsigned char)*endptr)) {
            endptr++;
        }
        if (endptr && *endptr != '\0') {
            return false;
        }
    }
    *out_value = value;
    return true;
}

static bool shellArithmeticParseExpression(ShellArithmeticParser *parser, long long *out_value);

static bool shellArithmeticParsePrimary(ShellArithmeticParser *parser, long long *out_value) {
    if (!parser || !out_value) {
        return false;
    }
    shellArithmeticSkipWhitespace(parser);
    if (parser->pos >= parser->length) {
        return false;
    }
    char c = parser->input[parser->pos];
    if (c == '(') {
        parser->pos++;
        if (!shellArithmeticParseExpression(parser, out_value)) {
            return false;
        }
        shellArithmeticSkipWhitespace(parser);
        if (parser->pos >= parser->length || parser->input[parser->pos] != ')') {
            return false;
        }
        parser->pos++;
        return true;
    }
    if (c == '$') {
        parser->pos++;
        size_t consumed = 0;
        char *value = shellExpandParameter(parser->input + parser->pos, &consumed);
        if (!value) {
            return false;
        }
        parser->pos += consumed;
        long long parsed = 0;
        bool ok = shellArithmeticParseValueString(value, &parsed);
        free(value);
        if (!ok) {
            return false;
        }
        *out_value = parsed;
        return true;
    }
    if (isalpha((unsigned char)c) || c == '_') {
        size_t start = parser->pos;
        parser->pos++;
        while (parser->pos < parser->length) {
            char ch = parser->input[parser->pos];
            if (!isalnum((unsigned char)ch) && ch != '_') {
                break;
            }
            parser->pos++;
        }
        size_t len = parser->pos - start;
        char *value = shellLookupParameterValue(parser->input + start, len);
        if (!value) {
            return false;
        }
        long long parsed = 0;
        bool ok = shellArithmeticParseValueString(value, &parsed);
        free(value);
        if (!ok) {
            return false;
        }
        *out_value = parsed;
        return true;
    }
    if (isdigit((unsigned char)c)) {
        const char *start_ptr = parser->input + parser->pos;
        errno = 0;
        char *endptr = NULL;
        long long value = strtoll(start_ptr, &endptr, 0);
        if (errno != 0 || endptr == start_ptr) {
            return false;
        }
        size_t consumed = (size_t)(endptr - start_ptr);
        parser->pos += consumed;
        if (parser->pos < parser->length) {
            char next = parser->input[parser->pos];
            if (isalnum((unsigned char)next) || next == '_') {
                return false;
            }
        }
        *out_value = value;
        return true;
    }
    return false;
}

static bool shellArithmeticParseUnary(ShellArithmeticParser *parser, long long *out_value) {
    if (!parser || !out_value) {
        return false;
    }
    shellArithmeticSkipWhitespace(parser);
    if (parser->pos >= parser->length) {
        return false;
    }
    char c = parser->input[parser->pos];
    if (c == '+') {
        parser->pos++;
        return shellArithmeticParseUnary(parser, out_value);
    }
    if (c == '-') {
        parser->pos++;
        long long value = 0;
        if (!shellArithmeticParseUnary(parser, &value)) {
            return false;
        }
        *out_value = -value;
        return true;
    }
    return shellArithmeticParsePrimary(parser, out_value);
}

static bool shellArithmeticParseTerm(ShellArithmeticParser *parser, long long *out_value) {
    if (!parser || !out_value) {
        return false;
    }
    long long value = 0;
    if (!shellArithmeticParseUnary(parser, &value)) {
        return false;
    }
    while (true) {
        shellArithmeticSkipWhitespace(parser);
        if (parser->pos >= parser->length) {
            break;
        }
        char op = parser->input[parser->pos];
        if (op != '*' && op != '/' && op != '%') {
            break;
        }
        parser->pos++;
        long long rhs = 0;
        if (!shellArithmeticParseUnary(parser, &rhs)) {
            return false;
        }
        if (op == '*') {
            value *= rhs;
        } else if (op == '/') {
            if (rhs == 0) {
                return false;
            }
            value /= rhs;
        } else {
            if (rhs == 0) {
                return false;
            }
            value %= rhs;
        }
    }
    *out_value = value;
    return true;
}

static bool shellArithmeticParseExpression(ShellArithmeticParser *parser, long long *out_value) {
    if (!parser || !out_value) {
        return false;
    }
    long long value = 0;
    if (!shellArithmeticParseTerm(parser, &value)) {
        return false;
    }
    while (true) {
        shellArithmeticSkipWhitespace(parser);
        if (parser->pos >= parser->length) {
            break;
        }
        char op = parser->input[parser->pos];
        if (op != '+' && op != '-') {
            break;
        }
        parser->pos++;
        long long rhs = 0;
        if (!shellArithmeticParseTerm(parser, &rhs)) {
            return false;
        }
        if (op == '+') {
            value += rhs;
        } else {
            value -= rhs;
        }
    }
    *out_value = value;
    return true;
}

static char *shellEvaluateArithmetic(const char *expr, bool *out_error) {
    if (out_error) {
        *out_error = false;
    }
    if (!expr) {
        if (out_error) {
            *out_error = true;
        }
        return NULL;
    }
    ShellArithmeticParser parser;
    parser.input = expr;
    parser.length = strlen(expr);
    parser.pos = 0;
    long long value = 0;
    if (!shellArithmeticParseExpression(&parser, &value)) {
        if (out_error) {
            *out_error = true;
        }
        return NULL;
    }
    shellArithmeticSkipWhitespace(&parser);
    if (parser.pos < parser.length) {
        if (out_error) {
            *out_error = true;
        }
        return NULL;
    }
    char buffer[64];
    int written = snprintf(buffer, sizeof(buffer), "%lld", value);
    if (written < 0) {
        if (out_error) {
            *out_error = true;
        }
        return NULL;
    }
    char *result = strdup(buffer);
    if (!result) {
        if (out_error) {
            *out_error = true;
        }
        return NULL;
    }
    return result;
}

static char *shellExpandWord(const char *text, uint8_t flags, const char *meta, size_t meta_len) {
    if (!text) {
        return strdup("");
    }
    if (flags & SHELL_WORD_FLAG_SINGLE_QUOTED) {
        return strdup(text);
    }
    ShellMetaSubstitution *subs = NULL;
    size_t sub_count = 0;
    if (!shellParseCommandMetadata(meta, meta_len, &subs, &sub_count)) {
        subs = NULL;
        sub_count = 0;
    }
    size_t text_len = strlen(text);
    size_t length = 0;
    size_t capacity = text_len + 1;
    if (capacity < 32) {
        capacity = 32;
    }
    char *buffer = (char *)malloc(capacity);
    if (!buffer) {
        shellFreeMetaSubstitutions(subs, sub_count);
        return NULL;
    }
    buffer[0] = '\0';
    bool double_quoted = (flags & SHELL_WORD_FLAG_DOUBLE_QUOTED) != 0;
    bool has_arithmetic = (flags & SHELL_WORD_FLAG_HAS_ARITHMETIC) != 0;
    size_t sub_index = 0;
    for (size_t i = 0; i < text_len;) {
        char c = text[i];
        bool handled = false;
        if (sub_index < sub_count) {
            ShellMetaSubstitution *sub = &subs[sub_index];
            size_t span = sub->span_length;
            if (sub->style == SHELL_META_SUBSTITUTION_DOLLAR && c == '$' && i + 1 < text_len && text[i + 1] == '(') {
                if (span > 0 && i + span <= text_len) {
                    char *output = shellRunCommandSubstitution(sub->command);
                    if (output) {
                        shellBufferAppendString(&buffer, &length, &capacity, output);
                        free(output);
                    }
                    i += span;
                    sub_index++;
                    handled = true;
                } else {
                    sub_index++;
                }
            } else if (sub->style == SHELL_META_SUBSTITUTION_BACKTICK && c == '`') {
                if (span > 0 && i + span <= text_len) {
                    char *output = shellRunCommandSubstitution(sub->command);
                    if (output) {
                        shellBufferAppendString(&buffer, &length, &capacity, output);
                        free(output);
                    }
                    i += span;
                    sub_index++;
                    handled = true;
                } else {
                    sub_index++;
                }
            }
        }
        if (handled) {
            continue;
        }
        if (c == '$' && has_arithmetic && i + 2 < text_len && text[i + 1] == '(' && text[i + 2] == '(') {
            size_t expr_start = i + 3;
            size_t j = expr_start;
            int depth = 1;
            while (j < text_len) {
                char inner = text[j];
                if (inner == '(') {
                    depth++;
                } else if (inner == ')') {
                    depth--;
                    if (depth == 0) {
                        break;
                    }
                }
                j++;
            }
            size_t span = 0;
            if (depth == 0 && j + 1 < text_len && text[j + 1] == ')') {
                span = (j + 2) - i;
                size_t expr_len = j - expr_start;
                char *expr = (char *)malloc(expr_len + 1);
                if (!expr) {
                    shellMarkArithmeticError();
                    shellBufferAppendSlice(&buffer, &length, &capacity, text + i, span);
                    i += span;
                    continue;
                }
                if (expr_len > 0) {
                    memcpy(expr, text + expr_start, expr_len);
                }
                expr[expr_len] = '\0';
                bool eval_error = false;
                char *result = shellEvaluateArithmetic(expr, &eval_error);
                free(expr);
                if (!eval_error && result) {
                    shellBufferAppendString(&buffer, &length, &capacity, result);
                    free(result);
                } else {
                    shellMarkArithmeticError();
                    shellBufferAppendSlice(&buffer, &length, &capacity, text + i, span);
                }
                i += span;
                continue;
            } else {
                span = text_len - i;
                shellMarkArithmeticError();
                shellBufferAppendSlice(&buffer, &length, &capacity, text + i, span);
                i = text_len;
                continue;
            }
        }
        if (c == '\\') {
            if (i + 1 < text_len) {
                char next = text[i + 1];
                if (!double_quoted || next == '$' || next == '"' || next == '\\' || next == '`' || next == '\n') {
                    shellBufferAppendChar(&buffer, &length, &capacity, next);
                    i += 2;
                    continue;
                }
            }
            shellBufferAppendChar(&buffer, &length, &capacity, c);
            i++;
            continue;
        }
        if (c == '$') {
            size_t consumed = 0;
            char *expanded = shellExpandParameter(text + i + 1, &consumed);
            if (expanded) {
                shellBufferAppendString(&buffer, &length, &capacity, expanded);
                free(expanded);
                i += consumed + 1;
                continue;
            }
        }
        shellBufferAppendChar(&buffer, &length, &capacity, c);
        i++;
    }
    shellFreeMetaSubstitutions(subs, sub_count);
    return buffer;
}

static void shellFreeRedirections(ShellCommand *cmd) {
    if (!cmd) {
        return;
    }
    for (size_t i = 0; i < cmd->redir_count; ++i) {
        free(cmd->redirs[i].path);
    }
    free(cmd->redirs);
    cmd->redirs = NULL;
    cmd->redir_count = 0;
}

static void shellFreeCommand(ShellCommand *cmd) {
    if (!cmd) {
        return;
    }
    for (size_t i = 0; i < cmd->argc; ++i) {
        free(cmd->argv[i]);
    }
    free(cmd->argv);
    cmd->argv = NULL;
    cmd->argc = 0;
    shellFreeRedirections(cmd);
}

static bool shellParseBool(const char *value, bool *out_flag) {
    if (!value || !out_flag) {
        return false;
    }
    if (strcasecmp(value, "1") == 0 || strcasecmp(value, "true") == 0 || strcasecmp(value, "yes") == 0) {
        *out_flag = true;
        return true;
    }
    if (strcasecmp(value, "0") == 0 || strcasecmp(value, "false") == 0 || strcasecmp(value, "no") == 0) {
        *out_flag = false;
        return true;
    }
    return false;
}

static bool shellStringEqualsIgnoreCase(const char *lhs, const char *rhs) {
    if (!lhs || !rhs) {
        return false;
    }
    return strcasecmp(lhs, rhs) == 0;
}

static bool shellTryParseIntegerLiteral(const char *text, long long *out_value) {
    if (!text || !*text) {
        return false;
    }
    errno = 0;
    char *end = NULL;
    long long value = strtoll(text, &end, 0);
    if (errno != 0 || !end || *end != '\0') {
        return false;
    }
    if (out_value) {
        *out_value = value;
    }
    return true;
}

static bool shellLooksLikeFloatLiteral(const char *text) {
    if (!text) {
        return false;
    }
    for (const char *cursor = text; *cursor; ++cursor) {
        if (*cursor == '.' || *cursor == 'e' || *cursor == 'E') {
            return true;
        }
    }
    if (shellStringEqualsIgnoreCase(text, "inf") ||
        shellStringEqualsIgnoreCase(text, "+inf") ||
        shellStringEqualsIgnoreCase(text, "-inf") ||
        shellStringEqualsIgnoreCase(text, "infinity") ||
        shellStringEqualsIgnoreCase(text, "+infinity") ||
        shellStringEqualsIgnoreCase(text, "-infinity") ||
        shellStringEqualsIgnoreCase(text, "nan") ||
        shellStringEqualsIgnoreCase(text, "+nan") ||
        shellStringEqualsIgnoreCase(text, "-nan")) {
        return true;
    }
    return false;
}

static bool shellTryParseFloatLiteral(const char *text, double *out_value) {
    if (!text || !*text) {
        return false;
    }
    errno = 0;
    char *end = NULL;
    double value = strtod(text, &end);
    if (errno != 0 || !end || *end != '\0') {
        return false;
    }
    if (out_value) {
        *out_value = value;
    }
    return true;
}

static Value shellConvertBuiltinArgument(const char *text) {
    if (!text) {
        return makeString("");
    }

    enum {
        SHELL_ARG_MODE_AUTO,
        SHELL_ARG_MODE_STRING,
        SHELL_ARG_MODE_BOOL,
        SHELL_ARG_MODE_INT,
        SHELL_ARG_MODE_FLOAT,
        SHELL_ARG_MODE_NIL
    } mode = SHELL_ARG_MODE_AUTO;

    const char *payload = text;

    if (strncasecmp(payload, "str:", 4) == 0) {
        mode = SHELL_ARG_MODE_STRING;
        payload += 4;
    } else if (strncasecmp(payload, "string:", 7) == 0) {
        mode = SHELL_ARG_MODE_STRING;
        payload += 7;
    } else if (strncasecmp(payload, "raw:", 4) == 0) {
        mode = SHELL_ARG_MODE_STRING;
        payload += 4;
    } else if (strncasecmp(payload, "bool:", 5) == 0) {
        mode = SHELL_ARG_MODE_BOOL;
        payload += 5;
    } else if (strncasecmp(payload, "boolean:", 8) == 0) {
        mode = SHELL_ARG_MODE_BOOL;
        payload += 8;
    } else if (strncasecmp(payload, "int:", 4) == 0) {
        mode = SHELL_ARG_MODE_INT;
        payload += 4;
    } else if (strncasecmp(payload, "integer:", 8) == 0) {
        mode = SHELL_ARG_MODE_INT;
        payload += 8;
    } else if (strncasecmp(payload, "float:", 6) == 0) {
        mode = SHELL_ARG_MODE_FLOAT;
        payload += 6;
    } else if (strncasecmp(payload, "double:", 7) == 0) {
        mode = SHELL_ARG_MODE_FLOAT;
        payload += 7;
    } else if (strncasecmp(payload, "real:", 5) == 0) {
        mode = SHELL_ARG_MODE_FLOAT;
        payload += 5;
    } else if (strncasecmp(payload, "nil:", 4) == 0) {
        mode = SHELL_ARG_MODE_NIL;
        payload += 4;
    }

    if (mode == SHELL_ARG_MODE_STRING) {
        return makeString(payload ? payload : "");
    }

    if (mode == SHELL_ARG_MODE_NIL) {
        return makeNil();
    }

    if (mode == SHELL_ARG_MODE_BOOL || mode == SHELL_ARG_MODE_AUTO) {
        bool flag = false;
        if (shellParseBool(payload, &flag)) {
            return makeBoolean(flag ? 1 : 0);
        }
        if (mode == SHELL_ARG_MODE_BOOL) {
            return makeString(payload ? payload : "");
        }
    }

    if (mode == SHELL_ARG_MODE_INT || mode == SHELL_ARG_MODE_AUTO) {
        long long int_value = 0;
        if (shellTryParseIntegerLiteral(payload, &int_value)) {
            return makeInt(int_value);
        }
        if (mode == SHELL_ARG_MODE_INT) {
            return makeString(payload ? payload : "");
        }
    }

    if (mode == SHELL_ARG_MODE_FLOAT || mode == SHELL_ARG_MODE_AUTO) {
        if (mode == SHELL_ARG_MODE_FLOAT || shellLooksLikeFloatLiteral(payload)) {
            double dbl_value = 0.0;
            if (shellTryParseFloatLiteral(payload, &dbl_value)) {
                return makeDouble(dbl_value);
            }
            if (mode == SHELL_ARG_MODE_FLOAT) {
                return makeString(payload ? payload : "");
            }
        }
    }

    if (mode == SHELL_ARG_MODE_AUTO && payload && *payload) {
        if (shellStringEqualsIgnoreCase(payload, "nil") ||
            shellStringEqualsIgnoreCase(payload, "null")) {
            return makeNil();
        }
    }

    return makeString(payload ? payload : "");
}

static void shellUpdateStatus(int status) {
    if (gShellArithmeticErrorPending) {
        status = 1;
        gShellArithmeticErrorPending = false;
    }
    gShellRuntime.last_status = status;
    char buffer[16];
    snprintf(buffer, sizeof(buffer), "%d", status);
    setenv("PSCALSHELL_LAST_STATUS", buffer, 1);
}

static bool shellHistoryEnsureCapacity(size_t needed) {
    if (gShellHistory.capacity >= needed) {
        return true;
    }
    size_t new_capacity = gShellHistory.capacity ? gShellHistory.capacity * 2 : 16;
    if (new_capacity < needed) {
        new_capacity = needed;
    }
    if (new_capacity > SIZE_MAX / sizeof(char *)) {
        return false;
    }
    char **entries = realloc(gShellHistory.entries, new_capacity * sizeof(char *));
    if (!entries) {
        return false;
    }
    gShellHistory.entries = entries;
    gShellHistory.capacity = new_capacity;
    return true;
}

void shellRuntimeRecordHistory(const char *line) {
    if (!line) {
        return;
    }
    size_t len = strlen(line);
    while (len > 0 && (line[len - 1] == '\n' || line[len - 1] == '\r')) {
        --len;
    }
    if (len == 0) {
        return;
    }
    bool has_content = false;
    for (size_t i = 0; i < len; ++i) {
        if (line[i] != ' ' && line[i] != '\t') {
            has_content = true;
            break;
        }
    }
    if (!has_content) {
        return;
    }
    if (!shellHistoryEnsureCapacity(gShellHistory.count + 1)) {
        return;
    }
    char *copy = (char *)malloc(len + 1);
    if (!copy) {
        return;
    }
    memcpy(copy, line, len);
    copy[len] = '\0';
    gShellHistory.entries[gShellHistory.count++] = copy;
}

size_t shellRuntimeHistoryCount(void) {
    return gShellHistory.count;
}

bool shellRuntimeHistoryGetEntry(size_t reverse_index, char **out_line) {
    if (!out_line) {
        return false;
    }
    *out_line = NULL;
    if (reverse_index >= gShellHistory.count) {
        return false;
    }
    const char *entry = gShellHistory.entries[gShellHistory.count - reverse_index - 1];
    if (!entry) {
        return false;
    }
    char *copy = strdup(entry);
    if (!copy) {
        return false;
    }
    *out_line = copy;
    return true;
}

void shellRuntimeSetArg0(const char *name) {
    char *copy = NULL;
    if (name && *name) {
        copy = strdup(name);
        if (!copy) {
            return;
        }
    }
    free(gShellArg0);
    gShellArg0 = copy;
}

const char *shellRuntimeGetArg0(void) {
    return gShellArg0;
}

typedef enum {
    SHELL_HISTORY_EXPAND_OK,
    SHELL_HISTORY_EXPAND_NOT_FOUND,
    SHELL_HISTORY_EXPAND_INVALID
} ShellHistoryExpandResult;

static bool shellIsHistoryTerminator(char c) {
    switch (c) {
        case '\0':
        case ' ':
        case '\t':
        case '\n':
        case '\r':
        case ';':
        case '&':
        case '|':
        case '(':
        case ')':
        case '<':
        case '>':
            return true;
        default:
            return false;
    }
}

static ShellHistoryExpandResult shellExpandHistoryDesignatorAt(const char *input,
                                                               size_t *out_consumed,
                                                               char **out_line) {
    if (out_line) {
        *out_line = NULL;
    }
    if (out_consumed) {
        *out_consumed = 0;
    }
    if (!input || input[0] != '!') {
        return SHELL_HISTORY_EXPAND_INVALID;
    }

    const char *cursor = input + 1;
    if (*cursor == '\0') {
        if (out_consumed) {
            *out_consumed = 1;
        }
        return SHELL_HISTORY_EXPAND_INVALID;
    }

    const char *designator_start = NULL;
    size_t designator_len = 0;
    const char *entry = NULL;

    if (*cursor == '$' || *cursor == '*' || *cursor == '^') {
        designator_start = cursor;
        designator_len = 1;
        cursor++;
        entry = shellHistoryEntryByIndex(-1);
        if (!entry) {
            if (out_consumed) {
                *out_consumed = (size_t)(cursor - input);
            }
            return SHELL_HISTORY_EXPAND_NOT_FOUND;
        }
        if (out_consumed) {
            *out_consumed = (size_t)(cursor - input);
        }
        return shellApplyHistoryDesignator(entry, designator_start, designator_len, out_line)
                   ? SHELL_HISTORY_EXPAND_OK
                   : SHELL_HISTORY_EXPAND_INVALID;
    }

    long numeric_index = 0;
    bool has_index = false;
    const char *search_token_start = NULL;
    size_t search_token_len = 0;
    bool search_substring = false;
    bool search_regex = false;

    if (*cursor == '!') {
        numeric_index = -1;
        has_index = true;
        cursor++;
    } else if (*cursor == '-') {
        char *endptr = NULL;
        long value = strtol(cursor + 1, &endptr, 10);
        if (endptr == cursor + 1) {
            if (out_consumed) {
                *out_consumed = (size_t)(cursor + 1 - input);
            }
            return SHELL_HISTORY_EXPAND_INVALID;
        }
        numeric_index = -value;
        cursor = endptr;
        has_index = true;
    } else if (isdigit((unsigned char)*cursor)) {
        char *endptr = NULL;
        long value = strtol(cursor, &endptr, 10);
        if (endptr == cursor) {
            if (out_consumed) {
                *out_consumed = (size_t)(cursor - input);
            }
            return SHELL_HISTORY_EXPAND_INVALID;
        }
        numeric_index = value;
        cursor = endptr;
        has_index = true;
    } else if (*cursor == '?') {
        cursor++;
        const char *start = cursor;
        const char *closing = strchr(cursor, '?');
        if (!closing) {
            if (out_consumed) {
                *out_consumed = strlen(input);
            }
            return SHELL_HISTORY_EXPAND_INVALID;
        }
        search_token_start = start;
        search_token_len = (size_t)(closing - start);
        if (search_token_len >= 2 && start[0] == '/' && start[search_token_len - 1] == '/') {
            search_regex = true;
            search_token_start = start + 1;
            search_token_len -= 2;
            if (search_token_len == 0) {
                if (out_consumed) {
                    *out_consumed = (size_t)(cursor - input);
                }
                return SHELL_HISTORY_EXPAND_INVALID;
            }
        }
        cursor = closing + 1;
        search_substring = true;
    } else {
        const char *start = cursor;
        while (*cursor && !shellIsHistoryTerminator(*cursor) &&
               *cursor != ':' && *cursor != '$' && *cursor != '^' && *cursor != '*') {
            cursor++;
        }
        if (cursor == start) {
            if (out_consumed) {
                *out_consumed = (size_t)(cursor - input);
            }
            return SHELL_HISTORY_EXPAND_INVALID;
        }
        search_token_start = start;
        search_token_len = (size_t)(cursor - start);
    }

    if (*cursor == '$' || *cursor == '^' || *cursor == '*') {
        designator_start = cursor;
        designator_len = 1;
        cursor++;
    } else if (*cursor == ':') {
        cursor++;
        designator_start = cursor;
        while (*cursor && !shellIsHistoryTerminator(*cursor)) {
            cursor++;
        }
        designator_len = (size_t)(cursor - designator_start);
        if (designator_len == 0) {
            if (out_consumed) {
                *out_consumed = (size_t)(cursor - input);
            }
            return SHELL_HISTORY_EXPAND_INVALID;
        }
    }

    if (has_index) {
        entry = shellHistoryEntryByIndex(numeric_index);
    } else if (search_substring) {
        if (search_regex) {
            bool invalid = false;
            entry = shellHistoryFindByRegex(search_token_start, search_token_len, &invalid);
            if (!entry && invalid) {
                if (out_consumed) {
                    *out_consumed = (size_t)(cursor - input);
                }
                return SHELL_HISTORY_EXPAND_INVALID;
            }
        } else {
            entry = shellHistoryFindBySubstring(search_token_start, search_token_len);
        }
    } else {
        entry = shellHistoryFindByPrefix(search_token_start, search_token_len);
    }

    if (!entry) {
        if (out_consumed) {
            *out_consumed = (size_t)(cursor - input);
        }
        return SHELL_HISTORY_EXPAND_NOT_FOUND;
    }

    if (out_consumed) {
        *out_consumed = (size_t)(cursor - input);
    }

    if (designator_start && designator_len > 0) {
        return shellApplyHistoryDesignator(entry, designator_start, designator_len, out_line)
                   ? SHELL_HISTORY_EXPAND_OK
                   : SHELL_HISTORY_EXPAND_INVALID;
    }

    *out_line = strdup(entry);
    if (!*out_line) {
        return SHELL_HISTORY_EXPAND_INVALID;
    }
    return SHELL_HISTORY_EXPAND_OK;
}

bool shellRuntimeExpandHistoryReference(const char *input,
                                        char **out_line,
                                        bool *out_did_expand,
                                        char **out_error_token) {
    if (out_line) {
        *out_line = NULL;
    }
    if (out_did_expand) {
        *out_did_expand = false;
    }
    if (out_error_token) {
        *out_error_token = NULL;
    }
    if (!input || !out_line) {
        return false;
    }

    size_t capacity = strlen(input) + 1;
    if (capacity < 32) {
        capacity = 32;
    }
    char *buffer = (char *)malloc(capacity);
    if (!buffer) {
        return false;
    }
    buffer[0] = '\0';
    size_t length = 0;

    bool in_single = false;
    bool in_double = false;

    for (size_t i = 0; input[i];) {
        char c = input[i];
        if (c == '\\' && !in_single) {
            if (input[i + 1] == '!') {
                shellBufferAppendChar(&buffer, &length, &capacity, '!');
                i += 2;
                continue;
            }
            shellBufferAppendChar(&buffer, &length, &capacity, c);
            i++;
            continue;
        }
        if (c == '\'') {
            if (!in_double) {
                in_single = !in_single;
            }
            shellBufferAppendChar(&buffer, &length, &capacity, c);
            i++;
            continue;
        }
        if (c == '"') {
            if (!in_single) {
                in_double = !in_double;
            }
            shellBufferAppendChar(&buffer, &length, &capacity, c);
            i++;
            continue;
        }
        if (c == '!' && !in_single) {
            size_t consumed = 0;
            char *replacement = NULL;
            ShellHistoryExpandResult result =
                shellExpandHistoryDesignatorAt(input + i, &consumed, &replacement);
            if (result != SHELL_HISTORY_EXPAND_OK) {
                if (out_error_token) {
                    size_t error_len = consumed > 0 ? consumed : 1;
                    char *token = strndup(input + i, error_len);
                    *out_error_token = token;
                }
                free(replacement);
                free(buffer);
                return false;
            }
            if (replacement) {
                shellBufferAppendString(&buffer, &length, &capacity, replacement);
                free(replacement);
            }
            if (out_did_expand) {
                *out_did_expand = true;
            }
            i += consumed;
            continue;
        }
        shellBufferAppendChar(&buffer, &length, &capacity, c);
        i++;
    }

    *out_line = buffer;
    return true;
}

static bool shellIsRuntimeBuiltin(const char *name) {
    if (!name || !*name) {
        return false;
    }
<<<<<<< HEAD
    static const char *kBuiltins[] = {"cd", "pwd", "exit", "export", "unset", "setenv", "unsetenv", "alias", "history",
                                      "jobs", "fg", "bg", "wait", "builtin"};
=======
    static const char *kBuiltins[] = {"cd", "pwd", "exit", "export", "source", "unset", "setenv", "unsetenv", "alias", "history",
                                      "jobs", "fg", "bg", "wait"};
>>>>>>> 74bb2b6a
    size_t count = sizeof(kBuiltins) / sizeof(kBuiltins[0]);
    for (size_t i = 0; i < count; ++i) {
        if (strcasecmp(name, kBuiltins[i]) == 0) {
            return true;
        }
    }
    return false;
}

static bool shellInvokeFunction(VM *vm, ShellCommand *cmd) {
    if (!cmd || cmd->argc == 0) {
        return false;
    }
    const char *name = cmd->argv[0];
    ShellFunctionEntry *entry = shellFindFunctionEntry(name);
    if (!entry || !entry->compiled) {
        return false;
    }
    VM function_vm;
    initVM(&function_vm);
    InterpretResult result = interpretBytecode(&function_vm, &entry->compiled->chunk,
                                               globalSymbols, constGlobalSymbols, procedure_table, 0);
    if (result != INTERPRET_OK) {
        shellUpdateStatus(1);
    } else {
        shellUpdateStatus(shellRuntimeLastStatus());
    }
    freeVM(&function_vm);
    return true;
}

static bool shellInvokeBuiltin(VM *vm, ShellCommand *cmd) {
    if (!cmd || cmd->argc == 0) {
        return false;
    }
    if (shellInvokeFunction(vm, cmd)) {
        return true;
    }
    const char *name = cmd->argv[0];
    if (!name || !shellIsRuntimeBuiltin(name)) {
        return false;
    }
    VmBuiltinFn handler = getVmBuiltinHandler(name);
    if (!handler) {
        return false;
    }
    int arg_count = (cmd->argc > 0) ? (int)cmd->argc - 1 : 0;
    Value *args = NULL;
    if (arg_count > 0) {
        args = calloc((size_t)arg_count, sizeof(Value));
        if (!args) {
            runtimeError(vm, "shell builtin '%s': out of memory", name);
            shellUpdateStatus(1);
            return true;
        }
        for (int i = 0; i < arg_count; ++i) {
            args[i] = makeString(cmd->argv[i + 1]);
        }
    }
    handler(vm, arg_count, args);
    if (args) {
        for (int i = 0; i < arg_count; ++i) {
            freeValue(&args[i]);
        }
        free(args);
    }
    return true;
}

static int shellStatusFromWait(int status) {
    if (WIFEXITED(status)) {
        return WEXITSTATUS(status);
    }
    if (WIFSIGNALED(status)) {
        return 128 + WTERMSIG(status);
    }
    if (WIFSTOPPED(status)) {
        return 128 + WSTOPSIG(status);
    }
    return status;
}

static void shellFreeJob(ShellJob *job) {
    if (!job) {
        return;
    }
    free(job->command);
    job->command = NULL;
    free(job->pids);
    job->pids = NULL;
    job->pid_count = 0;
    job->pgid = -1;
    job->running = false;
    job->stopped = false;
    job->last_status = 0;
}

static void shellRemoveJobAt(size_t index) {
    if (index >= gShellJobCount) {
        return;
    }
    ShellJob *job = &gShellJobs[index];
    shellFreeJob(job);
    if (index + 1 < gShellJobCount) {
        gShellJobs[index] = gShellJobs[gShellJobCount - 1];
    }
    gShellJobCount--;
    if (gShellJobCount == 0 && gShellJobs) {
        free(gShellJobs);
        gShellJobs = NULL;
    }
}

static void shellRegisterJob(pid_t pgid, const pid_t *pids, size_t pid_count, const ShellCommand *cmd) {
    if (pgid <= 0 || !pids || pid_count == 0 || !cmd) {
        return;
    }

    pid_t *pid_copy = malloc(sizeof(pid_t) * pid_count);
    if (!pid_copy) {
        return;
    }
    memcpy(pid_copy, pids, sizeof(pid_t) * pid_count);

    char *summary = NULL;
    if (cmd->argc > 0 && cmd->argv) {
        size_t len = 0;
        for (size_t i = 0; i < cmd->argc; ++i) {
            len += strlen(cmd->argv[i]) + 1;
        }
        summary = malloc(len + 1);
        if (summary) {
            summary[0] = '\0';
            for (size_t i = 0; i < cmd->argc; ++i) {
                strcat(summary, cmd->argv[i]);
                if (i + 1 < cmd->argc) {
                    strcat(summary, " ");
                }
            }
        }
    }

    ShellJob *new_jobs = realloc(gShellJobs, sizeof(ShellJob) * (gShellJobCount + 1));
    if (!new_jobs) {
        free(summary);
        free(pid_copy);
        return;
    }

    gShellJobs = new_jobs;
    ShellJob *job = &gShellJobs[gShellJobCount++];
    job->pgid = pgid;
    job->pids = pid_copy;
    job->pid_count = pid_count;
    job->running = true;
    job->stopped = false;
    job->last_status = 0;
    job->command = summary;
}

static int shellCollectJobs(void) {
    int reaped = 0;
    for (size_t i = 0; i < gShellJobCount;) {
        ShellJob *job = &gShellJobs[i];
        bool job_active = false;

        if (!job->pids || job->pid_count == 0) {
            shellRemoveJobAt(i);
            reaped++;
            continue;
        }

        for (size_t j = 0; j < job->pid_count; ++j) {
            pid_t pid = job->pids[j];
            if (pid <= 0) {
                continue;
            }
            int status = 0;
            pid_t res = waitpid(pid, &status, WNOHANG | WUNTRACED | WCONTINUED);
            if (res == 0) {
                job_active = true;
                continue;
            }
            if (res < 0) {
                if (errno == EINTR) {
                    job_active = true;
                    continue;
                }
                if (errno == ECHILD) {
                    job->pids[j] = -1;
                }
                continue;
            }
            if (WIFSTOPPED(status)) {
                job->stopped = true;
                job->running = false;
                job_active = true;
            } else if (WIFCONTINUED(status)) {
                job->stopped = false;
                job->running = true;
                job_active = true;
            } else {
                job->last_status = shellStatusFromWait(status);
                job->pids[j] = -1;
            }
        }

        if (!job->stopped) {
            for (size_t j = 0; j < job->pid_count; ++j) {
                if (job->pids[j] > 0) {
                    job_active = true;
                    job->running = true;
                    break;
                }
            }
        }

        bool all_done = true;
        for (size_t j = 0; j < job->pid_count; ++j) {
            if (job->pids[j] > 0) {
                all_done = false;
                break;
            }
        }

        if (all_done) {
            shellUpdateStatus(job->last_status);
            shellRemoveJobAt(i);
            reaped++;
            continue;
        }

        if (!job_active && !job->stopped) {
            job->running = true;
        }

        ++i;
    }
    return reaped;
}

static bool shellResolveJobIndex(VM *vm, const char *name, int arg_count, Value *args, size_t *out_index) {
    if (gShellJobCount == 0) {
        runtimeError(vm, "%s: no current job", name);
        return false;
    }
    if (arg_count == 0) {
        *out_index = gShellJobCount - 1;
        return true;
    }
    if (arg_count > 1) {
        runtimeError(vm, "%s: too many arguments", name);
        return false;
    }

    Value spec = args[0];
    if (spec.type == TYPE_STRING && spec.s_val) {
        const char *text = spec.s_val;
        if (text[0] == '%') {
            text++;
        }
        if (*text == '\0') {
            runtimeError(vm, "%s: invalid job spec", name);
            return false;
        }
        char *end = NULL;
        long index = strtol(text, &end, 10);
        if (*end != '\0' || index <= 0 || (size_t)index > gShellJobCount) {
            runtimeError(vm, "%s: invalid job '%s'", name, spec.s_val);
            return false;
        }
        *out_index = (size_t)index - 1;
        return true;
    }

    if (IS_INTLIKE(spec)) {
        long index = (long)AS_INTEGER(spec);
        if (index <= 0 || (size_t)index > gShellJobCount) {
            runtimeError(vm, "%s: invalid job index", name);
            return false;
        }
        *out_index = (size_t)index - 1;
        return true;
    }

    runtimeError(vm, "%s: job spec must be a string or integer", name);
    return false;
}

static void shellParseMetadata(const char *meta, ShellCommand *cmd) {
    if (!meta || !cmd) {
        return;
    }
    char *copy = strdup(meta);
    if (!copy) {
        return;
    }
    char *cursor = copy;
    while (cursor && *cursor) {
        char *next = strchr(cursor, ';');
        if (next) {
            *next = '\0';
        }
        char *eq = strchr(cursor, '=');
        if (eq) {
            *eq = '\0';
            const char *key = cursor;
            const char *value = eq + 1;
            if (strcmp(key, "bg") == 0) {
                shellParseBool(value, &cmd->background);
            } else if (strcmp(key, "pipe") == 0) {
                cmd->pipeline_index = atoi(value);
            } else if (strcmp(key, "head") == 0) {
                shellParseBool(value, &cmd->is_pipeline_head);
            } else if (strcmp(key, "tail") == 0) {
                shellParseBool(value, &cmd->is_pipeline_tail);
            }
        }
        if (!next) {
            break;
        }
        cursor = next + 1;
    }
    free(copy);
}

static bool shellAddArg(ShellCommand *cmd, const char *arg) {
    if (!cmd || !arg) {
        return false;
    }
    const char *text = NULL;
    const char *meta = NULL;
    size_t meta_len = 0;
    uint8_t flags = 0;
    shellDecodeWordSpec(arg, &text, &flags, &meta, &meta_len);
    char *expanded = shellExpandWord(text, flags, meta, meta_len);
    if (!expanded) {
        return false;
    }
    if (shellWordShouldGlob(flags, expanded)) {
        glob_t glob_result;
        int glob_status = glob(expanded, 0, NULL, &glob_result);
        if (glob_status == 0) {
            size_t original_argc = cmd->argc;
            bool ok = true;
            for (size_t i = 0; i < glob_result.gl_pathc; ++i) {
                char *dup = strdup(glob_result.gl_pathv[i]);
                if (!dup) {
                    ok = false;
                    break;
                }
                if (!shellCommandAppendArgOwned(cmd, dup)) {
                    ok = false;
                    break;
                }
            }
            if (!ok) {
                while (cmd->argc > original_argc) {
                    free(cmd->argv[cmd->argc - 1]);
                    cmd->argc--;
                }
                if (cmd->argv) {
                    cmd->argv[cmd->argc] = NULL;
                }
                globfree(&glob_result);
                free(expanded);
                return false;
            }
            globfree(&glob_result);
            free(expanded);
            return true;
        }
        if (glob_status != GLOB_NOMATCH) {
            fprintf(stderr, "psh: glob failed for '%s'\n", expanded);
        }
    }
    if (!shellCommandAppendArgOwned(cmd, expanded)) {
        return false;
    }
    return true;
}

static bool shellAddRedirection(ShellCommand *cmd, const char *spec) {
    if (!cmd || !spec) {
        return false;
    }
    const char *payload = spec + strlen("redir:");
    char *copy = strdup(payload);
    if (!copy) {
        return false;
    }
    char *parts[3] = {NULL, NULL, NULL};
    size_t part_index = 0;
    char *cursor = copy;
    while (cursor && part_index < 3) {
        char *next = strchr(cursor, ':');
        if (next) {
            *next = '\0';
        }
        parts[part_index++] = cursor;
        if (!next) {
            break;
        }
        cursor = next + 1;
    }
    if (part_index < 3) {
        free(copy);
        return false;
    }
    const char *fd_str = parts[0];
    const char *type = parts[1];
    const char *target_spec = parts[2];
    int fd = -1;
    if (fd_str && *fd_str) {
        fd = atoi(fd_str);
    } else if (strcmp(type, "<") == 0) {
        fd = STDIN_FILENO;
    } else {
        fd = STDOUT_FILENO;
    }
    int flags = 0;
    mode_t mode = 0;
    if (strcmp(type, "<") == 0) {
        flags = O_RDONLY;
    } else if (strcmp(type, ">") == 0) {
        flags = O_WRONLY | O_CREAT | O_TRUNC;
        mode = 0666;
    } else if (strcmp(type, ">>") == 0) {
        flags = O_WRONLY | O_CREAT | O_APPEND;
        mode = 0666;
    } else {
        free(copy);
        return false;
    }
    ShellRedirection *new_redirs = realloc(cmd->redirs, sizeof(ShellRedirection) * (cmd->redir_count + 1));
    if (!new_redirs) {
        free(copy);
        return false;
    }
    cmd->redirs = new_redirs;
    ShellRedirection *redir = &cmd->redirs[cmd->redir_count++];
    redir->fd = fd;
    redir->flags = flags;
    redir->mode = mode;
    const char *target_text = NULL;
    const char *target_meta = NULL;
    size_t target_meta_len = 0;
    uint8_t target_flags = 0;
    shellDecodeWordSpec(target_spec, &target_text, &target_flags, &target_meta, &target_meta_len);
    redir->path = shellExpandWord(target_text, target_flags, target_meta, target_meta_len);
    free(copy);
    if (!redir->path) {
        cmd->redir_count--;
        return false;
    }
    return true;
}

static bool shellBuildCommand(VM *vm, int arg_count, Value *args, ShellCommand *out_cmd) {
    if (!out_cmd) {
        return false;
    }
    memset(out_cmd, 0, sizeof(*out_cmd));
    if (arg_count <= 0) {
        runtimeError(vm, "shell exec: missing metadata argument");
        return false;
    }
    Value meta = args[0];
    if (meta.type != TYPE_STRING || !meta.s_val) {
        runtimeError(vm, "shell exec: metadata must be a string");
        return false;
    }
    shellParseMetadata(meta.s_val, out_cmd);
    for (int i = 1; i < arg_count; ++i) {
        Value v = args[i];
        if (v.type != TYPE_STRING || !v.s_val) {
            runtimeError(vm, "shell exec: arguments must be strings");
            shellFreeCommand(out_cmd);
            return false;
        }
        if (strncmp(v.s_val, "redir:", 6) == 0) {
            if (!shellAddRedirection(out_cmd, v.s_val)) {
                runtimeError(vm, "shell exec: invalid redirection '%s'", v.s_val);
                shellFreeCommand(out_cmd);
                return false;
            }
        } else {
            if (!shellAddArg(out_cmd, v.s_val)) {
                runtimeError(vm, "shell exec: unable to add argument");
                shellFreeCommand(out_cmd);
                return false;
            }
        }
    }
    return true;
}

static int shellSpawnProcess(const ShellCommand *cmd, int stdin_fd, int stdout_fd, pid_t *child_pid) {
    if (!cmd || cmd->argc == 0 || !cmd->argv || !cmd->argv[0]) {
        return EINVAL;
    }
    posix_spawn_file_actions_t actions;
    posix_spawn_file_actions_init(&actions);

    if (stdin_fd >= 0) {
        posix_spawn_file_actions_adddup2(&actions, stdin_fd, STDIN_FILENO);
        posix_spawn_file_actions_addclose(&actions, stdin_fd);
    }
    if (stdout_fd >= 0) {
        posix_spawn_file_actions_adddup2(&actions, stdout_fd, STDOUT_FILENO);
        posix_spawn_file_actions_addclose(&actions, stdout_fd);
    }

    int opened_fds[16];
    size_t opened_count = 0;

    for (size_t i = 0; i < cmd->redir_count; ++i) {
        const ShellRedirection *redir = &cmd->redirs[i];
        int fd = open(redir->path, redir->flags, redir->mode);
        if (fd < 0) {
            for (size_t j = 0; j < opened_count; ++j) {
                close(opened_fds[j]);
            }
            posix_spawn_file_actions_destroy(&actions);
            return errno;
        }
        if (opened_count < sizeof(opened_fds) / sizeof(opened_fds[0])) {
            opened_fds[opened_count++] = fd;
        }
        posix_spawn_file_actions_adddup2(&actions, fd, redir->fd);
        posix_spawn_file_actions_addclose(&actions, fd);
    }

    posix_spawnattr_t attr;
    posix_spawnattr_init(&attr);

    int result = posix_spawnp(child_pid, cmd->argv[0], &actions, &attr, cmd->argv, environ);

    posix_spawnattr_destroy(&attr);
    posix_spawn_file_actions_destroy(&actions);

    for (size_t j = 0; j < opened_count; ++j) {
        close(opened_fds[j]);
    }

    return result;
}

static int shellWaitPid(pid_t pid, int *status_out) {
    int status = 0;
    pid_t waited = waitpid(pid, &status, 0);
    if (waited < 0) {
        return errno;
    }
    if (status_out) {
        if (WIFEXITED(status)) {
            *status_out = WEXITSTATUS(status);
        } else if (WIFSIGNALED(status)) {
            *status_out = 128 + WTERMSIG(status);
        } else {
            *status_out = status;
        }
    }
    return 0;
}

static void shellResetPipeline(void) {
    ShellPipelineContext *ctx = &gShellRuntime.pipeline;
    if (!ctx->active) {
        return;
    }
    if (ctx->pipes) {
        size_t pipe_count = (ctx->stage_count > 0) ? (ctx->stage_count - 1) : 0;
        for (size_t i = 0; i < pipe_count; ++i) {
            if (ctx->pipes[i][0] >= 0) close(ctx->pipes[i][0]);
            if (ctx->pipes[i][1] >= 0) close(ctx->pipes[i][1]);
        }
        free(ctx->pipes);
        ctx->pipes = NULL;
    }
    free(ctx->pids);
    ctx->pids = NULL;
    ctx->active = false;
    ctx->stage_count = 0;
    ctx->launched = 0;
    ctx->background = false;
    ctx->last_status = 0;
    ctx->pgid = -1;
}

static void shellAbortPipeline(void) {
    ShellPipelineContext *ctx = &gShellRuntime.pipeline;
    if (!ctx->active) {
        return;
    }

    if (ctx->pipes) {
        size_t pipe_count = (ctx->stage_count > 0) ? (ctx->stage_count - 1) : 0;
        for (size_t i = 0; i < pipe_count; ++i) {
            if (ctx->pipes[i][0] >= 0) {
                close(ctx->pipes[i][0]);
                ctx->pipes[i][0] = -1;
            }
            if (ctx->pipes[i][1] >= 0) {
                close(ctx->pipes[i][1]);
                ctx->pipes[i][1] = -1;
            }
        }
    }

    for (size_t i = 0; i < ctx->launched; ++i) {
        pid_t pid = ctx->pids[i];
        if (pid <= 0) {
            continue;
        }
        int status = 0;
        pid_t res = -1;
        do {
            res = waitpid(pid, &status, WNOHANG);
        } while (res < 0 && errno == EINTR);
        if (res == 0) {
            kill(pid, SIGTERM);
            do {
                res = waitpid(pid, &status, 0);
            } while (res < 0 && errno == EINTR);
        }
    }

    shellResetPipeline();
}

static bool shellEnsurePipeline(size_t stages, bool negated) {
    ShellPipelineContext *ctx = &gShellRuntime.pipeline;
    shellResetPipeline();
    ctx->stage_count = stages;
    ctx->negated = negated;
    ctx->active = true;
    ctx->launched = 0;
    ctx->last_status = 0;
    ctx->background = false;
    ctx->pgid = -1;
    ctx->pids = calloc(stages, sizeof(pid_t));
    if (!ctx->pids) {
        shellResetPipeline();
        return false;
    }
    if (stages > 1) {
        ctx->pipes = calloc(stages - 1, sizeof(int[2]));
        if (!ctx->pipes) {
            shellResetPipeline();
            return false;
        }
        for (size_t i = 0; i < stages - 1; ++i) {
            ctx->pipes[i][0] = -1;
            ctx->pipes[i][1] = -1;
            if (pipe(ctx->pipes[i]) != 0) {
                shellResetPipeline();
                return false;
            }
        }
    }
    return true;
}

static int shellFinishPipeline(const ShellCommand *tail_cmd) {
    ShellPipelineContext *ctx = &gShellRuntime.pipeline;
    if (!ctx->active) {
        return gShellRuntime.last_status;
    }
    int final_status = ctx->last_status;
    if (!ctx->background) {
        for (size_t i = 0; i < ctx->launched; ++i) {
            int status = 0;
            shellWaitPid(ctx->pids[i], &status);
            if (i + 1 == ctx->launched) {
                final_status = status;
            }
        }
    } else if (ctx->launched > 0) {
        pid_t pgid = (ctx->pgid > 0) ? ctx->pgid : ctx->pids[0];
        shellRegisterJob(pgid, ctx->pids, ctx->launched, tail_cmd);
        final_status = 0;
    }
    if (ctx->negated) {
        final_status = (final_status == 0) ? 1 : 0;
    }
    ctx->last_status = final_status;
    shellResetPipeline();
    shellUpdateStatus(final_status);
    return final_status;
}

static Value shellExecuteCommand(VM *vm, ShellCommand *cmd) {
    ShellPipelineContext *ctx = &gShellRuntime.pipeline;
    int stdin_fd = -1;
    int stdout_fd = -1;
    if (ctx->active) {
        if (ctx->stage_count == 1 && shellInvokeBuiltin(vm, cmd)) {
            ctx->last_status = gShellRuntime.last_status;
            shellResetPipeline();
            shellFreeCommand(cmd);
            return makeVoid();
        }
        size_t idx = (size_t)cmd->pipeline_index;
        if (idx >= ctx->stage_count) {
            runtimeError(vm, "shell exec: pipeline index out of range");
            shellFreeCommand(cmd);
            shellResetPipeline();
            return makeVoid();
        }
        if (ctx->stage_count > 1) {
            if (!cmd->is_pipeline_head) {
                stdin_fd = ctx->pipes[idx - 1][0];
            }
            if (!cmd->is_pipeline_tail) {
                stdout_fd = ctx->pipes[idx][1];
            }
        }
    } else {
        if (shellInvokeBuiltin(vm, cmd)) {
            shellFreeCommand(cmd);
            return makeVoid();
        }
    }

    pid_t child = -1;
    int spawn_err = shellSpawnProcess(cmd, stdin_fd, stdout_fd, &child);
    if (spawn_err != 0) {
        runtimeError(vm, "shell exec: failed to spawn '%s': %s", cmd->argv[0], strerror(spawn_err));
        if (ctx->active) {
            shellAbortPipeline();
        }
        shellFreeCommand(cmd);
        shellUpdateStatus(127);
        return makeVoid();
    }

    if (ctx->active) {
        pid_t target_pgid = (ctx->pgid > 0) ? ctx->pgid : child;
        if (setpgid(child, target_pgid) != 0) {
            if (errno != EACCES && errno != ESRCH) {
                /* best-effort: ignore errors from lack of job control */
            }
        }
        if (ctx->pgid <= 0) {
            ctx->pgid = target_pgid;
        }
    } else {
        if (setpgid(child, child) != 0) {
            if (errno != EACCES && errno != ESRCH) {
                /* ignore */
            }
        }
    }

    if (ctx->active) {
        if (!cmd->is_pipeline_head && stdin_fd >= 0) {
            close(stdin_fd);
            if (cmd->pipeline_index > 0) {
                ctx->pipes[cmd->pipeline_index - 1][0] = -1;
            }
        }
        if (!cmd->is_pipeline_tail && stdout_fd >= 0) {
            close(stdout_fd);
            ctx->pipes[cmd->pipeline_index][1] = -1;
        }
        ctx->pids[ctx->launched++] = child;
        if (cmd->is_pipeline_tail) {
            ctx->background = cmd->background;
            shellFinishPipeline(cmd);
        }
    } else {
        int status = 0;
        if (!cmd->background) {
            shellWaitPid(child, &status);
        } else {
            pid_t job_pids[1];
            job_pids[0] = child;
            shellRegisterJob(child, job_pids, 1, cmd);
            status = 0;
        }
        shellUpdateStatus(status);
    }

    shellFreeCommand(cmd);
    return makeVoid();
}

Value vmBuiltinShellExec(VM *vm, int arg_count, Value *args) {
    shellCollectJobs();
    ShellCommand cmd;
    if (!shellBuildCommand(vm, arg_count, args, &cmd)) {
        return makeVoid();
    }
    return shellExecuteCommand(vm, &cmd);
}

Value vmBuiltinShellPipeline(VM *vm, int arg_count, Value *args) {
    if (arg_count != 1 || args[0].type != TYPE_STRING || !args[0].s_val) {
        runtimeError(vm, "shell pipeline: expected metadata string");
        return makeVoid();
    }
    const char *meta = args[0].s_val;
    size_t stages = 0;
    bool negated = false;
    char *copy = strdup(meta);
    if (!copy) {
        runtimeError(vm, "shell pipeline: out of memory");
        return makeVoid();
    }
    char *cursor = copy;
    while (cursor && *cursor) {
        char *next = strchr(cursor, ';');
        if (next) *next = '\0';
        char *eq = strchr(cursor, '=');
        if (eq) {
            *eq = '\0';
            const char *key = cursor;
            const char *value = eq + 1;
            if (strcmp(key, "stages") == 0) {
                stages = (size_t)strtoul(value, NULL, 10);
            } else if (strcmp(key, "negated") == 0) {
                shellParseBool(value, &negated);
            }
        }
        if (!next) break;
        cursor = next + 1;
    }
    free(copy);
    if (stages == 0) {
        runtimeError(vm, "shell pipeline: invalid stage count");
        return makeVoid();
    }
    if (!shellEnsurePipeline(stages, negated)) {
        runtimeError(vm, "shell pipeline: unable to allocate context");
    }
    return makeVoid();
}

Value vmBuiltinShellAnd(VM *vm, int arg_count, Value *args) {
    (void)vm;
    (void)arg_count;
    (void)args;
    if (gShellRuntime.last_status != 0) {
        shellUpdateStatus(gShellRuntime.last_status);
    }
    return makeVoid();
}

Value vmBuiltinShellOr(VM *vm, int arg_count, Value *args) {
    (void)vm;
    (void)arg_count;
    (void)args;
    if (gShellRuntime.last_status == 0) {
        shellUpdateStatus(0);
    }
    return makeVoid();
}

Value vmBuiltinShellSubshell(VM *vm, int arg_count, Value *args) {
    (void)vm;
    (void)arg_count;
    (void)args;
    shellResetPipeline();
    return makeVoid();
}

Value vmBuiltinShellLoop(VM *vm, int arg_count, Value *args) {
    (void)vm;
    (void)arg_count;
    (void)args;
    shellResetPipeline();
    return makeVoid();
}

Value vmBuiltinShellIf(VM *vm, int arg_count, Value *args) {
    (void)vm;
    (void)arg_count;
    (void)args;
    shellResetPipeline();
    return makeVoid();
}

Value vmBuiltinShellCase(VM *vm, int arg_count, Value *args) {
    (void)vm;
    if (arg_count != 2 || args[1].type != TYPE_STRING || !args[1].s_val) {
        runtimeError(vm, "shell case: expected metadata and subject word");
        shellUpdateStatus(1);
        return makeVoid();
    }
    const char *subject_spec = args[1].s_val;
    const char *subject_text = subject_spec;
    const char *subject_meta = NULL;
    size_t subject_meta_len = 0;
    uint8_t subject_flags = 0;
    if (!shellDecodeWordSpec(subject_spec, &subject_text, &subject_flags, &subject_meta, &subject_meta_len)) {
        subject_text = subject_spec ? subject_spec : "";
        subject_flags = 0;
    }
    char *expanded_subject = shellExpandWord(subject_text, subject_flags, subject_meta, subject_meta_len);
    if (!expanded_subject) {
        runtimeError(vm, "shell case: out of memory");
        shellUpdateStatus(1);
        return makeVoid();
    }
    if (!shellCaseStackPush(expanded_subject)) {
        free(expanded_subject);
        runtimeError(vm, "shell case: out of memory");
        shellUpdateStatus(1);
        return makeVoid();
    }
    free(expanded_subject);
    shellUpdateStatus(1);
    return makeVoid();
}

Value vmBuiltinShellCaseClause(VM *vm, int arg_count, Value *args) {
    (void)vm;
    if (arg_count < 1 || args[0].type != TYPE_STRING) {
        runtimeError(vm, "shell case clause: expected metadata");
        shellUpdateStatus(1);
        return makeVoid();
    }
    ShellCaseContext *ctx = shellCaseStackTop();
    if (!ctx) {
        runtimeError(vm, "shell case clause: no active case");
        shellUpdateStatus(1);
        return makeVoid();
    }
    if (ctx->matched) {
        shellUpdateStatus(1);
        return makeVoid();
    }
    const char *subject = ctx->subject ? ctx->subject : "";
    bool matched = false;
    for (int i = 1; i < arg_count; ++i) {
        if (args[i].type != TYPE_STRING || !args[i].s_val) {
            continue;
        }
        const char *pattern_spec = args[i].s_val;
        const char *pattern_text = pattern_spec;
        const char *pattern_meta = NULL;
        size_t pattern_meta_len = 0;
        uint8_t pattern_flags = 0;
        if (!shellDecodeWordSpec(pattern_spec, &pattern_text, &pattern_flags, &pattern_meta, &pattern_meta_len)) {
            pattern_text = pattern_spec ? pattern_spec : "";
            pattern_flags = 0;
        }
        char *expanded_pattern = shellExpandWord(pattern_text, pattern_flags, pattern_meta, pattern_meta_len);
        if (!expanded_pattern) {
            runtimeError(vm, "shell case clause: out of memory");
            shellUpdateStatus(1);
            return makeVoid();
        }
        if (shellWordShouldGlob(pattern_flags, expanded_pattern)) {
            if (fnmatch(expanded_pattern, subject, 0) == 0) {
                free(expanded_pattern);
                matched = true;
                break;
            }
        } else {
            if (strcmp(expanded_pattern, subject) == 0) {
                free(expanded_pattern);
                matched = true;
                break;
            }
        }
        free(expanded_pattern);
    }
    if (matched) {
        ctx->matched = true;
        shellUpdateStatus(0);
    } else {
        shellUpdateStatus(1);
    }
    return makeVoid();
}

Value vmBuiltinShellCaseEnd(VM *vm, int arg_count, Value *args) {
    (void)vm;
    (void)arg_count;
    (void)args;
    ShellCaseContext *ctx = shellCaseStackTop();
    if (!ctx) {
        runtimeError(vm, "shell case end: no active case");
        shellUpdateStatus(1);
        return makeVoid();
    }
    bool matched = ctx->matched;
    shellCaseStackPop();
    if (!matched) {
        shellUpdateStatus(1);
    }
    return makeVoid();
}

Value vmBuiltinShellDefineFunction(VM *vm, int arg_count, Value *args) {
    (void)vm;
    if (arg_count != 3) {
        runtimeError(vm, "shell define function: expected name, parameters, and body");
        shellUpdateStatus(1);
        return makeVoid();
    }
    if (args[0].type != TYPE_STRING || !args[0].s_val || args[0].s_val[0] == '\0') {
        runtimeError(vm, "shell define function: name must be a non-empty string");
        shellUpdateStatus(1);
        return makeVoid();
    }
    if (args[1].type != TYPE_STRING && args[1].type != TYPE_VOID && args[1].type != TYPE_NIL) {
        runtimeError(vm, "shell define function: parameter metadata must be a string");
        shellUpdateStatus(1);
        return makeVoid();
    }
    if (args[2].type != TYPE_POINTER || !args[2].ptr_val) {
        runtimeError(vm, "shell define function: missing compiled body");
        shellUpdateStatus(1);
        return makeVoid();
    }
    const char *name = args[0].s_val;
    const char *param_meta = NULL;
    if (args[1].type == TYPE_STRING && args[1].s_val) {
        param_meta = args[1].s_val;
    }
    ShellCompiledFunction *compiled = (ShellCompiledFunction *)args[2].ptr_val;
    if (!shellStoreFunction(name, param_meta, compiled)) {
        shellDisposeCompiledFunction(compiled);
        runtimeError(vm, "shell define function: failed to store '%s'", name);
        shellUpdateStatus(1);
        return makeVoid();
    }
    args[2].ptr_val = NULL;
    shellUpdateStatus(0);
    return makeVoid();
}

Value vmBuiltinShellCd(VM *vm, int arg_count, Value *args) {
    const char *path = NULL;
    if (arg_count == 0) {
        path = getenv("HOME");
        if (!path) {
            runtimeError(vm, "cd: HOME not set");
            shellUpdateStatus(1);
            return makeVoid();
        }
    } else if (args[0].type == TYPE_STRING && args[0].s_val) {
        path = args[0].s_val;
    } else {
        runtimeError(vm, "cd: expected directory path");
        shellUpdateStatus(1);
        return makeVoid();
    }
    if (chdir(path) != 0) {
        runtimeError(vm, "cd: %s", strerror(errno));
        shellUpdateStatus(errno ? errno : 1);
        return makeVoid();
    }
    char cwd[PATH_MAX];
    if (getcwd(cwd, sizeof(cwd))) {
        setenv("PWD", cwd, 1);
    }
    shellUpdateStatus(0);
    return makeVoid();
}

Value vmBuiltinShellPwd(VM *vm, int arg_count, Value *args) {
    (void)arg_count;
    (void)args;
    char cwd[PATH_MAX];
    if (!getcwd(cwd, sizeof(cwd))) {
        runtimeError(vm, "pwd: %s", strerror(errno));
        shellUpdateStatus(errno ? errno : 1);
        return makeVoid();
    }
    printf("%s\n", cwd);
    shellUpdateStatus(0);
    return makeVoid();
}

Value vmBuiltinShellSource(VM *vm, int arg_count, Value *args) {
    if (arg_count < 1 || args[0].type != TYPE_STRING || !args[0].s_val) {
        runtimeError(vm, "source: expected path to script");
        shellUpdateStatus(1);
        return makeVoid();
    }
    const char *path = args[0].s_val;
    char *source = shellLoadFile(path);
    if (!source) {
        runtimeError(vm, "source: unable to read '%s'", path);
        shellUpdateStatus(errno ? errno : 1);
        return makeVoid();
    }

    char **saved_params = gParamValues;
    int saved_count = gParamCount;

    int new_count = (arg_count > 1) ? (arg_count - 1) : 0;
    char **new_params = NULL;
    bool replaced_params = false;
    if (new_count > 0) {
        new_params = (char **)calloc((size_t)new_count, sizeof(char *));
        if (!new_params) {
            free(source);
            runtimeError(vm, "source: out of memory");
            shellUpdateStatus(1);
            return makeVoid();
        }
        for (int i = 0; i < new_count; ++i) {
            if (args[i + 1].type != TYPE_STRING || !args[i + 1].s_val) {
                for (int j = 0; j < i; ++j) {
                    free(new_params[j]);
                }
                free(new_params);
                free(source);
                runtimeError(vm, "source: arguments must be strings");
                shellUpdateStatus(1);
                return makeVoid();
            }
            new_params[i] = strdup(args[i + 1].s_val);
            if (!new_params[i]) {
                for (int j = 0; j < i; ++j) {
                    free(new_params[j]);
                }
                free(new_params);
                free(source);
                runtimeError(vm, "source: out of memory");
                shellUpdateStatus(1);
                return makeVoid();
            }
        }
        gParamValues = new_params;
        gParamCount = new_count;
        replaced_params = true;
    }

    ShellRunOptions opts = {0};
    opts.no_cache = 1;
    opts.quiet = true;
    const char *frontend_path = shellRuntimeGetArg0();
    opts.frontend_path = frontend_path ? frontend_path : "psh";

    bool exit_requested = false;
    int status = shellRunSource(source, path, &opts, &exit_requested);
    free(source);

    if (new_params) {
        for (int i = 0; i < new_count; ++i) {
            free(new_params[i]);
        }
        free(new_params);
    }

    if (replaced_params) {
        gParamValues = saved_params;
        gParamCount = saved_count;
    }

    if (exit_requested) {
        gShellExitRequested = true;
        if (vm) {
            vm->exit_requested = true;
        }
    }

    shellUpdateStatus(status);
    return makeVoid();
}

Value vmBuiltinShellExit(VM *vm, int arg_count, Value *args) {
    int code = 0;
    if (arg_count >= 1 && IS_INTLIKE(args[0])) {
        code = (int)AS_INTEGER(args[0]);
    }
    shellUpdateStatus(code);
    gShellExitRequested = true;
    vm->exit_requested = true;
    vm->current_builtin_name = "exit";
    return makeVoid();
}

Value vmBuiltinShellSetenv(VM *vm, int arg_count, Value *args) {
    if (arg_count == 0) {
        if (environ) {
            for (char **env = environ; *env; ++env) {
                puts(*env);
            }
        }
        shellUpdateStatus(0);
        return makeVoid();
    }
    if (arg_count < 1 || arg_count > 2) {
        runtimeError(vm, "setenv: expected NAME [VALUE]");
        shellUpdateStatus(1);
        return makeVoid();
    }
    if (args[0].type != TYPE_STRING || !args[0].s_val || args[0].s_val[0] == '\0') {
        runtimeError(vm, "setenv: variable name must be a non-empty string");
        shellUpdateStatus(1);
        return makeVoid();
    }
    if (strchr(args[0].s_val, '=')) {
        runtimeError(vm, "setenv: variable name must not contain '='");
        shellUpdateStatus(1);
        return makeVoid();
    }
    const char *value = "";
    if (arg_count > 1) {
        if (args[1].type != TYPE_STRING || !args[1].s_val) {
            runtimeError(vm, "setenv: value must be a string");
            shellUpdateStatus(1);
            return makeVoid();
        }
        value = args[1].s_val;
    }
    if (setenv(args[0].s_val, value, 1) != 0) {
        runtimeError(vm, "setenv: unable to set '%s': %s", args[0].s_val, strerror(errno));
        shellUpdateStatus(1);
        return makeVoid();
    }
    shellUpdateStatus(0);
    return makeVoid();
}

Value vmBuiltinShellExport(VM *vm, int arg_count, Value *args) {
    for (int i = 0; i < arg_count; ++i) {
        if (args[i].type != TYPE_STRING || !args[i].s_val) {
            runtimeError(vm, "export: expected name=value string");
            shellUpdateStatus(1);
            return makeVoid();
        }
        const char *assignment = args[i].s_val;
        const char *eq = strchr(assignment, '=');
        if (!eq || eq == assignment) {
            runtimeError(vm, "export: invalid assignment '%s'", assignment);
            shellUpdateStatus(1);
            return makeVoid();
        }
        size_t name_len = (size_t)(eq - assignment);
        char *name = strndup(assignment, name_len);
        const char *value = eq + 1;
        if (!name) {
            runtimeError(vm, "export: out of memory");
            shellUpdateStatus(1);
            return makeVoid();
        }
        setenv(name, value, 1);
        free(name);
    }
    shellUpdateStatus(0);
    return makeVoid();
}

Value vmBuiltinShellUnset(VM *vm, int arg_count, Value *args) {
    for (int i = 0; i < arg_count; ++i) {
        if (args[i].type != TYPE_STRING || !args[i].s_val) {
            runtimeError(vm, "unset: expected variable name");
            shellUpdateStatus(1);
            return makeVoid();
        }
        unsetenv(args[i].s_val);
    }
    shellUpdateStatus(0);
    return makeVoid();
}

Value vmBuiltinShellUnsetenv(VM *vm, int arg_count, Value *args) {
    return vmBuiltinShellUnset(vm, arg_count, args);
}

typedef struct {
    char *name;
    char *value;
} ShellAlias;

static ShellAlias *gShellAliases = NULL;
static size_t gShellAliasCount = 0;

static ShellAlias *shellFindAlias(const char *name) {
    if (!name) {
        return NULL;
    }
    for (size_t i = 0; i < gShellAliasCount; ++i) {
        if (strcmp(gShellAliases[i].name, name) == 0) {
            return &gShellAliases[i];
        }
    }
    return NULL;
}

static bool shellSetAlias(const char *name, const char *value) {
    if (!name || !value) {
        return false;
    }
    ShellAlias *existing = shellFindAlias(name);
    if (existing) {
        char *copy = strdup(value);
        if (!copy) {
            return false;
        }
        free(existing->value);
        existing->value = copy;
        return true;
    }
    ShellAlias *new_aliases = realloc(gShellAliases, sizeof(ShellAlias) * (gShellAliasCount + 1));
    if (!new_aliases) {
        return false;
    }
    gShellAliases = new_aliases;
    ShellAlias *alias = &gShellAliases[gShellAliasCount++];
    alias->name = strdup(name);
    alias->value = strdup(value);
    if (!alias->name || !alias->value) {
        free(alias->name);
        free(alias->value);
        gShellAliasCount--;
        return false;
    }
    return true;
}

Value vmBuiltinShellAlias(VM *vm, int arg_count, Value *args) {
    if (arg_count == 0) {
        for (size_t i = 0; i < gShellAliasCount; ++i) {
            printf("alias %s='%s'\n", gShellAliases[i].name, gShellAliases[i].value);
        }
        shellUpdateStatus(0);
        return makeVoid();
    }
    for (int i = 0; i < arg_count; ++i) {
        if (args[i].type != TYPE_STRING || !args[i].s_val) {
            runtimeError(vm, "alias: expected name=value");
            shellUpdateStatus(1);
            return makeVoid();
        }
        const char *assignment = args[i].s_val;
        const char *eq = strchr(assignment, '=');
        if (!eq || eq == assignment) {
            runtimeError(vm, "alias: invalid assignment '%s'", assignment);
            shellUpdateStatus(1);
            return makeVoid();
        }
        size_t name_len = (size_t)(eq - assignment);
        char *name = strndup(assignment, name_len);
        const char *value = eq + 1;
        if (!name) {
            runtimeError(vm, "alias: out of memory");
            shellUpdateStatus(1);
            return makeVoid();
        }
        if (!shellSetAlias(name, value)) {
            free(name);
            runtimeError(vm, "alias: failed to store alias");
            shellUpdateStatus(1);
            return makeVoid();
        }
        free(name);
    }
    shellUpdateStatus(0);
    return makeVoid();
}

Value vmBuiltinShellHistory(VM *vm, int arg_count, Value *args) {
    (void)vm;
    (void)arg_count;
    (void)args;
    for (size_t i = 0; i < gShellHistory.count; ++i) {
        printf("%zu  %s\n", i + 1, gShellHistory.entries[i]);
    }
    shellUpdateStatus(0);
    return makeVoid();
}

Value vmBuiltinShellJobs(VM *vm, int arg_count, Value *args) {
    (void)vm;
    (void)arg_count;
    (void)args;
    shellCollectJobs();
    for (size_t i = 0; i < gShellJobCount; ++i) {
        ShellJob *job = &gShellJobs[i];
        const char *state = job->stopped ? "Stopped" : "Running";
        const char *command = job->command ? job->command : "";
        printf("[%zu] %s %s\n", i + 1, state, command);
    }
    fflush(stdout);
    shellUpdateStatus(0);
    return makeVoid();
}

Value vmBuiltinShellFg(VM *vm, int arg_count, Value *args) {
    shellCollectJobs();
    size_t index = 0;
    if (!shellResolveJobIndex(vm, "fg", arg_count, args, &index)) {
        shellUpdateStatus(1);
        return makeVoid();
    }
    ShellJob *job = &gShellJobs[index];
    if (job->pgid > 0) {
        if (kill(-job->pgid, SIGCONT) != 0 && errno != ESRCH) {
            /* ignore */
        }
    } else {
        for (size_t i = 0; i < job->pid_count; ++i) {
            pid_t pid = job->pids[i];
            if (pid > 0) {
                kill(pid, SIGCONT);
            }
        }
    }
    job->stopped = false;
    job->running = true;
    int final_status = job->last_status;
    for (size_t i = 0; i < job->pid_count; ++i) {
        pid_t pid = job->pids[i];
        if (pid <= 0) {
            continue;
        }
        int status = 0;
        pid_t res;
        do {
            res = waitpid(pid, &status, WUNTRACED);
        } while (res < 0 && errno == EINTR);
        if (res < 0) {
            continue;
        }
        if (WIFSTOPPED(status)) {
            job->stopped = true;
            job->running = false;
            job->last_status = shellStatusFromWait(status);
            shellUpdateStatus(job->last_status);
            return makeVoid();
        }
        final_status = shellStatusFromWait(status);
        job->pids[i] = -1;
    }
    shellRemoveJobAt(index);
    shellUpdateStatus(final_status);
    return makeVoid();
}

Value vmBuiltinShellBg(VM *vm, int arg_count, Value *args) {
    shellCollectJobs();
    size_t index = 0;
    if (!shellResolveJobIndex(vm, "bg", arg_count, args, &index)) {
        shellUpdateStatus(1);
        return makeVoid();
    }
    ShellJob *job = &gShellJobs[index];
    if (job->pgid > 0) {
        if (kill(-job->pgid, SIGCONT) != 0 && errno != ESRCH) {
            /* ignore */
        }
    } else {
        for (size_t i = 0; i < job->pid_count; ++i) {
            pid_t pid = job->pids[i];
            if (pid > 0) {
                kill(pid, SIGCONT);
            }
        }
    }
    job->stopped = false;
    job->running = true;
    shellUpdateStatus(0);
    return makeVoid();
}

Value vmBuiltinShellWait(VM *vm, int arg_count, Value *args) {
    shellCollectJobs();
    if (gShellJobCount == 0) {
        shellUpdateStatus(0);
        return makeVoid();
    }
    size_t index = 0;
    if (!shellResolveJobIndex(vm, "wait", arg_count, args, &index)) {
        shellUpdateStatus(1);
        return makeVoid();
    }
    ShellJob *job = &gShellJobs[index];
    int final_status = job->last_status;
    for (size_t i = 0; i < job->pid_count; ++i) {
        pid_t pid = job->pids[i];
        if (pid <= 0) {
            continue;
        }
        int status = 0;
        pid_t res;
        do {
            res = waitpid(pid, &status, 0);
        } while (res < 0 && errno == EINTR);
        if (res < 0) {
            continue;
        }
        final_status = shellStatusFromWait(status);
        job->pids[i] = -1;
    }
    shellRemoveJobAt(index);
    shellUpdateStatus(final_status);
    return makeVoid();
}

Value vmBuiltinShellBuiltin(VM *vm, int arg_count, Value *args) {
    if (arg_count < 1 || args[0].type != TYPE_STRING || !args[0].s_val || args[0].s_val[0] == '\0') {
        runtimeError(vm, "builtin: expected VM builtin name");
        shellUpdateStatus(1);
        return makeVoid();
    }

    const char *name = args[0].s_val;
    VmBuiltinFn handler = getVmBuiltinHandler(name);
    if (!handler) {
        runtimeError(vm, "builtin: unknown VM builtin '%s'", name);
        shellUpdateStatus(1);
        return makeVoid();
    }

    int call_argc = arg_count - 1;
    Value *call_args = NULL;
    if (call_argc > 0) {
        call_args = (Value *)calloc((size_t)call_argc, sizeof(Value));
        if (!call_args) {
            runtimeError(vm, "builtin: out of memory");
            shellUpdateStatus(1);
            return makeVoid();
        }
        for (int i = 0; i < call_argc; ++i) {
            Value src = args[i + 1];
            if (src.type == TYPE_STRING && src.s_val) {
                call_args[i] = shellConvertBuiltinArgument(src.s_val);
            } else if (src.type == TYPE_NIL) {
                call_args[i] = makeNil();
            } else {
                call_args[i] = makeString("");
            }
        }
    }

    int previous_status = shellRuntimeLastStatus();
    Value result = handler(vm, call_argc, call_args);

    if (call_args) {
        for (int i = 0; i < call_argc; ++i) {
            freeValue(&call_args[i]);
        }
        free(call_args);
    }

    if (vm && vm->abort_requested && shellRuntimeLastStatus() == previous_status) {
        shellUpdateStatus(1);
    }

    int status = shellRuntimeLastStatus();

    if (status == 0 && result.type != TYPE_VOID) {
        printValueToStream(result, stdout);
        fputc('\n', stdout);
    }

    freeValue(&result);
    return makeVoid();
}

Value vmHostShellLastStatus(VM *vm) {
    (void)vm;
    return makeInt(gShellRuntime.last_status);
}

Value vmHostShellPollJobs(VM *vm) {
    (void)vm;
    return makeInt(shellCollectJobs());
}

bool shellRuntimeConsumeExitRequested(void) {
    bool requested = gShellExitRequested;
    gShellExitRequested = false;
    return requested;
}

int shellRuntimeLastStatus(void) {
    return gShellRuntime.last_status;
}<|MERGE_RESOLUTION|>--- conflicted
+++ resolved
@@ -2347,13 +2347,9 @@
     if (!name || !*name) {
         return false;
     }
-<<<<<<< HEAD
     static const char *kBuiltins[] = {"cd", "pwd", "exit", "export", "unset", "setenv", "unsetenv", "alias", "history",
                                       "jobs", "fg", "bg", "wait", "builtin"};
-=======
-    static const char *kBuiltins[] = {"cd", "pwd", "exit", "export", "source", "unset", "setenv", "unsetenv", "alias", "history",
-                                      "jobs", "fg", "bg", "wait"};
->>>>>>> 74bb2b6a
+
     size_t count = sizeof(kBuiltins) / sizeof(kBuiltins[0]);
     for (size_t i = 0; i < count; ++i) {
         if (strcasecmp(name, kBuiltins[i]) == 0) {
