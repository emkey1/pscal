#include "backend_ast/builtin.h"
#include "core/utils.h"
#include "shell/word_encoding.h"
#include "shell/quote_markers.h"
#include "shell/function.h"
#include "shell/builtins.h"
#include "shell/runner.h"
#include "vm/vm.h"
#include "Pascal/globals.h"

#include <ctype.h>
#include <errno.h>
#include <fcntl.h>
#include <fnmatch.h>
#include <glob.h>
#include <limits.h>
#include <regex.h>
#include <stdbool.h>
#include <signal.h>
#include <stdio.h>
#include <stdlib.h>
#include <string.h>
#include <strings.h>
#include <sys/types.h>
#include <sys/wait.h>
#include <termios.h>
#include <unistd.h>
#include <pwd.h>
#include <time.h>

extern char **environ;

static bool shellIsValidEnvName(const char *name);
static void shellExportPrintEnvironment(void);
static bool shellParseReturnStatus(const char *text, int *out_status);

typedef enum {
    SHELL_RUNTIME_REDIR_OPEN,
    SHELL_RUNTIME_REDIR_DUP,
    SHELL_RUNTIME_REDIR_HEREDOC
} ShellRuntimeRedirectionKind;

typedef struct {
    int fd;
    ShellRuntimeRedirectionKind kind;
    int flags;
    mode_t mode;
    char *path;
    int dup_target_fd;
    bool close_target;
    char *here_doc;
    size_t here_doc_length;
    bool here_doc_quoted;
} ShellRedirection;

typedef struct {
    char **argv;
    size_t argc;
    char **assignments;
    size_t assignment_count;
    ShellRedirection *redirs;
    size_t redir_count;
    bool background;
    int pipeline_index;
    bool is_pipeline_head;
    bool is_pipeline_tail;
} ShellCommand;

typedef struct {
    bool active;
    size_t stage_count;
    bool negated;
    bool *merge_stderr;
    pid_t *pids;
    int (*pipes)[2];
    size_t launched;
    bool background;
    int last_status;
    pid_t pgid;
} ShellPipelineContext;

typedef struct {
    int last_status;
    ShellPipelineContext pipeline;
    pid_t shell_pgid;
    int tty_fd;
    bool job_control_enabled;
    bool job_control_initialized;
    bool errexit_enabled;
    bool errexit_pending;
    bool trap_enabled;
    bool local_scope_active;
    bool break_requested;
    bool continue_requested;
    int break_requested_levels;
    int continue_requested_levels;
} ShellRuntimeState;

typedef enum {
    SHELL_LOOP_KIND_WHILE,
    SHELL_LOOP_KIND_UNTIL,
    SHELL_LOOP_KIND_FOR
} ShellLoopKind;

typedef struct {
    ShellLoopKind kind;
    bool skip_body;
    bool break_pending;
    bool continue_pending;
    char *for_variable;
    char **for_values;
    size_t for_count;
    size_t for_index;
    bool for_active;
} ShellLoopFrame;

static ShellLoopFrame *gShellLoopStack = NULL;
static size_t gShellLoopStackSize = 0;
static size_t gShellLoopStackCapacity = 0;

typedef struct {
    char *name;
    char *previous_value;
    bool had_previous;
} ShellAssignmentBackup;

static ShellRuntimeState gShellRuntime = {
    .last_status = 0,
    .pipeline = {0},
    .shell_pgid = 0,
    .tty_fd = -1,
    .job_control_enabled = false,
    .job_control_initialized = false,
    .errexit_enabled = false,
    .errexit_pending = false,
    .trap_enabled = false,
    .local_scope_active = false,
    .break_requested = false,
    .continue_requested = false,
    .break_requested_levels = 0,
    .continue_requested_levels = 0
};

static bool gShellExitRequested = false;
static bool gShellArithmeticErrorPending = false;
static VM *gShellCurrentVm = NULL;
static volatile sig_atomic_t gShellPendingSignals[NSIG] = {0};
static unsigned int gShellRandomSeed = 0;
static bool gShellRandomSeedInitialized = false;

static void shellRandomEnsureSeeded(void) {
    if (gShellRandomSeedInitialized) {
        return;
    }
    unsigned int seed = (unsigned int)time(NULL) ^ (unsigned int)getpid();
    if (seed == 0) {
        seed = 1;
    }
    gShellRandomSeed = seed;
    gShellRandomSeedInitialized = true;
}

static void shellRandomReseed(unsigned int seed) {
    gShellRandomSeed = seed;
    gShellRandomSeedInitialized = true;
}

static void shellRandomAssignFromText(const char *value) {
    if (!value) {
        shellRandomReseed(0u);
        return;
    }
    errno = 0;
    char *endptr = NULL;
    unsigned long parsed = strtoul(value, &endptr, 10);
    if (errno != 0 || endptr == value) {
        parsed = 0;
    }
    shellRandomReseed((unsigned int)parsed);
}

static unsigned int shellRandomNextValue(void) {
    shellRandomEnsureSeeded();
    gShellRandomSeed = gShellRandomSeed * 1103515245u + 12345u;
    return (gShellRandomSeed / 65536u) % 32768u;
}

static bool shellHandleSpecialAssignment(const char *name, const char *value) {
    if (!name) {
        return false;
    }
    if (strcmp(name, "RANDOM") == 0) {
        shellRandomAssignFromText(value);
        return true;
    }
    return false;
}

static bool shellLoopEnsureCapacity(size_t needed) {
    if (gShellLoopStackCapacity >= needed) {
        return true;
    }
    size_t new_capacity = gShellLoopStackCapacity ? gShellLoopStackCapacity * 2 : 4;
    while (new_capacity < needed) {
        new_capacity *= 2;
    }
    ShellLoopFrame *resized = (ShellLoopFrame *)realloc(gShellLoopStack, new_capacity * sizeof(ShellLoopFrame));
    if (!resized) {
        return false;
    }
    gShellLoopStack = resized;
    gShellLoopStackCapacity = new_capacity;
    return true;
}

static void shellLoopFrameFreeData(ShellLoopFrame *frame) {
    if (!frame) {
        return;
    }
    if (frame->for_variable) {
        free(frame->for_variable);
        frame->for_variable = NULL;
    }
    if (frame->for_values) {
        for (size_t i = 0; i < frame->for_count; ++i) {
            free(frame->for_values[i]);
        }
        free(frame->for_values);
        frame->for_values = NULL;
    }
    frame->for_count = 0;
    frame->for_index = 0;
    frame->for_active = false;
}

typedef enum {
    SHELL_READ_LINE_OK,
    SHELL_READ_LINE_EOF,
    SHELL_READ_LINE_ERROR
} ShellReadLineResult;

static ShellReadLineResult shellReadLineFromStream(FILE *stream,
                                                   char **out_line,
                                                   size_t *out_length) {
    if (out_line) {
        *out_line = NULL;
    }
    if (out_length) {
        *out_length = 0;
    }
    if (!stream) {
        return SHELL_READ_LINE_ERROR;
    }

    size_t capacity = 128;
    char *buffer = (char *)malloc(capacity);
    if (!buffer) {
        return SHELL_READ_LINE_ERROR;
    }

    size_t length = 0;
    bool saw_any = false;
    while (true) {
        int ch = fgetc(stream);
        if (ch == EOF) {
            if (ferror(stream)) {
                free(buffer);
                clearerr(stream);
                return SHELL_READ_LINE_ERROR;
            }
            if (!saw_any) {
                free(buffer);
                return SHELL_READ_LINE_EOF;
            }
            break;
        }
        saw_any = true;
        if (length + 1 >= capacity) {
            size_t new_capacity = capacity * 2;
            char *resized = (char *)realloc(buffer, new_capacity);
            if (!resized) {
                free(buffer);
                return SHELL_READ_LINE_ERROR;
            }
            buffer = resized;
            capacity = new_capacity;
        }
        buffer[length++] = (char)ch;
        if (ch == '\n') {
            break;
        }
    }

    buffer[length] = '\0';
    if (out_line) {
        *out_line = buffer;
    } else {
        free(buffer);
    }
    if (out_length) {
        *out_length = length;
    }
    return SHELL_READ_LINE_OK;
}

static char *shellReadExtractField(char **cursor, bool last_field) {
    if (!cursor) {
        return strdup("");
    }
    char *text = *cursor;
    if (!text) {
        return strdup("");
    }
    while (*text && isspace((unsigned char)*text)) {
        text++;
    }
    if (last_field) {
        char *value = strdup(text ? text : "");
        if (!value) {
            return NULL;
        }
        *cursor = text + strlen(text);
        return value;
    }
    char *end = text;
    while (*end && !isspace((unsigned char)*end)) {
        end++;
    }
    if (end == text) {
        *cursor = end;
        return strdup("");
    }
    char saved = *end;
    *end = '\0';
    char *value = strdup(text);
    *end = saved;
    *cursor = end;
    return value;
}

static bool shellAssignLoopVariable(const char *name, const char *value) {
    if (!name) {
        return false;
    }
    if (!value) {
        value = "";
    }
    return setenv(name, value, 1) == 0;
}

static ShellLoopFrame *shellLoopPushFrame(ShellLoopKind kind) {
    if (!shellLoopEnsureCapacity(gShellLoopStackSize + 1)) {
        return NULL;
    }
    ShellLoopFrame frame;
    frame.kind = kind;
    frame.skip_body = false;
    frame.break_pending = false;
    frame.continue_pending = false;
    frame.for_variable = NULL;
    frame.for_values = NULL;
    frame.for_count = 0;
    frame.for_index = 0;
    frame.for_active = false;
    gShellLoopStack[gShellLoopStackSize++] = frame;
    return &gShellLoopStack[gShellLoopStackSize - 1];
}

static ShellLoopFrame *shellLoopTop(void) {
    if (gShellLoopStackSize == 0) {
        return NULL;
    }
    return &gShellLoopStack[gShellLoopStackSize - 1];
}

static void shellLoopPopFrame(void) {
    if (gShellLoopStackSize == 0) {
        return;
    }
    ShellLoopFrame *frame = &gShellLoopStack[gShellLoopStackSize - 1];
    shellLoopFrameFreeData(frame);
    gShellLoopStackSize--;
    if (gShellLoopStackSize == 0) {
        gShellRuntime.break_requested = false;
        gShellRuntime.continue_requested = false;
        gShellRuntime.break_requested_levels = 0;
        gShellRuntime.continue_requested_levels = 0;
    }
}

static void shellSignalHandler(int signo) {
    if (signo <= 0 || signo >= NSIG) {
        return;
    }
    gShellPendingSignals[signo] = 1;
}

static bool shellLoopSkipActive(void) {
    for (size_t i = gShellLoopStackSize; i > 0; --i) {
        if (gShellLoopStack[i - 1].skip_body) {
            return true;
        }
    }
    return false;
}

static void shellLoopRequestBreakLevels(int levels) {
    if (levels <= 0) {
        levels = 1;
    }
    size_t idx = gShellLoopStackSize;
    while (idx > 0 && levels > 0) {
        ShellLoopFrame *frame = &gShellLoopStack[idx - 1];
        frame->skip_body = true;
        frame->break_pending = true;
        frame->continue_pending = false;
        idx--;
        levels--;
    }
    if (levels > 0) {
        gShellExitRequested = true;
    }
}

static void shellLoopRequestContinueLevels(int levels) {
    if (levels <= 0) {
        levels = 1;
    }
    if (gShellLoopStackSize == 0) {
        return;
    }
    size_t idx = gShellLoopStackSize;
    int remaining = levels;
    while (idx > 0 && remaining > 1) {
        ShellLoopFrame *frame = &gShellLoopStack[idx - 1];
        frame->skip_body = true;
        frame->break_pending = true;
        frame->continue_pending = false;
        idx--;
        remaining--;
    }
    if (idx > 0) {
        ShellLoopFrame *target = &gShellLoopStack[idx - 1];
        target->skip_body = true;
        target->continue_pending = true;
        target->break_pending = false;
    }
}

static VM *shellSwapCurrentVm(VM *vm) {
    VM *previous = gShellCurrentVm;
    gShellCurrentVm = vm;
    return previous;
}

static void shellRestoreCurrentVm(VM *vm) {
    gShellCurrentVm = vm;
}

static void shellInitJobControlState(void) {
    if (gShellRuntime.job_control_initialized) {
        return;
    }

    gShellRuntime.job_control_initialized = true;
    gShellRuntime.tty_fd = STDIN_FILENO;

    if (gShellRuntime.tty_fd < 0) {
        gShellRuntime.tty_fd = -1;
        return;
    }

    if (!isatty(gShellRuntime.tty_fd)) {
        gShellRuntime.tty_fd = -1;
        return;
    }

    struct sigaction ignore_action;
    memset(&ignore_action, 0, sizeof(ignore_action));
    sigemptyset(&ignore_action.sa_mask);
    ignore_action.sa_handler = SIG_IGN;
    (void)sigaction(SIGTTIN, &ignore_action, NULL);
    (void)sigaction(SIGTTOU, &ignore_action, NULL);

    pid_t shell_pid = getpid();
    pid_t current_pgid = getpgrp();
    if (current_pgid != shell_pid) {
        if (setpgid(0, 0) == 0) {
            current_pgid = shell_pid;
        } else {
            current_pgid = getpgrp();
        }
    }

    gShellRuntime.shell_pgid = current_pgid;
}

static void shellEnsureJobControl(void) {
    shellInitJobControlState();

    if (gShellRuntime.tty_fd < 0) {
        gShellRuntime.job_control_enabled = false;
        return;
    }

    if (!isatty(gShellRuntime.tty_fd)) {
        gShellRuntime.job_control_enabled = false;
        gShellRuntime.tty_fd = -1;
        return;
    }

    pid_t pgid = getpgrp();
    if (pgid <= 0) {
        gShellRuntime.job_control_enabled = false;
        return;
    }

    gShellRuntime.shell_pgid = pgid;

    while (true) {
        pid_t foreground = tcgetpgrp(gShellRuntime.tty_fd);
        if (foreground < 0) {
            if (errno == EINTR) {
                continue;
            }
            gShellRuntime.job_control_enabled = false;
            return;
        }
        if (foreground == pgid) {
            gShellRuntime.job_control_enabled = true;
            return;
        }
        if (tcsetpgrp(gShellRuntime.tty_fd, pgid) != 0) {
            if (errno == EINTR) {
                continue;
            }
            gShellRuntime.job_control_enabled = false;
            return;
        }
    }
}

static void shellJobControlSetForeground(pid_t pgid) {
    if (!gShellRuntime.job_control_enabled || gShellRuntime.tty_fd < 0 || pgid <= 0) {
        return;
    }
    while (tcsetpgrp(gShellRuntime.tty_fd, pgid) != 0) {
        if (errno == EINTR) {
            continue;
        }
        break;
    }
}

static void shellJobControlRestoreForeground(void) {
    if (!gShellRuntime.job_control_enabled || gShellRuntime.tty_fd < 0) {
        return;
    }
    pid_t target = gShellRuntime.shell_pgid > 0 ? gShellRuntime.shell_pgid : getpgrp();
    if (target <= 0) {
        return;
    }
    while (tcsetpgrp(gShellRuntime.tty_fd, target) != 0) {
        if (errno == EINTR) {
            continue;
        }
        break;
    }
}

typedef struct {
    char *subject;
    bool matched;
} ShellCaseContext;

typedef struct {
    ShellCaseContext *items;
    size_t count;
    size_t capacity;
} ShellCaseContextStack;

static ShellCaseContextStack gShellCaseStack = {NULL, 0, 0};

static bool shellCaseStackPush(const char *subject_text) {
    if (!subject_text) {
        subject_text = "";
    }
    char *copy = strdup(subject_text);
    if (!copy) {
        return false;
    }
    if (gShellCaseStack.count + 1 > gShellCaseStack.capacity) {
        size_t new_capacity = gShellCaseStack.capacity ? gShellCaseStack.capacity * 2 : 4;
        ShellCaseContext *items = realloc(gShellCaseStack.items, new_capacity * sizeof(ShellCaseContext));
        if (!items) {
            free(copy);
            return false;
        }
        gShellCaseStack.items = items;
        gShellCaseStack.capacity = new_capacity;
    }
    ShellCaseContext *ctx = &gShellCaseStack.items[gShellCaseStack.count++];
    ctx->subject = copy;
    ctx->matched = false;
    return true;
}

static ShellCaseContext *shellCaseStackTop(void) {
    if (gShellCaseStack.count == 0) {
        return NULL;
    }
    return &gShellCaseStack.items[gShellCaseStack.count - 1];
}

static void shellCaseStackPop(void) {
    if (gShellCaseStack.count == 0) {
        return;
    }
    ShellCaseContext *ctx = &gShellCaseStack.items[gShellCaseStack.count - 1];
    free(ctx->subject);
    ctx->subject = NULL;
    gShellCaseStack.count--;
    if (gShellCaseStack.count == 0 && gShellCaseStack.items) {
        free(gShellCaseStack.items);
        gShellCaseStack.items = NULL;
        gShellCaseStack.capacity = 0;
    }
}

typedef struct {
    pid_t pgid;
    pid_t *pids;
    size_t pid_count;
    bool running;
    bool stopped;
    int last_status;
    char *command;
} ShellJob;

static ShellJob *gShellJobs = NULL;
static size_t gShellJobCount = 0;

typedef struct {
    char **entries;
    size_t count;
    size_t capacity;
} ShellHistory;

static ShellHistory gShellHistory = {NULL, 0, 0};
static char *gShellArg0 = NULL;

typedef struct {
    char *name;
    char *parameter_metadata;
    ShellCompiledFunction *compiled;
} ShellFunctionEntry;

static ShellFunctionEntry *gShellFunctions = NULL;
static size_t gShellFunctionCount = 0;

typedef enum {
    SHELL_META_SUBSTITUTION_DOLLAR,
    SHELL_META_SUBSTITUTION_BACKTICK
} ShellMetaSubstitutionStyle;

typedef struct {
    ShellMetaSubstitutionStyle style;
    size_t span_length;
    char *command;
} ShellMetaSubstitution;

static bool shellBufferEnsure(char **buffer, size_t *length, size_t *capacity, size_t extra);
static bool shellCommandAppendArgOwned(ShellCommand *cmd, char *value);
static bool shellCommandAppendAssignmentOwned(ShellCommand *cmd, char *value);
static bool shellLooksLikeAssignment(const char *text);
static bool shellParseAssignment(const char *assignment, char **out_name, const char **out_value);
static bool shellApplyAssignmentsPermanently(const ShellCommand *cmd,
                                             const char **out_failed_assignment,
                                             bool *out_invalid_assignment);
static bool shellApplyAssignmentsTemporary(const ShellCommand *cmd,
                                           ShellAssignmentBackup **out_backups,
                                           size_t *out_count,
                                           const char **out_failed_assignment,
                                           bool *out_invalid_assignment);
static void shellRestoreAssignments(ShellAssignmentBackup *backups, size_t count);
static int shellSpawnProcess(const ShellCommand *cmd,
                             int stdin_fd,
                             int stdout_fd,
                             int stderr_fd,
                             pid_t *child_pid,
                             bool ignore_job_signals);
static int shellWaitPid(pid_t pid, int *status_out, bool allow_stop, bool *out_stopped);
static void shellFreeCommand(ShellCommand *cmd);
static void shellUpdateStatus(int status);

static bool shellDecodeWordSpec(const char *encoded, const char **out_text, uint8_t *out_flags,
                                const char **out_meta, size_t *out_meta_len) {
    if (out_text) {
        *out_text = encoded ? encoded : "";
    }
    if (out_flags) {
        *out_flags = 0;
    }
    if (out_meta) {
        *out_meta = NULL;
    }
    if (out_meta_len) {
        *out_meta_len = 0;
    }
    if (!encoded) {
        return false;
    }
    size_t len = strlen(encoded);
    if (len < 8 || encoded[0] != SHELL_WORD_ENCODE_PREFIX) {
        return false;
    }
    if (out_flags) {
        uint8_t stored = (uint8_t)encoded[1];
        *out_flags = stored > 0 ? (stored - 1) : 0;
    }
    char meta_len_buf[7];
    memcpy(meta_len_buf, encoded + 2, 6);
    meta_len_buf[6] = '\0';
    size_t meta_len = strtoul(meta_len_buf, NULL, 16);
    if (8 + meta_len > len) {
        return false;
    }
    if (out_meta) {
        *out_meta = encoded + 8;
    }
    if (out_meta_len) {
        *out_meta_len = meta_len;
    }
    if (out_text) {
        *out_text = encoded + 8 + meta_len;
    }
    return true;
}

static void shellFreeMetaSubstitutions(ShellMetaSubstitution *subs, size_t count) {
    if (!subs) {
        return;
    }
    for (size_t i = 0; i < count; ++i) {
        free(subs[i].command);
    }
    free(subs);
}

static bool shellParseCommandMetadata(const char *meta, size_t meta_len,
                                      ShellMetaSubstitution **out_subs, size_t *out_count) {
    if (out_subs) {
        *out_subs = NULL;
    }
    if (out_count) {
        *out_count = 0;
    }
    if (!meta || meta_len == 0) {
        return true;
    }
    if (meta_len < 4) {
        return false;
    }
    char count_buf[5];
    memcpy(count_buf, meta, 4);
    count_buf[4] = '\0';
    size_t count = strtoul(count_buf, NULL, 16);
    if (count == 0) {
        return true;
    }
    ShellMetaSubstitution *subs = (ShellMetaSubstitution *)calloc(count, sizeof(ShellMetaSubstitution));
    if (!subs) {
        return false;
    }
    size_t offset = 4;
    for (size_t i = 0; i < count; ++i) {
        if (offset + 1 + 6 + 6 > meta_len) {
            shellFreeMetaSubstitutions(subs, count);
            return false;
        }
        char style_char = meta[offset++];
        ShellMetaSubstitutionStyle style = (style_char == 'B') ?
            SHELL_META_SUBSTITUTION_BACKTICK : SHELL_META_SUBSTITUTION_DOLLAR;

        char span_buf[7];
        memcpy(span_buf, meta + offset, 6);
        span_buf[6] = '\0';
        size_t span = strtoul(span_buf, NULL, 16);
        offset += 6;

        char len_buf[7];
        memcpy(len_buf, meta + offset, 6);
        len_buf[6] = '\0';
        size_t cmd_len = strtoul(len_buf, NULL, 16);
        offset += 6;
        if (offset + cmd_len > meta_len) {
            shellFreeMetaSubstitutions(subs, count);
            return false;
        }
        char *command = (char *)malloc(cmd_len + 1);
        if (!command && cmd_len > 0) {
            shellFreeMetaSubstitutions(subs, count);
            return false;
        }
        if (cmd_len > 0) {
            memcpy(command, meta + offset, cmd_len);
        }
        if (command) {
            command[cmd_len] = '\0';
        } else {
            command = strdup("");
            if (!command) {
                shellFreeMetaSubstitutions(subs, count);
                return false;
            }
        }
        offset += cmd_len;
        subs[i].style = style;
        subs[i].span_length = span;
        subs[i].command = command;
    }
    if (out_subs) {
        *out_subs = subs;
    } else {
        shellFreeMetaSubstitutions(subs, count);
    }
    if (out_count) {
        *out_count = count;
    }
    return true;
}

static char *shellRunCommandSubstitution(const char *command) {
    int pipes[2] = {-1, -1};
    ShellCommand cmd;
    memset(&cmd, 0, sizeof(cmd));

    if (pipe(pipes) != 0) {
        return strdup("");
    }
    const char *shell_path = "/bin/sh";
    if (!shellCommandAppendArgOwned(&cmd, strdup(shell_path)) ||
        !shellCommandAppendArgOwned(&cmd, strdup("-c")) ||
        !shellCommandAppendArgOwned(&cmd, strdup(command ? command : ""))) {
        goto cleanup;
    }

    pid_t child = -1;
    int spawn_err = shellSpawnProcess(&cmd, -1, pipes[1], -1, &child, false);
    close(pipes[1]);
    pipes[1] = -1;
    if (spawn_err != 0) {
        goto cleanup;
    }

    char *output = NULL;
    size_t length = 0;
    size_t capacity = 0;
    char buffer[256];
    while (true) {
        ssize_t n = read(pipes[0], buffer, sizeof(buffer));
        if (n > 0) {
            if (!shellBufferEnsure(&output, &length, &capacity, (size_t)n)) {
                free(output);
                output = NULL;
                break;
            }
            memcpy(output + length, buffer, (size_t)n);
            length += (size_t)n;
            output[length] = '\0';
        } else if (n == 0) {
            break;
        } else if (errno == EINTR) {
            continue;
        } else {
            free(output);
            output = NULL;
            break;
        }
    }
    close(pipes[0]);
    pipes[0] = -1;

    int status = 0;
    shellWaitPid(child, &status, false, NULL);
    shellRuntimeProcessPendingSignals();
    shellFreeCommand(&cmd);

    if (!output) {
        return strdup("");
    }
    while (length > 0 && (output[length - 1] == '\n' || output[length - 1] == '\r')) {
        output[--length] = '\0';
    }
    return output;

cleanup:
    if (pipes[0] >= 0) {
        close(pipes[0]);
    }
    if (pipes[1] >= 0) {
        close(pipes[1]);
    }
    shellFreeCommand(&cmd);
    return strdup("");
}

static bool shellBufferEnsure(char **buffer, size_t *length, size_t *capacity, size_t extra) {
    if (!buffer || !length || !capacity) {
        return false;
    }
    size_t needed = *length + extra + 1; // +1 for null terminator
    if (needed <= *capacity) {
        return true;
    }
    size_t new_capacity = *capacity ? *capacity : 32;
    while (needed > new_capacity) {
        if (new_capacity > SIZE_MAX / 2) {
            new_capacity = needed;
            break;
        }
        new_capacity *= 2;
    }
    char *new_buffer = (char *)realloc(*buffer, new_capacity);
    if (!new_buffer) {
        return false;
    }
    *buffer = new_buffer;
    *capacity = new_capacity;
    return true;
}

static void shellDisposeCompiledFunction(ShellCompiledFunction *fn) {
    if (!fn) {
        return;
    }
    freeBytecodeChunk(&fn->chunk);
    free(fn);
}

static ShellFunctionEntry *shellFindFunctionEntry(const char *name) {
    if (!name) {
        return NULL;
    }
    for (size_t i = 0; i < gShellFunctionCount; ++i) {
        ShellFunctionEntry *entry = &gShellFunctions[i];
        if (entry->name && strcmp(entry->name, name) == 0) {
            return entry;
        }
    }
    return NULL;
}

static bool shellStoreFunction(const char *name, const char *param_meta, ShellCompiledFunction *compiled) {
    if (!name || !compiled) {
        return false;
    }
    char *name_copy = strdup(name);
    char *meta_copy = NULL;
    if (!name_copy) {
        return false;
    }
    if (param_meta && *param_meta) {
        meta_copy = strdup(param_meta);
        if (!meta_copy) {
            free(name_copy);
            return false;
        }
    }
    ShellFunctionEntry *existing = shellFindFunctionEntry(name);
    if (existing) {
        if (existing->compiled && existing->compiled != compiled) {
            shellDisposeCompiledFunction(existing->compiled);
        }
        free(existing->name);
        free(existing->parameter_metadata);
        existing->name = name_copy;
        existing->parameter_metadata = meta_copy;
        existing->compiled = compiled;
        return true;
    }
    ShellFunctionEntry *entries = realloc(gShellFunctions, sizeof(ShellFunctionEntry) * (gShellFunctionCount + 1));
    if (!entries) {
        free(name_copy);
        free(meta_copy);
        return false;
    }
    gShellFunctions = entries;
    ShellFunctionEntry *entry = &gShellFunctions[gShellFunctionCount++];
    entry->name = name_copy;
    entry->parameter_metadata = meta_copy;
    entry->compiled = compiled;
    return true;
}

static bool shellCommandAppendArgOwned(ShellCommand *cmd, char *value) {
    if (!cmd || !value) {
        free(value);
        return false;
    }
    char **new_argv = realloc(cmd->argv, sizeof(char*) * (cmd->argc + 2));
    if (!new_argv) {
        free(value);
        return false;
    }
    cmd->argv = new_argv;
    cmd->argv[cmd->argc] = value;
    cmd->argc++;
    cmd->argv[cmd->argc] = NULL;
    return true;
}

static void shellRewriteDoubleBracketTest(ShellCommand *cmd) {
    if (!cmd || cmd->argc < 2 || !cmd->argv) {
        return;
    }
    char *first = cmd->argv[0];
    if (!first || strcmp(first, "[[") != 0) {
        return;
    }
    size_t last_index = cmd->argc - 1;
    char *last = cmd->argv[last_index];
    if (!last || strcmp(last, "]]") != 0) {
        return;
    }

    free(last);
    cmd->argv[last_index] = NULL;
    cmd->argc = last_index;

    if (cmd->argv) {
        cmd->argv[cmd->argc] = NULL;
    }

    char *replacement = strdup("test");
    if (replacement) {
        free(first);
        cmd->argv[0] = replacement;
    }
}

static bool shellCommandAppendAssignmentOwned(ShellCommand *cmd, char *value) {
    if (!cmd || !value) {
        free(value);
        return false;
    }
    char **new_assignments = realloc(cmd->assignments, sizeof(char *) * (cmd->assignment_count + 1));
    if (!new_assignments) {
        free(value);
        return false;
    }
    cmd->assignments = new_assignments;
    cmd->assignments[cmd->assignment_count++] = value;
    return true;
}

static bool shellLooksLikeAssignment(const char *text) {
    if (!text) {
        return false;
    }
    const char *eq = strchr(text, '=');
    if (!eq || eq == text) {
        return false;
    }
    for (const char *cursor = text; cursor < eq; ++cursor) {
        unsigned char ch = (unsigned char)*cursor;
        if (cursor == text) {
            if (!isalpha(ch) && ch != '_') {
                return false;
            }
        } else if (!isalnum(ch) && ch != '_') {
            return false;
        }
    }
    return true;
}

static bool shellParseAssignment(const char *assignment, char **out_name, const char **out_value) {
    if (out_name) {
        *out_name = NULL;
    }
    if (out_value) {
        *out_value = NULL;
    }
    if (!assignment) {
        return false;
    }
    const char *eq = strchr(assignment, '=');
    if (!eq || eq == assignment) {
        return false;
    }
    size_t name_len = (size_t)(eq - assignment);
    for (size_t i = 0; i < name_len; ++i) {
        unsigned char ch = (unsigned char)assignment[i];
        if (i == 0) {
            if (!isalpha(ch) && ch != '_') {
                return false;
            }
        } else if (!isalnum(ch) && ch != '_') {
            return false;
        }
    }
    char *name = (char *)malloc(name_len + 1);
    if (!name) {
        return false;
    }
    memcpy(name, assignment, name_len);
    name[name_len] = '\0';
    if (out_name) {
        *out_name = name;
    } else {
        free(name);
    }
    if (out_value) {
        *out_value = eq + 1;
    }
    return true;
}

static bool shellApplyAssignmentsPermanently(const ShellCommand *cmd,
                                             const char **out_failed_assignment,
                                             bool *out_invalid_assignment) {
    if (out_failed_assignment) {
        *out_failed_assignment = NULL;
    }
    if (out_invalid_assignment) {
        *out_invalid_assignment = false;
    }
    if (!cmd) {
        return true;
    }
    for (size_t i = 0; i < cmd->assignment_count; ++i) {
        const char *assignment = cmd->assignments[i];
        char *name = NULL;
        const char *value = NULL;
        if (!shellParseAssignment(assignment, &name, &value)) {
            if (out_failed_assignment) {
                *out_failed_assignment = assignment;
            }
            if (out_invalid_assignment) {
                *out_invalid_assignment = true;
            }
            free(name);
            return false;
        }
        if (shellHandleSpecialAssignment(name, value)) {
            free(name);
            continue;
        }
        if (setenv(name, value ? value : "", 1) != 0) {
            if (out_failed_assignment) {
                *out_failed_assignment = assignment;
            }
            free(name);
            return false;
        }
        free(name);
    }
    return true;
}

static void shellRestoreAssignments(ShellAssignmentBackup *backups, size_t count) {
    if (!backups) {
        return;
    }
    for (size_t i = 0; i < count; ++i) {
        ShellAssignmentBackup *backup = &backups[i];
        if (!backup->name) {
            continue;
        }
        if (backup->had_previous) {
            setenv(backup->name, backup->previous_value ? backup->previous_value : "", 1);
        } else {
            unsetenv(backup->name);
        }
        free(backup->name);
        free(backup->previous_value);
    }
    free(backups);
}

static bool shellApplyAssignmentsTemporary(const ShellCommand *cmd,
                                           ShellAssignmentBackup **out_backups,
                                           size_t *out_count,
                                           const char **out_failed_assignment,
                                           bool *out_invalid_assignment) {
    if (out_backups) {
        *out_backups = NULL;
    }
    if (out_count) {
        *out_count = 0;
    }
    if (out_failed_assignment) {
        *out_failed_assignment = NULL;
    }
    if (out_invalid_assignment) {
        *out_invalid_assignment = false;
    }
    if (!cmd || cmd->assignment_count == 0) {
        return true;
    }
    ShellAssignmentBackup *backups = calloc(cmd->assignment_count, sizeof(ShellAssignmentBackup));
    if (!backups) {
        return false;
    }
    for (size_t i = 0; i < cmd->assignment_count; ++i) {
        const char *assignment = cmd->assignments[i];
        char *name = NULL;
        const char *value = NULL;
        if (!shellParseAssignment(assignment, &name, &value)) {
            if (out_failed_assignment) {
                *out_failed_assignment = assignment;
            }
            if (out_invalid_assignment) {
                *out_invalid_assignment = true;
            }
            shellRestoreAssignments(backups, i);
            return false;
        }
        if (shellHandleSpecialAssignment(name, value)) {
            free(name);
            backups[i].name = NULL;
            backups[i].previous_value = NULL;
            backups[i].had_previous = false;
            continue;
        }
        backups[i].name = name;
        const char *previous = getenv(name);
        if (previous) {
            backups[i].previous_value = strdup(previous);
            if (!backups[i].previous_value) {
                shellRestoreAssignments(backups, i + 1);
                return false;
            }
            backups[i].had_previous = true;
        } else {
            backups[i].previous_value = NULL;
            backups[i].had_previous = false;
        }
        if (setenv(name, value ? value : "", 1) != 0) {
            if (out_failed_assignment) {
                *out_failed_assignment = assignment;
            }
            shellRestoreAssignments(backups, i + 1);
            return false;
        }
    }
    if (out_backups) {
        *out_backups = backups;
    } else {
        shellRestoreAssignments(backups, cmd->assignment_count);
    }
    if (out_count) {
        *out_count = cmd->assignment_count;
    }
    return true;
}

static bool shellWordShouldGlob(uint8_t flags, const char *text) {
    if (!text || !*text) {
        return false;
    }
    if (flags & (SHELL_WORD_FLAG_SINGLE_QUOTED | SHELL_WORD_FLAG_DOUBLE_QUOTED)) {
        return false;
    }
    for (const char *cursor = text; *cursor; ++cursor) {
        if (*cursor == '*' || *cursor == '?' || *cursor == '[') {
            return true;
        }
    }
    return false;
}

typedef struct {
    char **items;
    size_t count;
    size_t capacity;
} ShellStringArray;

static void shellStringArrayFree(ShellStringArray *array) {
    if (!array) {
        return;
    }
    if (array->items) {
        for (size_t i = 0; i < array->count; ++i) {
            free(array->items[i]);
        }
        free(array->items);
    }
    array->items = NULL;
    array->count = 0;
    array->capacity = 0;
}

static bool shellStringArrayAppend(ShellStringArray *array, char *value) {
    if (!array || !value) {
        return false;
    }
    if (array->count + 1 > array->capacity) {
        size_t new_capacity = array->capacity ? array->capacity * 2 : 4;
        char **new_items = (char **)realloc(array->items, new_capacity * sizeof(char *));
        if (!new_items) {
            return false;
        }
        array->items = new_items;
        array->capacity = new_capacity;
    }
    array->items[array->count++] = value;
    return true;
}

static void shellFreeStringArray(char **items, size_t count) {
    if (!items) {
        return;
    }
    for (size_t i = 0; i < count; ++i) {
        free(items[i]);
    }
    free(items);
}

static bool shellSplitExpandedWord(const char *expanded, uint8_t word_flags,
                                   char ***out_fields, size_t *out_field_count) {
    if (out_fields) {
        *out_fields = NULL;
    }
    if (out_field_count) {
        *out_field_count = 0;
    }
    if (!out_fields || !out_field_count) {
        return false;
    }
    if (!expanded) {
        return true;
    }
    const char *ifs = getenv("IFS");
    if (!ifs) {
        ifs = " \t\n";
    }
    bool quoted = (word_flags & (SHELL_WORD_FLAG_SINGLE_QUOTED | SHELL_WORD_FLAG_DOUBLE_QUOTED)) != 0;
    if (quoted || *ifs == '\0') {
        char *dup = strdup(expanded);
        if (!dup) {
            return false;
        }
        char **items = (char **)malloc(sizeof(char *));
        if (!items) {
            free(dup);
            return false;
        }
        items[0] = dup;
        *out_fields = items;
        *out_field_count = 1;
        return true;
    }
    if (*expanded == '\0') {
        return true;
    }

    bool delim_map[256] = {false};
    bool whitespace_map[256] = {false};
    for (const char *cursor = ifs; *cursor; ++cursor) {
        unsigned char ch = (unsigned char)*cursor;
        delim_map[ch] = true;
        if (isspace((unsigned char)*cursor)) {
            whitespace_map[ch] = true;
        }
    }

    ShellStringArray fields = {0};
    const char *cursor = expanded;
    while (*cursor && whitespace_map[(unsigned char)*cursor]) {
        cursor++;
    }
    bool last_non_wh_delim = false;
    while (*cursor) {
        unsigned char ch = (unsigned char)*cursor;
        if (delim_map[ch] && !whitespace_map[ch]) {
            char *empty = strdup("");
            if (!empty || !shellStringArrayAppend(&fields, empty)) {
                free(empty);
                shellStringArrayFree(&fields);
                return false;
            }
            cursor++;
            while (*cursor && whitespace_map[(unsigned char)*cursor]) {
                cursor++;
            }
            last_non_wh_delim = true;
            continue;
        }

        const char *start = cursor;
        while (*cursor) {
            unsigned char inner = (unsigned char)*cursor;
            if (delim_map[inner]) {
                break;
            }
            cursor++;
        }
        size_t len = (size_t)(cursor - start);
        if (len > 0) {
            char *segment = (char *)malloc(len + 1);
            if (!segment) {
                shellStringArrayFree(&fields);
                return false;
            }
            memcpy(segment, start, len);
            segment[len] = '\0';
            if (!shellStringArrayAppend(&fields, segment)) {
                free(segment);
                shellStringArrayFree(&fields);
                return false;
            }
        }

        if (!*cursor) {
            last_non_wh_delim = false;
            break;
        }

        if (delim_map[(unsigned char)*cursor] && !whitespace_map[(unsigned char)*cursor]) {
            cursor++;
            last_non_wh_delim = true;
        } else {
            while (*cursor && whitespace_map[(unsigned char)*cursor]) {
                cursor++;
            }
            last_non_wh_delim = false;
        }

        while (*cursor && whitespace_map[(unsigned char)*cursor]) {
            cursor++;
        }
    }

    if (last_non_wh_delim) {
        char *empty = strdup("");
        if (!empty || !shellStringArrayAppend(&fields, empty)) {
            free(empty);
            shellStringArrayFree(&fields);
            return false;
        }
    }

    if (fields.count == 0) {
        free(fields.items);
        return true;
    }

    *out_fields = fields.items;
    *out_field_count = fields.count;
    return true;
}

static bool shellLoopFrameEnsureValueCapacity(ShellLoopFrame *frame, size_t *capacity, size_t needed) {
    if (!frame || !capacity) {
        return false;
    }
    if (*capacity >= needed) {
        return true;
    }
    size_t new_capacity = (*capacity == 0) ? 4 : *capacity;
    while (new_capacity < needed) {
        new_capacity *= 2;
    }
    char **resized = (char **)realloc(frame->for_values, new_capacity * sizeof(char *));
    if (!resized) {
        return false;
    }
    frame->for_values = resized;
    *capacity = new_capacity;
    return true;
}

static bool shellLoopFrameAppendValue(ShellLoopFrame *frame, size_t *capacity, char *value) {
    if (!frame || !capacity || !value) {
        free(value);
        return false;
    }
    if (!shellLoopFrameEnsureValueCapacity(frame, capacity, frame->for_count + 1)) {
        free(value);
        return false;
    }
    frame->for_values[frame->for_count++] = value;
    return true;
}

static void shellBufferAppendChar(char **buffer, size_t *length, size_t *capacity, char c) {
    if (!shellBufferEnsure(buffer, length, capacity, 1)) {
        return;
    }
    (*buffer)[(*length)++] = c;
    (*buffer)[*length] = '\0';
}

static void shellBufferAppendString(char **buffer, size_t *length, size_t *capacity, const char *str) {
    if (!str) {
        return;
    }
    size_t add = strlen(str);
    if (add == 0) {
        return;
    }
    if (!shellBufferEnsure(buffer, length, capacity, add)) {
        return;
    }
    memcpy(*buffer + *length, str, add);
    *length += add;
    (*buffer)[*length] = '\0';
}

static void shellBufferAppendSlice(char **buffer,
                                   size_t *length,
                                   size_t *capacity,
                                   const char *data,
                                   size_t slice_len) {
    if (!data || slice_len == 0) {
        return;
    }
    if (!shellBufferEnsure(buffer, length, capacity, slice_len)) {
        return;
    }
    memcpy(*buffer + *length, data, slice_len);
    *length += slice_len;
    (*buffer)[*length] = '\0';
}

typedef struct {
    char **items;
    size_t count;
    size_t capacity;
} ShellHistoryWordArray;

static void shellHistoryWordArrayFree(ShellHistoryWordArray *array) {
    if (!array || !array->items) {
        return;
    }
    for (size_t i = 0; i < array->count; ++i) {
        free(array->items[i]);
    }
    free(array->items);
    array->items = NULL;
    array->count = 0;
    array->capacity = 0;
}

static bool shellHistoryWordArrayAppend(ShellHistoryWordArray *array, char *word) {
    if (!array || !word) {
        return false;
    }
    if (array->count == array->capacity) {
        size_t new_capacity = array->capacity ? array->capacity * 2 : 8;
        char **items = realloc(array->items, new_capacity * sizeof(char *));
        if (!items) {
            return false;
        }
        array->items = items;
        array->capacity = new_capacity;
    }
    array->items[array->count++] = word;
    return true;
}

static bool shellTokenizeHistoryEntry(const char *entry, ShellHistoryWordArray *out_words) {
    if (!entry || !out_words) {
        return false;
    }
    out_words->items = NULL;
    out_words->count = 0;
    out_words->capacity = 0;

    char *current = NULL;
    size_t current_len = 0;
    size_t current_cap = 0;
    bool in_single = false;
    bool in_double = false;
    bool escape = false;
    bool word_active = false;

    for (size_t i = 0;; ++i) {
        char c = entry[i];
        bool at_end = (c == '\0');

        if (!at_end && escape) {
            shellBufferAppendChar(&current, &current_len, &current_cap, c);
            escape = false;
            word_active = true;
            continue;
        }

        if (!at_end && c == '\\' && !escape) {
            escape = true;
            word_active = true;
            continue;
        }

        if (!at_end && c == '\'' && !in_double) {
            in_single = !in_single;
            word_active = true;
            continue;
        }

        if (!at_end && c == '"' && !in_single) {
            in_double = !in_double;
            word_active = true;
            continue;
        }

        if (at_end && escape) {
            shellBufferAppendChar(&current, &current_len, &current_cap, '\\');
            escape = false;
        }

        bool is_space = (!in_single && !in_double && (c == ' ' || c == '\t'));
        if (at_end || is_space) {
            if (word_active) {
                const char *src = current ? current : "";
                char *word = strdup(src);
                if (!word) {
                    free(current);
                    shellHistoryWordArrayFree(out_words);
                    return false;
                }
                if (!shellHistoryWordArrayAppend(out_words, word)) {
                    free(word);
                    free(current);
                    shellHistoryWordArrayFree(out_words);
                    return false;
                }
            }
            free(current);
            current = NULL;
            current_len = 0;
            current_cap = 0;
            word_active = false;
            if (at_end) {
                break;
            }
            continue;
        }

        shellBufferAppendChar(&current, &current_len, &current_cap, c);
        word_active = true;
    }

    return true;
}

static char *shellJoinHistoryWords(char **items, size_t start, size_t end) {
    if (!items || start >= end) {
        return strdup("");
    }
    size_t total = 0;
    for (size_t i = start; i < end; ++i) {
        total += strlen(items[i]);
        if (i + 1 < end) {
            total += 1;
        }
    }
    char *result = (char *)malloc(total + 1);
    if (!result) {
        return NULL;
    }
    size_t pos = 0;
    for (size_t i = start; i < end; ++i) {
        size_t len = strlen(items[i]);
        memcpy(result + pos, items[i], len);
        pos += len;
        if (i + 1 < end) {
            result[pos++] = ' ';
        }
    }
    result[pos] = '\0';
    return result;
}

static bool shellHistoryCollectUntil(const char **cursor, char delim, char **out_value) {
    if (!cursor || !*cursor || !out_value) {
        return false;
    }
    const char *p = *cursor;
    char *value = NULL;
    size_t len = 0;
    size_t cap = 0;
    bool escape = false;
    while (*p) {
        char c = *p;
        if (!escape && c == '\\') {
            escape = true;
            p++;
            continue;
        }
        if (!escape && c == delim) {
            *cursor = p + 1;
            if (!value) {
                value = strdup("");
            }
            if (!value) {
                return false;
            }
            *out_value = value;
            return true;
        }
        if (escape) {
            if (c != delim && c != '\\') {
                shellBufferAppendChar(&value, &len, &cap, '\\');
            }
            shellBufferAppendChar(&value, &len, &cap, c);
            escape = false;
        } else {
            shellBufferAppendChar(&value, &len, &cap, c);
        }
        p++;
    }
    free(value);
    return false;
}

static bool shellHistoryParseSubstitutionSpec(const char *spec,
                                              bool *out_is_substitution,
                                              bool *out_global,
                                              char **out_pattern,
                                              char **out_replacement) {
    if (out_is_substitution) {
        *out_is_substitution = false;
    }
    if (out_global) {
        *out_global = false;
    }
    if (out_pattern) {
        *out_pattern = NULL;
    }
    if (out_replacement) {
        *out_replacement = NULL;
    }
    if (!spec) {
        return true;
    }
    const char *cursor = spec;
    bool prefix_global = false;
    if (cursor[0] == 'g' && cursor[1] == 's') {
        prefix_global = true;
        cursor++;
    }
    if (*cursor != 's') {
        return true;
    }
    cursor++;
    if (*cursor == '\0') {
        if (out_is_substitution) {
            *out_is_substitution = true;
        }
        return false;
    }
    char delim = *cursor++;
    char *pattern = NULL;
    if (!shellHistoryCollectUntil(&cursor, delim, &pattern)) {
        if (out_is_substitution) {
            *out_is_substitution = true;
        }
        free(pattern);
        return false;
    }
    char *replacement = NULL;
    if (!shellHistoryCollectUntil(&cursor, delim, &replacement)) {
        if (out_is_substitution) {
            *out_is_substitution = true;
        }
        free(pattern);
        free(replacement);
        return false;
    }
    bool trailing_global = false;
    if (*cursor == 'g') {
        trailing_global = true;
        cursor++;
    }
    if (*cursor != '\0') {
        if (out_is_substitution) {
            *out_is_substitution = true;
        }
        free(pattern);
        free(replacement);
        return false;
    }
    if (out_is_substitution) {
        *out_is_substitution = true;
    }
    if (out_global) {
        *out_global = prefix_global || trailing_global;
    }
    if (out_pattern) {
        *out_pattern = pattern;
    } else {
        free(pattern);
    }
    if (out_replacement) {
        *out_replacement = replacement;
    } else {
        free(replacement);
    }
    return true;
}

static void shellHistoryAppendReplacement(char **buffer,
                                          size_t *length,
                                          size_t *capacity,
                                          const char *replacement,
                                          const char *match_start,
                                          size_t match_len) {
    if (!replacement) {
        return;
    }
    for (size_t i = 0; replacement[i]; ++i) {
        char c = replacement[i];
        if (c == '&') {
            if (match_start && match_len > 0) {
                shellBufferAppendSlice(buffer, length, capacity, match_start, match_len);
            }
            continue;
        }
        if (c == '\\') {
            char next = replacement[i + 1];
            if (next == '\0') {
                shellBufferAppendChar(buffer, length, capacity, '\\');
                continue;
            }
            i++;
            switch (next) {
                case 't':
                    shellBufferAppendChar(buffer, length, capacity, '\t');
                    break;
                case 'n':
                    shellBufferAppendChar(buffer, length, capacity, '\n');
                    break;
                case '\\':
                    shellBufferAppendChar(buffer, length, capacity, '\\');
                    break;
                case '&':
                    shellBufferAppendChar(buffer, length, capacity, '&');
                    break;
                default:
                    shellBufferAppendChar(buffer, length, capacity, next);
                    break;
            }
            continue;
        }
        shellBufferAppendChar(buffer, length, capacity, c);
    }
}

static char *shellHistoryApplyRegexSubstitution(const char *entry,
                                                const char *pattern,
                                                const char *replacement,
                                                bool global) {
    if (!entry || !pattern || !replacement) {
        return NULL;
    }
    regex_t regex;
    int rc = regcomp(&regex, pattern, REG_EXTENDED);
    if (rc != 0) {
        return NULL;
    }

    char *result = NULL;
    size_t length = 0;
    size_t capacity = 0;
    const char *cursor = entry;
    bool replaced = false;

    while (cursor && *cursor) {
        regmatch_t match;
        int flags = (cursor != entry) ? REG_NOTBOL : 0;
        rc = regexec(&regex, cursor, 1, &match, flags);
        if (rc != 0) {
            shellBufferAppendString(&result, &length, &capacity, cursor);
            break;
        }
        replaced = true;
        size_t match_len = (size_t)(match.rm_eo - match.rm_so);
        shellBufferAppendSlice(&result, &length, &capacity, cursor, (size_t)match.rm_so);
        const char *match_start = cursor + match.rm_so;
        shellHistoryAppendReplacement(&result, &length, &capacity, replacement, match_start, match_len);
        cursor += match.rm_eo;
        if (!global) {
            shellBufferAppendString(&result, &length, &capacity, cursor);
            break;
        }
        if (match_len == 0) {
            if (*cursor == '\0') {
                break;
            }
            shellBufferAppendChar(&result, &length, &capacity, *cursor);
            cursor++;
        }
    }

    if (!replaced) {
        if (result) {
            free(result);
        }
        result = strdup(entry);
    }

    regfree(&regex);
    return result;
}

static bool shellApplyHistoryDesignator(const char *entry, const char *designator, size_t len, char **out_line) {
    if (out_line) {
        *out_line = NULL;
    }
    if (!entry || !out_line) {
        return false;
    }
    if (!designator || len == 0) {
        *out_line = strdup(entry);
        return *out_line != NULL;
    }

    char *spec = strndup(designator, len);
    if (!spec) {
        return false;
    }

    ShellHistoryWordArray words = {0};
    if (!shellTokenizeHistoryEntry(entry, &words)) {
        free(spec);
        return false;
    }

    bool success = true;
    char *result = NULL;

    bool is_substitution = false;
    bool substitution_global = false;
    char *sub_pattern = NULL;
    char *sub_replacement = NULL;
    if (!shellHistoryParseSubstitutionSpec(spec, &is_substitution, &substitution_global, &sub_pattern, &sub_replacement)) {
        success = false;
    } else if (is_substitution) {
        result = shellHistoryApplyRegexSubstitution(entry,
                                                    sub_pattern ? sub_pattern : "",
                                                    sub_replacement ? sub_replacement : "",
                                                    substitution_global);
        if (!result) {
            success = false;
        }
    } else if (strcmp(spec, "*") == 0) {
        if (words.count <= 1) {
            result = strdup("");
        } else {
            result = shellJoinHistoryWords(words.items, 1, words.count);
        }
    } else if (strcmp(spec, "^") == 0) {
        if (words.count <= 1) {
            success = false;
        } else {
            result = strdup(words.items[1]);
        }
    } else if (strcmp(spec, "$") == 0) {
        if (words.count == 0) {
            success = false;
        } else {
            result = strdup(words.items[words.count - 1]);
        }
    } else {
        char *endptr = NULL;
        long index = strtol(spec, &endptr, 10);
        if (endptr && *endptr == '\0') {
            if (index < 0 || (size_t)index >= words.count) {
                success = false;
            } else {
                result = strdup(words.items[index]);
            }
        } else {
            success = false;
        }
    }

    free(spec);
    free(sub_pattern);
    free(sub_replacement);

    if (!success || !result) {
        free(result);
        shellHistoryWordArrayFree(&words);
        return false;
    }

    *out_line = result;
    shellHistoryWordArrayFree(&words);
    return true;
}

static const char *shellHistoryEntryByIndex(long index) {
    if (gShellHistory.count == 0 || index == 0) {
        return NULL;
    }
    if (index > 0) {
        if ((size_t)index > gShellHistory.count) {
            return NULL;
        }
        return gShellHistory.entries[index - 1];
    }
    size_t offset = (size_t)(-index);
    if (offset == 0 || offset > gShellHistory.count) {
        return NULL;
    }
    return gShellHistory.entries[gShellHistory.count - offset];
}

static const char *shellHistoryFindByPrefix(const char *prefix, size_t len) {
    if (!prefix || len == 0) {
        return NULL;
    }
    for (size_t i = gShellHistory.count; i > 0; --i) {
        const char *entry = gShellHistory.entries[i - 1];
        if (!entry) {
            continue;
        }
        const char *trimmed = entry;
        while (*trimmed == ' ' || *trimmed == '\t') {
            trimmed++;
        }
        if (strncmp(trimmed, prefix, len) == 0) {
            char next = trimmed[len];
            if (next == '\0' || next == ' ' || next == '\t') {
                return entry;
            }
        }
    }
    return NULL;
}

static const char *shellHistoryFindBySubstring(const char *needle, size_t len) {
    if (!needle || len == 0) {
        return NULL;
    }
    char *pattern = strndup(needle, len);
    if (!pattern) {
        return NULL;
    }
    for (size_t i = gShellHistory.count; i > 0; --i) {
        const char *entry = gShellHistory.entries[i - 1];
        if (entry && strstr(entry, pattern)) {
            free(pattern);
            return entry;
        }
    }
    free(pattern);
    return NULL;
}

static const char *shellHistoryFindByRegex(const char *pattern, size_t len, bool *out_invalid) {
    if (out_invalid) {
        *out_invalid = false;
    }
    if (!pattern || len == 0) {
        return NULL;
    }
    char *expr = strndup(pattern, len);
    if (!expr) {
        if (out_invalid) {
            *out_invalid = true;
        }
        return NULL;
    }
    regex_t regex;
    int rc = regcomp(&regex, expr, REG_EXTENDED | REG_NOSUB);
    free(expr);
    if (rc != 0) {
        if (out_invalid) {
            *out_invalid = true;
        }
        return NULL;
    }
    const char *result = NULL;
    for (size_t i = gShellHistory.count; i > 0; --i) {
        const char *entry = gShellHistory.entries[i - 1];
        if (entry && regexec(&regex, entry, 0, NULL, 0) == 0) {
            result = entry;
            break;
        }
    }
    regfree(&regex);
    return result;
}

static char *shellJoinPositionalParameters(void) {
    if (gParamCount <= 0 || !gParamValues) {
        return strdup("");
    }
    size_t total = 0;
    for (int i = 0; i < gParamCount; ++i) {
        if (gParamValues[i]) {
            total += strlen(gParamValues[i]);
        }
        if (i + 1 < gParamCount) {
            total += 1; // space separator
        }
    }
    char *result = (char *)malloc(total + 1);
    if (!result) {
        return NULL;
    }
    size_t pos = 0;
    for (int i = 0; i < gParamCount; ++i) {
        const char *value = gParamValues[i] ? gParamValues[i] : "";
        size_t len = strlen(value);
        memcpy(result + pos, value, len);
        pos += len;
        if (i + 1 < gParamCount) {
            result[pos++] = ' ';
        }
    }
    result[pos] = '\0';
    return result;
}

static char *shellLookupParameterValueInternal(const char *name, size_t len, bool *out_is_set) {
    if (out_is_set) {
        *out_is_set = false;
    }
    if (!name || len == 0) {
        if (out_is_set) {
            *out_is_set = true;
        }
        return strdup("");
    }
    if (len == 1) {
        switch (name[0]) {
            case '?': {
                char buffer[32];
                snprintf(buffer, sizeof(buffer), "%d", gShellRuntime.last_status);
                if (out_is_set) {
                    *out_is_set = true;
                }
                return strdup(buffer);
            }
            case '$': {
                char buffer[32];
                snprintf(buffer, sizeof(buffer), "%d", (int)getpid());
                if (out_is_set) {
                    *out_is_set = true;
                }
                return strdup(buffer);
            }
            case '#': {
                char buffer[32];
                snprintf(buffer, sizeof(buffer), "%d", gParamCount);
                if (out_is_set) {
                    *out_is_set = true;
                }
                return strdup(buffer);
            }
            case '*':
            case '@': {
                if (out_is_set) {
                    *out_is_set = gParamCount > 0;
                }
                return shellJoinPositionalParameters();
            }
            case '0': {
                if (out_is_set) {
                    *out_is_set = true;
                }
                if (gShellArg0) {
                    return strdup(gShellArg0);
                }
                return strdup("exsh");
            }
            default:
                break;
        }
    }

    if (len == 6 && strncmp(name, "RANDOM", 6) == 0) {
        unsigned int value = shellRandomNextValue();
        char buffer[16];
        snprintf(buffer, sizeof(buffer), "%u", value);
        if (out_is_set) {
            *out_is_set = true;
        }
        return strdup(buffer);
    }

    bool numeric = true;
    for (size_t i = 0; i < len; ++i) {
        if (!isdigit((unsigned char)name[i])) {
            numeric = false;
            break;
        }
    }
    if (numeric) {
        long index = strtol(name, NULL, 10);
        bool have_value = (index >= 1 && index <= gParamCount && gParamValues);
        const char *value = "";
        if (have_value) {
            value = gParamValues[index - 1] ? gParamValues[index - 1] : "";
        }
        if (out_is_set) {
            *out_is_set = have_value;
        }
        return strdup(value);
    }

    char *key = (char *)malloc(len + 1);
    if (!key) {
        return NULL;
    }
    memcpy(key, name, len);
    key[len] = '\0';
    const char *env = getenv(key);
    if (out_is_set) {
        *out_is_set = (env != NULL);
    }
    free(key);
    if (!env) {
        return strdup("");
    }
    return strdup(env);
}

static char *shellLookupParameterValue(const char *name, size_t len) {
    return shellLookupParameterValueInternal(name, len, NULL);
}

static void shellFreeArrayValues(char **items, size_t count) {
    if (!items) {
        return;
    }
    for (size_t i = 0; i < count; ++i) {
        free(items[i]);
    }
    free(items);
}

static bool shellAppendArrayValue(char ***items, size_t *count, size_t *capacity, char *value) {
    if (!items || !count || !capacity || !value) {
        free(value);
        return false;
    }
    if (*count == *capacity) {
        size_t new_capacity = *capacity ? (*capacity * 2) : 4;
        char **expanded = realloc(*items, new_capacity * sizeof(char *));
        if (!expanded) {
            free(value);
            return false;
        }
        *items = expanded;
        *capacity = new_capacity;
    }
    (*items)[(*count)++] = value;
    return true;
}

static char *shellParseNextArrayToken(char **cursor_ptr) {
    if (!cursor_ptr || !*cursor_ptr) {
        return NULL;
    }
    char *cursor = *cursor_ptr;
    char *token = NULL;
    size_t length = 0;
    size_t capacity = 0;
    while (*cursor) {
        unsigned char ch = (unsigned char)*cursor;
        if (isspace(ch)) {
            break;
        }
        if (ch == '\\') {
            if (cursor[1]) {
                shellBufferAppendChar(&token, &length, &capacity, cursor[1]);
                cursor += 2;
            } else {
                cursor++;
            }
            continue;
        }
        if (ch == '\'' || ch == '"') {
            char quote = (char)ch;
            cursor++;
            while (*cursor && *cursor != quote) {
                if (quote == '"' && *cursor == '\\' && cursor[1]) {
                    shellBufferAppendChar(&token, &length, &capacity, cursor[1]);
                    cursor += 2;
                } else {
                    shellBufferAppendChar(&token, &length, &capacity, *cursor);
                    cursor++;
                }
            }
            if (*cursor == quote) {
                cursor++;
            }
            continue;
        }
        shellBufferAppendChar(&token, &length, &capacity, (char)ch);
        cursor++;
    }
    if (!token) {
        token = strdup("");
        if (!token) {
            return NULL;
        }
    }
    *cursor_ptr = cursor;
    return token;
}

static bool shellParseArrayValues(const char *value, char ***out_items, size_t *out_count) {
    if (out_items) {
        *out_items = NULL;
    }
    if (out_count) {
        *out_count = 0;
    }
    if (!value) {
        return true;
    }
    const char *start = value;
    while (*start && isspace((unsigned char)*start)) {
        start++;
    }
    const char *end = value + strlen(value);
    while (end > start && isspace((unsigned char)end[-1])) {
        end--;
    }
    if (end > start && *start == '(' && end[-1] == ')') {
        start++;
        end--;
        while (start < end && isspace((unsigned char)*start)) {
            start++;
        }
        while (end > start && isspace((unsigned char)end[-1])) {
            end--;
        }
    }
    size_t span = (size_t)(end - start);
    if (span == 0) {
        return true;
    }
    char *copy = (char *)malloc(span + 1);
    if (!copy) {
        return false;
    }
    memcpy(copy, start, span);
    copy[span] = '\0';

    char *cursor = copy;
    char **items = NULL;
    size_t count = 0;
    size_t capacity = 0;
    while (*cursor) {
        while (*cursor && isspace((unsigned char)*cursor)) {
            cursor++;
        }
        if (*cursor == '\0') {
            break;
        }
        char *token = shellParseNextArrayToken(&cursor);
        if (!token) {
            free(copy);
            shellFreeArrayValues(items, count);
            return false;
        }
        if (!shellAppendArrayValue(&items, &count, &capacity, token)) {
            free(copy);
            shellFreeArrayValues(items, count);
            return false;
        }
        while (*cursor && isspace((unsigned char)*cursor)) {
            cursor++;
        }
    }
    free(copy);
    if (out_items) {
        *out_items = items;
    } else {
        shellFreeArrayValues(items, count);
    }
    if (out_count) {
        *out_count = count;
    }
    return true;
}

static char *shellJoinArrayValues(char **items, size_t count) {
    if (!items || count == 0) {
        return strdup("");
    }
    char *joined = NULL;
    size_t length = 0;
    size_t capacity = 0;
    for (size_t i = 0; i < count; ++i) {
        if (i > 0) {
            shellBufferAppendChar(&joined, &length, &capacity, ' ');
        }
        shellBufferAppendString(&joined, &length, &capacity, items[i] ? items[i] : "");
    }
    if (!joined) {
        joined = strdup("");
    }
    return joined;
}

static char *shellExpandArraySubscriptValue(const char *name,
                                            size_t name_len,
                                            const char *subscript,
                                            size_t subscript_len) {
    if (!name || name_len == 0 || !subscript) {
        return strdup("");
    }
    while (subscript_len > 0 && isspace((unsigned char)subscript[0])) {
        subscript++;
        subscript_len--;
    }
    while (subscript_len > 0 && isspace((unsigned char)subscript[subscript_len - 1])) {
        subscript_len--;
    }
    char *raw = shellLookupParameterValue(name, name_len);
    if (!raw) {
        return NULL;
    }
    char **items = NULL;
    size_t count = 0;
    if (!shellParseArrayValues(raw, &items, &count)) {
        free(raw);
        return NULL;
    }
    free(raw);

    char *result = NULL;
    if (subscript_len == 0) {
        result = strdup("");
    } else if (subscript_len == 1 && (subscript[0] == '*' || subscript[0] == '@')) {
        result = shellJoinArrayValues(items, count);
    } else {
        char *index_text = (char *)malloc(subscript_len + 1);
        if (index_text) {
            memcpy(index_text, subscript, subscript_len);
            index_text[subscript_len] = '\0';
            char *endptr = NULL;
            long index = strtol(index_text, &endptr, 10);
            if (endptr && *endptr == '\0' && index >= 0 && (size_t)index < count) {
                result = strdup(items[index] ? items[index] : "");
            } else {
                result = strdup("");
            }
            free(index_text);
        }
    }
    shellFreeArrayValues(items, count);
    if (!result) {
        result = strdup("");
    }
    return result;
}

static char *shellExpandWord(const char *text, uint8_t flags, const char *meta, size_t meta_len);

static char *shellNormalizeDollarCommandInline(const char *command, size_t len) {
    if (!command) {
        return NULL;
    }
    char *out = (char *)malloc(len + 1);
    if (!out) {
        return NULL;
    }
    size_t j = 0;
    for (size_t i = 0; i < len; ++i) {
        char c = command[i];
        if (c == '\\' && i + 1 < len && command[i + 1] == '\n') {
            i++;
            continue;
        }
        out[j++] = c;
    }
    out[j] = '\0';
    char *shrunk = (char *)realloc(out, j + 1);
    return shrunk ? shrunk : out;
}

static char *shellNormalizeBacktickCommandInline(const char *command, size_t len) {
    if (!command) {
        return NULL;
    }
    char *out = (char *)malloc(len + 1);
    if (!out) {
        return NULL;
    }
    size_t j = 0;
    for (size_t i = 0; i < len; ++i) {
        char c = command[i];
        if (c == '\\' && i + 1 < len) {
            char next = command[i + 1];
            if (next == '\n') {
                i++;
                continue;
            }
            if (next == '\\' || next == '`' || next == '$') {
                out[j++] = next;
                i++;
                continue;
            }
        }
        out[j++] = c;
    }
    out[j] = '\0';
    char *shrunk = (char *)realloc(out, j + 1);
    return shrunk ? shrunk : out;
}

static bool shellParseInlineDollarCommand(const char *text,
                                         size_t start,
                                         size_t text_len,
                                         size_t *out_span,
                                         char **out_command) {
    if (!text || start + 1 >= text_len || text[start] != '$' || text[start + 1] != '(') {
        return false;
    }
    size_t i = start + 2;
    int depth = 1;
    bool in_single = false;
    bool in_double = false;
    while (i < text_len) {
        char c = text[i];
        if (c == '\\' && i + 1 < text_len) {
            if (text[i + 1] == '\n') {
                i += 2;
                continue;
            }
            if (!in_single) {
                i += 2;
                continue;
            }
        }
        if (!in_double && c == '\'') {
            in_single = !in_single;
            i++;
            continue;
        }
        if (!in_single && c == '"') {
            in_double = !in_double;
            i++;
            continue;
        }
        if (in_single || in_double) {
            i++;
            continue;
        }
        if (c == '(') {
            depth++;
        } else if (c == ')') {
            depth--;
            if (depth == 0) {
                break;
            }
        }
        i++;
    }
    if (depth != 0 || i >= text_len || text[i] != ')') {
        return false;
    }
    size_t span = (i + 1) - start;
    if (out_span) {
        *out_span = span;
    }
    if (out_command) {
        size_t inner_start = start + 2;
        size_t inner_len = i - inner_start;
        *out_command = shellNormalizeDollarCommandInline(text + inner_start, inner_len);
        if (!*out_command) {
            return false;
        }
    }
    return true;
}

static bool shellParseInlineBacktickCommand(const char *text,
                                            size_t start,
                                            size_t text_len,
                                            size_t *out_span,
                                            char **out_command) {
    if (!text || start >= text_len || text[start] != '`') {
        return false;
    }
    size_t i = start + 1;
    while (i < text_len) {
        char c = text[i];
        if (c == '`') {
            break;
        }
        if (c == '\\' && i + 1 < text_len) {
            i += 2;
            continue;
        }
        i++;
    }
    if (i >= text_len || text[i] != '`') {
        return false;
    }
    size_t span = (i + 1) - start;
    if (out_span) {
        *out_span = span;
    }
    if (out_command) {
        size_t inner_len = (i - start) - 1;
        *out_command = shellNormalizeBacktickCommandInline(text + start + 1, inner_len);
        if (!*out_command) {
            return false;
        }
    }
    return true;
}

static char *shellExpandHereDocument(const char *body, bool quoted) {
    if (quoted) {
        return body ? strdup(body) : strdup("");
    }
    return shellExpandWord(body, SHELL_WORD_FLAG_HAS_ARITHMETIC, NULL, 0);
}

static char *shellExpandParameter(const char *input, size_t *out_consumed) {
    if (out_consumed) {
        *out_consumed = 0;
    }
    if (!input || !*input) {
        return NULL;
    }
    if (*input == '{') {
        const char *closing = strchr(input + 1, '}');
        if (!closing) {
            return NULL;
        }
        if (out_consumed) {
            *out_consumed = (size_t)(closing - input + 1);
        }
        const char *inner = input + 1;
        size_t inner_len = (size_t)(closing - inner);
        if (inner_len == 0) {
            return strdup("");
        }
        if (*inner == '#') {
            const char *name_start = inner + 1;
            if (name_start >= closing) {
                return NULL;
            }
            const char *cursor = name_start;
            while (cursor < closing &&
                   (isalnum((unsigned char)*cursor) || *cursor == '_')) {
                cursor++;
            }
            if (cursor == name_start) {
                return NULL;
            }
            size_t name_len = (size_t)(cursor - name_start);
            if (cursor == closing) {
                char *value = shellLookupParameterValue(name_start, name_len);
                if (!value) {
                    return NULL;
                }
                size_t val_len = strlen(value);
                free(value);
                char buffer[32];
                snprintf(buffer, sizeof(buffer), "%zu", val_len);
                return strdup(buffer);
            }
            if (*cursor != '[') {
                return NULL;
            }
            const char *subscript_start = cursor + 1;
            const char *subscript_end =
                memchr(subscript_start, ']', (size_t)(closing - subscript_start));
            if (!subscript_end || subscript_end > closing) {
                return NULL;
            }
            size_t subscript_len = (size_t)(subscript_end - subscript_start);
            const char *after_bracket = subscript_end + 1;
            while (after_bracket < closing &&
                   isspace((unsigned char)*after_bracket)) {
                after_bracket++;
            }
            if (after_bracket != closing) {
                return NULL;
            }
            while (subscript_len > 0 &&
                   isspace((unsigned char)subscript_start[0])) {
                subscript_start++;
                subscript_len--;
            }
            while (subscript_len > 0 &&
                   isspace((unsigned char)subscript_start[subscript_len - 1])) {
                subscript_len--;
            }
            if (subscript_len == 1 &&
                (subscript_start[0] == '@' || subscript_start[0] == '*')) {
                char *raw = shellLookupParameterValue(name_start, name_len);
                if (!raw) {
                    return NULL;
                }
                char **items = NULL;
                size_t count = 0;
                if (!shellParseArrayValues(raw, &items, &count)) {
                    free(raw);
                    return NULL;
                }
                free(raw);
                shellFreeArrayValues(items, count);
                char buffer[32];
                snprintf(buffer, sizeof(buffer), "%zu", count);
                return strdup(buffer);
            }
            char *element = shellExpandArraySubscriptValue(
                name_start, name_len, subscript_start, subscript_len);
            if (!element) {
                return NULL;
            }
            size_t elem_len = strlen(element);
            free(element);
            char buffer[32];
            snprintf(buffer, sizeof(buffer), "%zu", elem_len);
            return strdup(buffer);
        }

        const char *inner_end = inner + inner_len;
        const char *default_pos = NULL;
        bool default_requires_value = false;
        size_t bracket_depth = 0;
        for (const char *scan = inner; scan < inner_end; ++scan) {
            char ch = *scan;
            if (ch == '[') {
                bracket_depth++;
                continue;
            }
            if (ch == ']' && bracket_depth > 0) {
                bracket_depth--;
                continue;
            }
            if (bracket_depth > 0) {
                continue;
            }
            if (ch == ':' && (scan + 1) < inner_end && scan[1] == '-') {
                default_pos = scan;
                default_requires_value = true;
                break;
            }
            if (ch == '-' && (scan == inner || scan[-1] != ':')) {
                default_pos = scan;
                default_requires_value = false;
                break;
            }
        }
        if (default_pos) {
            size_t name_len = (size_t)(default_pos - inner);
            if (name_len == 0) {
                return NULL;
            }
            bool simple_name = false;
            if (name_len == 1) {
                unsigned char first = (unsigned char)inner[0];
                if (isalnum(first) || first == '_' || first == '*' || first == '@' ||
                    first == '#' || first == '?' || first == '$') {
                    simple_name = true;
                }
            } else {
                simple_name = true;
                for (size_t i = 0; i < name_len; ++i) {
                    unsigned char ch = (unsigned char)inner[i];
                    if (!isalnum(ch) && ch != '_') {
                        simple_name = false;
                        break;
                    }
                }
            }
            if (simple_name) {
                bool is_set = false;
                char *value = shellLookupParameterValueInternal(inner, name_len, &is_set);
                if (!value) {
                    return NULL;
                }
                bool use_default = !is_set || (default_requires_value && value[0] == '\0');
                if (!use_default) {
                    return value;
                }
                free(value);
                const char *default_start = default_pos + (default_requires_value ? 2 : 1);
                size_t default_len = (size_t)(inner_end - default_start);
                char *raw_default = (char *)malloc(default_len + 1);
                if (!raw_default) {
                    return NULL;
                }
                if (default_len > 0) {
                    memcpy(raw_default, default_start, default_len);
                }
                raw_default[default_len] = '\0';
                char *expanded_default = shellExpandWord(raw_default, 0, NULL, 0);
                free(raw_default);
                if (!expanded_default) {
                    return NULL;
                }
                return expanded_default;
            }
        }

        const char *colon = memchr(inner, ':', inner_len);
        if (colon && colon > inner) {
            const char *offset_start = colon + 1;
            if (offset_start >= inner_end ||
                !isdigit((unsigned char)*offset_start)) {
                return NULL;
            }
            size_t offset_value = 0;
            size_t offset_digits = 0;
            const char *cursor = offset_start;
            while (cursor < inner_end && isdigit((unsigned char)*cursor)) {
                if (offset_value > (SIZE_MAX - 9) / 10) {
                    offset_value = SIZE_MAX;
                } else {
                    offset_value = offset_value * 10 + (size_t)(*cursor - '0');
                }
                cursor++;
                offset_digits++;
            }
            if (offset_digits == 0) {
                return NULL;
            }
            const char *after_offset = cursor;
            bool have_length = false;
            size_t length_value = 0;
            if (after_offset < inner_end) {
                if (*after_offset != ':') {
                    return NULL;
                }
                const char *length_start = after_offset + 1;
                if (length_start >= inner_end ||
                    !isdigit((unsigned char)*length_start)) {
                    return NULL;
                }
                const char *length_cursor = length_start;
                size_t length_digits = 0;
                while (length_cursor < inner_end &&
                       isdigit((unsigned char)*length_cursor)) {
                    if (length_value > (SIZE_MAX - 9) / 10) {
                        length_value = SIZE_MAX;
                    } else {
                        length_value =
                            length_value * 10 + (size_t)(*length_cursor - '0');
                    }
                    length_cursor++;
                    length_digits++;
                }
                if (length_digits == 0 || length_cursor != inner_end) {
                    return NULL;
                }
                have_length = true;
            }
            size_t name_len = (size_t)(colon - inner);
            char *value = shellLookupParameterValue(inner, name_len);
            if (!value) {
                return NULL;
            }
            size_t value_len = strlen(value);
            size_t start_index = offset_value;
            if (start_index > value_len) {
                start_index = value_len;
            }
            size_t available = value_len - start_index;
            size_t copy_len = available;
            if (have_length && length_value < copy_len) {
                copy_len = length_value;
            }
            char *result = (char *)malloc(copy_len + 1);
            if (!result) {
                free(value);
                return NULL;
            }
            if (copy_len > 0) {
                memcpy(result, value + start_index, copy_len);
            }
            result[copy_len] = '\0';
            free(value);
            return result;
        }

        const char *cursor = inner;
        while (cursor < closing &&
               (isalnum((unsigned char)*cursor) || *cursor == '_')) {
            cursor++;
        }
        if (cursor == inner) {
            return NULL;
        }
        size_t name_len = (size_t)(cursor - inner);
        if (cursor < closing && *cursor == '[') {
            const char *subscript_start = cursor + 1;
            const char *subscript_end = memchr(subscript_start, ']', (size_t)(closing - subscript_start));
            if (!subscript_end || subscript_end > closing) {
                return NULL;
            }
            size_t subscript_len = (size_t)(subscript_end - subscript_start);
            const char *after_bracket = subscript_end + 1;
            while (after_bracket < closing && isspace((unsigned char)*after_bracket)) {
                after_bracket++;
            }
            if (after_bracket != closing) {
                return NULL;
            }
            return shellExpandArraySubscriptValue(inner, name_len, subscript_start, subscript_len);
        }
        if (cursor != closing) {
            return NULL;
        }
        return shellLookupParameterValue(inner, name_len);
    }

    if (*input == '$') {
        if (out_consumed) {
            *out_consumed = 1;
        }
        char buffer[32];
        snprintf(buffer, sizeof(buffer), "%d", (int)getpid());
        return strdup(buffer);
    }

    if (*input == '?') {
        if (out_consumed) {
            *out_consumed = 1;
        }
        char buffer[32];
        snprintf(buffer, sizeof(buffer), "%d", gShellRuntime.last_status);
        return strdup(buffer);
    }

    if (*input == '#') {
        if (out_consumed) {
            *out_consumed = 1;
        }
        char buffer[32];
        snprintf(buffer, sizeof(buffer), "%d", gParamCount);
        return strdup(buffer);
    }

    if (*input == '*' || *input == '@') {
        if (out_consumed) {
            *out_consumed = 1;
        }
        return shellJoinPositionalParameters();
    }

    if (*input == '0') {
        if (out_consumed) {
            *out_consumed = 1;
        }
        if (gShellArg0) {
            return strdup(gShellArg0);
        }
        return strdup("exsh");
    }

    if (isdigit((unsigned char)*input)) {
        const char *cursor = input;
        while (isdigit((unsigned char)*cursor)) {
            cursor++;
        }
        if (out_consumed) {
            *out_consumed = (size_t)(cursor - input);
        }
        return shellLookupParameterValue(input, (size_t)(cursor - input));
    }

    if (isalpha((unsigned char)*input) || *input == '_') {
        const char *cursor = input + 1;
        while (isalnum((unsigned char)*cursor) || *cursor == '_') {
            cursor++;
        }
        if (out_consumed) {
            *out_consumed = (size_t)(cursor - input);
        }
        return shellLookupParameterValue(input, (size_t)(cursor - input));
    }

    return NULL;
}

static void shellMarkArithmeticError(void) {
    shellUpdateStatus(1);
    gShellArithmeticErrorPending = true;
}

typedef struct {
    const char *input;
    size_t length;
    size_t pos;
} ShellArithmeticParser;

static void shellArithmeticSkipWhitespace(ShellArithmeticParser *parser) {
    if (!parser) {
        return;
    }
    while (parser->pos < parser->length &&
           isspace((unsigned char)parser->input[parser->pos])) {
        parser->pos++;
    }
}

static bool shellArithmeticParseValueString(const char *text, long long *out_value) {
    if (!out_value) {
        return false;
    }
    if (!text || *text == '\0') {
        *out_value = 0;
        return true;
    }
    errno = 0;
    char *endptr = NULL;
    long long value = strtoll(text, &endptr, 0);
    if (errno != 0) {
        return false;
    }
    if (endptr && *endptr != '\0') {
        while (endptr && *endptr && isspace((unsigned char)*endptr)) {
            endptr++;
        }
        if (endptr && *endptr != '\0') {
            return false;
        }
    }
    *out_value = value;
    return true;
}

static bool shellArithmeticParseExpression(ShellArithmeticParser *parser, long long *out_value);

static bool shellArithmeticParsePrimary(ShellArithmeticParser *parser, long long *out_value) {
    if (!parser || !out_value) {
        return false;
    }
    shellArithmeticSkipWhitespace(parser);
    if (parser->pos >= parser->length) {
        return false;
    }
    char c = parser->input[parser->pos];
    if (c == '(') {
        parser->pos++;
        if (!shellArithmeticParseExpression(parser, out_value)) {
            return false;
        }
        shellArithmeticSkipWhitespace(parser);
        if (parser->pos >= parser->length || parser->input[parser->pos] != ')') {
            return false;
        }
        parser->pos++;
        return true;
    }
    if (c == '$') {
        parser->pos++;
        size_t consumed = 0;
        char *value = shellExpandParameter(parser->input + parser->pos, &consumed);
        if (!value) {
            return false;
        }
        parser->pos += consumed;
        long long parsed = 0;
        bool ok = shellArithmeticParseValueString(value, &parsed);
        free(value);
        if (!ok) {
            return false;
        }
        *out_value = parsed;
        return true;
    }
    if (isalpha((unsigned char)c) || c == '_') {
        size_t start = parser->pos;
        parser->pos++;
        while (parser->pos < parser->length) {
            char ch = parser->input[parser->pos];
            if (!isalnum((unsigned char)ch) && ch != '_') {
                break;
            }
            parser->pos++;
        }
        size_t len = parser->pos - start;
        char *value = shellLookupParameterValue(parser->input + start, len);
        if (!value) {
            return false;
        }
        long long parsed = 0;
        bool ok = shellArithmeticParseValueString(value, &parsed);
        free(value);
        if (!ok) {
            return false;
        }
        *out_value = parsed;
        return true;
    }
    if (isdigit((unsigned char)c)) {
        const char *start_ptr = parser->input + parser->pos;
        errno = 0;
        char *endptr = NULL;
        long long value = strtoll(start_ptr, &endptr, 0);
        if (errno != 0 || endptr == start_ptr) {
            return false;
        }
        size_t consumed = (size_t)(endptr - start_ptr);
        parser->pos += consumed;
        if (parser->pos < parser->length) {
            char next = parser->input[parser->pos];
            if (isalnum((unsigned char)next) || next == '_') {
                return false;
            }
        }
        *out_value = value;
        return true;
    }
    return false;
}

static bool shellArithmeticParseUnary(ShellArithmeticParser *parser, long long *out_value) {
    if (!parser || !out_value) {
        return false;
    }
    shellArithmeticSkipWhitespace(parser);
    if (parser->pos >= parser->length) {
        return false;
    }
    char c = parser->input[parser->pos];
    if (c == '+') {
        parser->pos++;
        return shellArithmeticParseUnary(parser, out_value);
    }
    if (c == '-') {
        parser->pos++;
        long long value = 0;
        if (!shellArithmeticParseUnary(parser, &value)) {
            return false;
        }
        *out_value = -value;
        return true;
    }
    return shellArithmeticParsePrimary(parser, out_value);
}

static bool shellArithmeticParseTerm(ShellArithmeticParser *parser, long long *out_value) {
    if (!parser || !out_value) {
        return false;
    }
    long long value = 0;
    if (!shellArithmeticParseUnary(parser, &value)) {
        return false;
    }
    while (true) {
        shellArithmeticSkipWhitespace(parser);
        if (parser->pos >= parser->length) {
            break;
        }
        char op = parser->input[parser->pos];
        if (op != '*' && op != '/' && op != '%') {
            break;
        }
        parser->pos++;
        long long rhs = 0;
        if (!shellArithmeticParseUnary(parser, &rhs)) {
            return false;
        }
        if (op == '*') {
            value *= rhs;
        } else if (op == '/') {
            if (rhs == 0) {
                return false;
            }
            value /= rhs;
        } else {
            if (rhs == 0) {
                return false;
            }
            value %= rhs;
        }
    }
    *out_value = value;
    return true;
}

static bool shellArithmeticParseExpression(ShellArithmeticParser *parser, long long *out_value) {
    if (!parser || !out_value) {
        return false;
    }
    long long value = 0;
    if (!shellArithmeticParseTerm(parser, &value)) {
        return false;
    }
    while (true) {
        shellArithmeticSkipWhitespace(parser);
        if (parser->pos >= parser->length) {
            break;
        }
        char op = parser->input[parser->pos];
        if (op != '+' && op != '-') {
            break;
        }
        parser->pos++;
        long long rhs = 0;
        if (!shellArithmeticParseTerm(parser, &rhs)) {
            return false;
        }
        if (op == '+') {
            value += rhs;
        } else {
            value -= rhs;
        }
    }
    *out_value = value;
    return true;
}

static char *shellEvaluateArithmetic(const char *expr, bool *out_error) {
    if (out_error) {
        *out_error = false;
    }
    if (!expr) {
        if (out_error) {
            *out_error = true;
        }
        return NULL;
    }
    ShellArithmeticParser parser;
    parser.input = expr;
    parser.length = strlen(expr);
    parser.pos = 0;
    long long value = 0;
    if (!shellArithmeticParseExpression(&parser, &value)) {
        if (out_error) {
            *out_error = true;
        }
        return NULL;
    }
    shellArithmeticSkipWhitespace(&parser);
    if (parser.pos < parser.length) {
        if (out_error) {
            *out_error = true;
        }
        return NULL;
    }
    char buffer[64];
    int written = snprintf(buffer, sizeof(buffer), "%lld", value);
    if (written < 0) {
        if (out_error) {
            *out_error = true;
        }
        return NULL;
    }
    char *result = strdup(buffer);
    if (!result) {
        if (out_error) {
            *out_error = true;
        }
        return NULL;
    }
    return result;
}

static char *shellExpandWord(const char *text, uint8_t flags, const char *meta, size_t meta_len) {
    if (!text) {
        return strdup("");
    }
    ShellMetaSubstitution *subs = NULL;
    size_t sub_count = 0;
    if (!shellParseCommandMetadata(meta, meta_len, &subs, &sub_count)) {
        subs = NULL;
        sub_count = 0;
    }
    size_t text_len = strlen(text);
    size_t length = 0;
    size_t capacity = text_len + 1;
    if (capacity < 32) {
        capacity = 32;
    }
    char *buffer = (char *)malloc(capacity);
    if (!buffer) {
        shellFreeMetaSubstitutions(subs, sub_count);
        return NULL;
    }
    buffer[0] = '\0';
    bool base_single = (flags & SHELL_WORD_FLAG_SINGLE_QUOTED) != 0;
    bool base_double = (flags & SHELL_WORD_FLAG_DOUBLE_QUOTED) != 0;
    bool in_single_segment = false;
    bool in_double_segment = false;
    bool saw_single_marker = false;
    bool saw_double_marker = false;
    bool has_arithmetic = (flags & SHELL_WORD_FLAG_HAS_ARITHMETIC) != 0;
    size_t sub_index = 0;
    for (size_t i = 0; i < text_len;) {
        char c = text[i];
        if (c == SHELL_QUOTE_MARK_SINGLE) {
            saw_single_marker = true;
            in_single_segment = !in_single_segment;
            i++;
            continue;
        }
        if (c == SHELL_QUOTE_MARK_DOUBLE) {
            saw_double_marker = true;
            in_double_segment = !in_double_segment;
            i++;
            continue;
        }
        bool effective_single = in_single_segment || (!saw_single_marker && base_single);
        bool effective_double = in_double_segment || (!saw_double_marker && base_double);
        if (effective_single) {
            shellBufferAppendChar(&buffer, &length, &capacity, c);
            i++;
            continue;
        }
        bool handled = false;
        if (sub_index < sub_count) {
            ShellMetaSubstitution *sub = &subs[sub_index];
            size_t span = sub->span_length;
            if (sub->style == SHELL_META_SUBSTITUTION_DOLLAR && c == '$' && i + 1 < text_len && text[i + 1] == '(') {
                if (span > 0 && i + span <= text_len) {
                    char *output = shellRunCommandSubstitution(sub->command);
                    if (output) {
                        shellBufferAppendString(&buffer, &length, &capacity, output);
                        free(output);
                    }
                    i += span;
                    sub_index++;
                    handled = true;
                } else {
                    sub_index++;
                }
            } else if (sub->style == SHELL_META_SUBSTITUTION_BACKTICK && c == '`') {
                if (span > 0 && i + span <= text_len) {
                    char *output = shellRunCommandSubstitution(sub->command);
                    if (output) {
                        shellBufferAppendString(&buffer, &length, &capacity, output);
                        free(output);
                    }
                    i += span;
                    sub_index++;
                    handled = true;
                } else {
                    sub_index++;
                }
            }
        }
        if (handled) {
            continue;
        }
        if (sub_count == 0 && c == '$' && i + 1 < text_len && text[i + 1] == '(' &&
            !(i + 2 < text_len && text[i + 2] == '(')) {
            size_t span = 0;
            char *command = NULL;
            if (shellParseInlineDollarCommand(text, i, text_len, &span, &command)) {
                char *output = shellRunCommandSubstitution(command);
                free(command);
                if (output) {
                    shellBufferAppendString(&buffer, &length, &capacity, output);
                    free(output);
                }
                i += span;
                continue;
            }
        }
        if (sub_count == 0 && c == '`') {
            size_t span = 0;
            char *command = NULL;
            if (shellParseInlineBacktickCommand(text, i, text_len, &span, &command)) {
                char *output = shellRunCommandSubstitution(command);
                free(command);
                if (output) {
                    shellBufferAppendString(&buffer, &length, &capacity, output);
                    free(output);
                }
                i += span;
                continue;
            }
        }
        if (c == '$' && has_arithmetic && i + 2 < text_len && text[i + 1] == '(' && text[i + 2] == '(') {
            size_t expr_start = i + 3;
            size_t j = expr_start;
            int depth = 1;
            while (j < text_len) {
                char inner = text[j];
                if (inner == '(') {
                    depth++;
                } else if (inner == ')') {
                    depth--;
                    if (depth == 0) {
                        break;
                    }
                }
                j++;
            }
            size_t span = 0;
            if (depth == 0 && j + 1 < text_len && text[j + 1] == ')') {
                span = (j + 2) - i;
                size_t expr_len = j - expr_start;
                char *expr = (char *)malloc(expr_len + 1);
                if (!expr) {
                    shellMarkArithmeticError();
                    shellBufferAppendSlice(&buffer, &length, &capacity, text + i, span);
                    i += span;
                    continue;
                }
                if (expr_len > 0) {
                    memcpy(expr, text + expr_start, expr_len);
                }
                expr[expr_len] = '\0';
                bool eval_error = false;
                char *result = shellEvaluateArithmetic(expr, &eval_error);
                free(expr);
                if (!eval_error && result) {
                    shellBufferAppendString(&buffer, &length, &capacity, result);
                    free(result);
                } else {
                    shellMarkArithmeticError();
                    shellBufferAppendSlice(&buffer, &length, &capacity, text + i, span);
                }
                i += span;
                continue;
            } else {
                span = text_len - i;
                shellMarkArithmeticError();
                shellBufferAppendSlice(&buffer, &length, &capacity, text + i, span);
                i = text_len;
                continue;
            }
        }
        bool treat_as_double = effective_double;
        if (c == '\\') {
            if (i + 1 < text_len) {
                char next = text[i + 1];
                if (!treat_as_double || next == '$' || next == '"' || next == '\\' || next == '`' || next == '\n') {
                    shellBufferAppendChar(&buffer, &length, &capacity, next);
                    i += 2;
                    continue;
                }
            }
            shellBufferAppendChar(&buffer, &length, &capacity, c);
            i++;
            continue;
        }
        if (c == '$') {
            size_t consumed = 0;
            char *expanded = shellExpandParameter(text + i + 1, &consumed);
            if (expanded) {
                shellBufferAppendString(&buffer, &length, &capacity, expanded);
                free(expanded);
                i += consumed + 1;
                continue;
            }
        }
        shellBufferAppendChar(&buffer, &length, &capacity, c);
        i++;
    }
    shellFreeMetaSubstitutions(subs, sub_count);
    return buffer;
}

static void shellFreeRedirections(ShellCommand *cmd) {
    if (!cmd) {
        return;
    }
    for (size_t i = 0; i < cmd->redir_count; ++i) {
        free(cmd->redirs[i].path);
        free(cmd->redirs[i].here_doc);
    }
    free(cmd->redirs);
    cmd->redirs = NULL;
    cmd->redir_count = 0;
}

static void shellFreeCommand(ShellCommand *cmd) {
    if (!cmd) {
        return;
    }
    for (size_t i = 0; i < cmd->assignment_count; ++i) {
        free(cmd->assignments[i]);
    }
    free(cmd->assignments);
    cmd->assignments = NULL;
    cmd->assignment_count = 0;
    for (size_t i = 0; i < cmd->argc; ++i) {
        free(cmd->argv[i]);
    }
    free(cmd->argv);
    cmd->argv = NULL;
    cmd->argc = 0;
    shellFreeRedirections(cmd);
}

static bool shellParseBool(const char *value, bool *out_flag) {
    if (!value || !out_flag) {
        return false;
    }
    if (strcasecmp(value, "1") == 0 || strcasecmp(value, "true") == 0 || strcasecmp(value, "yes") == 0) {
        *out_flag = true;
        return true;
    }
    if (strcasecmp(value, "0") == 0 || strcasecmp(value, "false") == 0 || strcasecmp(value, "no") == 0) {
        *out_flag = false;
        return true;
    }
    return false;
}

static bool shellStringEqualsIgnoreCase(const char *lhs, const char *rhs) {
    if (!lhs || !rhs) {
        return false;
    }
    return strcasecmp(lhs, rhs) == 0;
}

static bool shellTryParseIntegerLiteral(const char *text, long long *out_value) {
    if (!text || !*text) {
        return false;
    }
    errno = 0;
    char *end = NULL;
    long long value = strtoll(text, &end, 0);
    if (errno != 0 || !end || *end != '\0') {
        return false;
    }
    if (out_value) {
        *out_value = value;
    }
    return true;
}

static bool shellLooksLikeFloatLiteral(const char *text) {
    if (!text) {
        return false;
    }
    for (const char *cursor = text; *cursor; ++cursor) {
        if (*cursor == '.' || *cursor == 'e' || *cursor == 'E') {
            return true;
        }
    }
    if (shellStringEqualsIgnoreCase(text, "inf") ||
        shellStringEqualsIgnoreCase(text, "+inf") ||
        shellStringEqualsIgnoreCase(text, "-inf") ||
        shellStringEqualsIgnoreCase(text, "infinity") ||
        shellStringEqualsIgnoreCase(text, "+infinity") ||
        shellStringEqualsIgnoreCase(text, "-infinity") ||
        shellStringEqualsIgnoreCase(text, "nan") ||
        shellStringEqualsIgnoreCase(text, "+nan") ||
        shellStringEqualsIgnoreCase(text, "-nan")) {
        return true;
    }
    return false;
}

static bool shellTryParseFloatLiteral(const char *text, double *out_value) {
    if (!text || !*text) {
        return false;
    }
    errno = 0;
    char *end = NULL;
    double value = strtod(text, &end);
    if (errno != 0 || !end || *end != '\0') {
        return false;
    }
    if (out_value) {
        *out_value = value;
    }
    return true;
}

static Value shellConvertBuiltinArgument(const char *text) {
    if (!text) {
        return makeString("");
    }

    enum {
        SHELL_ARG_MODE_AUTO,
        SHELL_ARG_MODE_STRING,
        SHELL_ARG_MODE_BOOL,
        SHELL_ARG_MODE_INT,
        SHELL_ARG_MODE_FLOAT,
        SHELL_ARG_MODE_NIL
    } mode = SHELL_ARG_MODE_AUTO;

    const char *payload = text;

    if (strncasecmp(payload, "str:", 4) == 0) {
        mode = SHELL_ARG_MODE_STRING;
        payload += 4;
    } else if (strncasecmp(payload, "string:", 7) == 0) {
        mode = SHELL_ARG_MODE_STRING;
        payload += 7;
    } else if (strncasecmp(payload, "raw:", 4) == 0) {
        mode = SHELL_ARG_MODE_STRING;
        payload += 4;
    } else if (strncasecmp(payload, "bool:", 5) == 0) {
        mode = SHELL_ARG_MODE_BOOL;
        payload += 5;
    } else if (strncasecmp(payload, "boolean:", 8) == 0) {
        mode = SHELL_ARG_MODE_BOOL;
        payload += 8;
    } else if (strncasecmp(payload, "int:", 4) == 0) {
        mode = SHELL_ARG_MODE_INT;
        payload += 4;
    } else if (strncasecmp(payload, "integer:", 8) == 0) {
        mode = SHELL_ARG_MODE_INT;
        payload += 8;
    } else if (strncasecmp(payload, "float:", 6) == 0) {
        mode = SHELL_ARG_MODE_FLOAT;
        payload += 6;
    } else if (strncasecmp(payload, "double:", 7) == 0) {
        mode = SHELL_ARG_MODE_FLOAT;
        payload += 7;
    } else if (strncasecmp(payload, "real:", 5) == 0) {
        mode = SHELL_ARG_MODE_FLOAT;
        payload += 5;
    } else if (strncasecmp(payload, "nil:", 4) == 0) {
        mode = SHELL_ARG_MODE_NIL;
        payload += 4;
    }

    if (mode == SHELL_ARG_MODE_STRING) {
        return makeString(payload ? payload : "");
    }

    if (mode == SHELL_ARG_MODE_NIL) {
        return makeNil();
    }

    if (mode == SHELL_ARG_MODE_BOOL || mode == SHELL_ARG_MODE_AUTO) {
        bool flag = false;
        if (shellParseBool(payload, &flag)) {
            return makeBoolean(flag ? 1 : 0);
        }
        if (mode == SHELL_ARG_MODE_BOOL) {
            return makeString(payload ? payload : "");
        }
    }

    if (mode == SHELL_ARG_MODE_INT || mode == SHELL_ARG_MODE_AUTO) {
        long long int_value = 0;
        if (shellTryParseIntegerLiteral(payload, &int_value)) {
            return makeInt(int_value);
        }
        if (mode == SHELL_ARG_MODE_INT) {
            return makeString(payload ? payload : "");
        }
    }

    if (mode == SHELL_ARG_MODE_FLOAT || mode == SHELL_ARG_MODE_AUTO) {
        if (mode == SHELL_ARG_MODE_FLOAT || shellLooksLikeFloatLiteral(payload)) {
            double dbl_value = 0.0;
            if (shellTryParseFloatLiteral(payload, &dbl_value)) {
                return makeDouble(dbl_value);
            }
            if (mode == SHELL_ARG_MODE_FLOAT) {
                return makeString(payload ? payload : "");
            }
        }
    }

    if (mode == SHELL_ARG_MODE_AUTO && payload && *payload) {
        if (shellStringEqualsIgnoreCase(payload, "nil") ||
            shellStringEqualsIgnoreCase(payload, "null")) {
            return makeNil();
        }
    }

    return makeString(payload ? payload : "");
}

static void shellUpdateStatus(int status) {
    if (gShellArithmeticErrorPending) {
        status = 1;
        gShellArithmeticErrorPending = false;
    }
    gShellRuntime.last_status = status;
    char buffer[16];
    snprintf(buffer, sizeof(buffer), "%d", status);
    setenv("PSCALSHELL_LAST_STATUS", buffer, 1);
    if (status != 0) {
        if (gShellRuntime.errexit_enabled) {
            gShellRuntime.errexit_pending = true;
            gShellExitRequested = true;
            if (gShellCurrentVm) {
                gShellCurrentVm->abort_requested = true;
                gShellCurrentVm->exit_requested = true;
                gShellCurrentVm->current_builtin_name = "errexit";
            }
        }
    } else {
        gShellRuntime.errexit_pending = false;
    }
}

/*
 * POSIX specifies that foreground commands should see the shell's inherited
 * signal dispositions, except that asynchronous lists without job control must
 * inherit SIG_IGN for SIGINT and SIGQUIT, and that traps fire only after the
 * foreground job or wait completes.  We record pending signals in an
 * async-signal-safe manner and reconcile them once we're back in the main
 * interpreter loop so the runtime can unwind cleanly before honouring traps.
 */
static void shellHandlePendingSignal(int signo) {
    if (signo != SIGINT && signo != SIGQUIT && signo != SIGTSTP) {
        return;
    }

    shellUpdateStatus(128 + signo);

    if (gShellCurrentVm) {
        gShellCurrentVm->exit_requested = true;
        gShellCurrentVm->current_builtin_name = "signal";
    }

    if (gShellLoopStackSize > 0) {
        gShellRuntime.break_requested = true;
        gShellRuntime.break_requested_levels = (int)gShellLoopStackSize;
        shellLoopRequestBreakLevels((int)gShellLoopStackSize);
    }
}

void shellRuntimeProcessPendingSignals(void) {
    for (int signo = 1; signo < NSIG; ++signo) {
        if (!gShellPendingSignals[signo]) {
            continue;
        }
        gShellPendingSignals[signo] = 0;
        shellHandlePendingSignal(signo);
    }
}

void shellRuntimeInitSignals(void) {
    struct sigaction action;
    memset(&action, 0, sizeof(action));
    sigemptyset(&action.sa_mask);
    action.sa_handler = shellSignalHandler;
    action.sa_flags |= SA_RESTART;

    sigaction(SIGINT, &action, NULL);
    sigaction(SIGQUIT, &action, NULL);
    sigaction(SIGTSTP, &action, NULL);
}

static bool shellHistoryEnsureCapacity(size_t needed) {
    if (gShellHistory.capacity >= needed) {
        return true;
    }
    size_t new_capacity = gShellHistory.capacity ? gShellHistory.capacity * 2 : 16;
    if (new_capacity < needed) {
        new_capacity = needed;
    }
    if (new_capacity > SIZE_MAX / sizeof(char *)) {
        return false;
    }
    char **entries = realloc(gShellHistory.entries, new_capacity * sizeof(char *));
    if (!entries) {
        return false;
    }
    gShellHistory.entries = entries;
    gShellHistory.capacity = new_capacity;
    return true;
}

void shellRuntimeRecordHistory(const char *line) {
    if (!line) {
        return;
    }
    size_t len = strlen(line);
    while (len > 0 && (line[len - 1] == '\n' || line[len - 1] == '\r')) {
        --len;
    }
    if (len == 0) {
        return;
    }
    bool has_content = false;
    for (size_t i = 0; i < len; ++i) {
        if (line[i] != ' ' && line[i] != '\t') {
            has_content = true;
            break;
        }
    }
    if (!has_content) {
        return;
    }
    if (!shellHistoryEnsureCapacity(gShellHistory.count + 1)) {
        return;
    }
    char *copy = (char *)malloc(len + 1);
    if (!copy) {
        return;
    }
    memcpy(copy, line, len);
    copy[len] = '\0';
    gShellHistory.entries[gShellHistory.count++] = copy;
}

size_t shellRuntimeHistoryCount(void) {
    return gShellHistory.count;
}

bool shellRuntimeHistoryGetEntry(size_t reverse_index, char **out_line) {
    if (!out_line) {
        return false;
    }
    *out_line = NULL;
    if (reverse_index >= gShellHistory.count) {
        return false;
    }
    const char *entry = gShellHistory.entries[gShellHistory.count - reverse_index - 1];
    if (!entry) {
        return false;
    }
    char *copy = strdup(entry);
    if (!copy) {
        return false;
    }
    *out_line = copy;
    return true;
}

void shellRuntimeSetArg0(const char *name) {
    char *copy = NULL;
    if (name && *name) {
        copy = strdup(name);
        if (!copy) {
            return;
        }
    }
    free(gShellArg0);
    gShellArg0 = copy;
}

const char *shellRuntimeGetArg0(void) {
    return gShellArg0;
}

void shellRuntimeInitJobControl(void) {
    shellEnsureJobControl();
}

typedef enum {
    SHELL_HISTORY_EXPAND_OK,
    SHELL_HISTORY_EXPAND_NOT_FOUND,
    SHELL_HISTORY_EXPAND_INVALID
} ShellHistoryExpandResult;

static bool shellIsHistoryTerminator(char c) {
    switch (c) {
        case '\0':
        case ' ':
        case '\t':
        case '\n':
        case '\r':
        case ';':
        case '&':
        case '|':
        case '(':
        case ')':
        case '<':
        case '>':
            return true;
        default:
            return false;
    }
}

static ShellHistoryExpandResult shellExpandHistoryDesignatorAt(const char *input,
                                                               size_t *out_consumed,
                                                               char **out_line) {
    if (out_line) {
        *out_line = NULL;
    }
    if (out_consumed) {
        *out_consumed = 0;
    }
    if (!input || input[0] != '!') {
        return SHELL_HISTORY_EXPAND_INVALID;
    }

    const char *cursor = input + 1;
    if (*cursor == '\0') {
        if (out_consumed) {
            *out_consumed = 1;
        }
        return SHELL_HISTORY_EXPAND_INVALID;
    }

    const char *designator_start = NULL;
    size_t designator_len = 0;
    const char *entry = NULL;

    if (*cursor == '$' || *cursor == '*' || *cursor == '^') {
        designator_start = cursor;
        designator_len = 1;
        cursor++;
        entry = shellHistoryEntryByIndex(-1);
        if (!entry) {
            if (out_consumed) {
                *out_consumed = (size_t)(cursor - input);
            }
            return SHELL_HISTORY_EXPAND_NOT_FOUND;
        }
        if (out_consumed) {
            *out_consumed = (size_t)(cursor - input);
        }
        return shellApplyHistoryDesignator(entry, designator_start, designator_len, out_line)
                   ? SHELL_HISTORY_EXPAND_OK
                   : SHELL_HISTORY_EXPAND_INVALID;
    }

    long numeric_index = 0;
    bool has_index = false;
    const char *search_token_start = NULL;
    size_t search_token_len = 0;
    bool search_substring = false;
    bool search_regex = false;

    if (*cursor == '!') {
        numeric_index = -1;
        has_index = true;
        cursor++;
    } else if (*cursor == '-') {
        char *endptr = NULL;
        long value = strtol(cursor + 1, &endptr, 10);
        if (endptr == cursor + 1) {
            if (out_consumed) {
                *out_consumed = (size_t)(cursor + 1 - input);
            }
            return SHELL_HISTORY_EXPAND_INVALID;
        }
        numeric_index = -value;
        cursor = endptr;
        has_index = true;
    } else if (isdigit((unsigned char)*cursor)) {
        char *endptr = NULL;
        long value = strtol(cursor, &endptr, 10);
        if (endptr == cursor) {
            if (out_consumed) {
                *out_consumed = (size_t)(cursor - input);
            }
            return SHELL_HISTORY_EXPAND_INVALID;
        }
        numeric_index = value;
        cursor = endptr;
        has_index = true;
    } else if (*cursor == '?') {
        cursor++;
        const char *start = cursor;
        const char *closing = strchr(cursor, '?');
        if (!closing) {
            if (out_consumed) {
                *out_consumed = strlen(input);
            }
            return SHELL_HISTORY_EXPAND_INVALID;
        }
        search_token_start = start;
        search_token_len = (size_t)(closing - start);
        if (search_token_len >= 2 && start[0] == '/' && start[search_token_len - 1] == '/') {
            search_regex = true;
            search_token_start = start + 1;
            search_token_len -= 2;
            if (search_token_len == 0) {
                if (out_consumed) {
                    *out_consumed = (size_t)(cursor - input);
                }
                return SHELL_HISTORY_EXPAND_INVALID;
            }
        }
        cursor = closing + 1;
        search_substring = true;
    } else {
        const char *start = cursor;
        while (*cursor && !shellIsHistoryTerminator(*cursor) &&
               *cursor != ':' && *cursor != '$' && *cursor != '^' && *cursor != '*') {
            cursor++;
        }
        if (cursor == start) {
            if (out_consumed) {
                *out_consumed = (size_t)(cursor - input);
            }
            return SHELL_HISTORY_EXPAND_INVALID;
        }
        search_token_start = start;
        search_token_len = (size_t)(cursor - start);
    }

    if (*cursor == '$' || *cursor == '^' || *cursor == '*') {
        designator_start = cursor;
        designator_len = 1;
        cursor++;
    } else if (*cursor == ':') {
        cursor++;
        designator_start = cursor;
        while (*cursor && !shellIsHistoryTerminator(*cursor)) {
            cursor++;
        }
        designator_len = (size_t)(cursor - designator_start);
        if (designator_len == 0) {
            if (out_consumed) {
                *out_consumed = (size_t)(cursor - input);
            }
            return SHELL_HISTORY_EXPAND_INVALID;
        }
    }

    if (has_index) {
        entry = shellHistoryEntryByIndex(numeric_index);
    } else if (search_substring) {
        if (search_regex) {
            bool invalid = false;
            entry = shellHistoryFindByRegex(search_token_start, search_token_len, &invalid);
            if (!entry && invalid) {
                if (out_consumed) {
                    *out_consumed = (size_t)(cursor - input);
                }
                return SHELL_HISTORY_EXPAND_INVALID;
            }
        } else {
            entry = shellHistoryFindBySubstring(search_token_start, search_token_len);
        }
    } else {
        entry = shellHistoryFindByPrefix(search_token_start, search_token_len);
    }

    if (!entry) {
        if (out_consumed) {
            *out_consumed = (size_t)(cursor - input);
        }
        return SHELL_HISTORY_EXPAND_NOT_FOUND;
    }

    if (out_consumed) {
        *out_consumed = (size_t)(cursor - input);
    }

    if (designator_start && designator_len > 0) {
        return shellApplyHistoryDesignator(entry, designator_start, designator_len, out_line)
                   ? SHELL_HISTORY_EXPAND_OK
                   : SHELL_HISTORY_EXPAND_INVALID;
    }

    *out_line = strdup(entry);
    if (!*out_line) {
        return SHELL_HISTORY_EXPAND_INVALID;
    }
    return SHELL_HISTORY_EXPAND_OK;
}

bool shellRuntimeExpandHistoryReference(const char *input,
                                        char **out_line,
                                        bool *out_did_expand,
                                        char **out_error_token) {
    if (out_line) {
        *out_line = NULL;
    }
    if (out_did_expand) {
        *out_did_expand = false;
    }
    if (out_error_token) {
        *out_error_token = NULL;
    }
    if (!input || !out_line) {
        return false;
    }

    size_t capacity = strlen(input) + 1;
    if (capacity < 32) {
        capacity = 32;
    }
    char *buffer = (char *)malloc(capacity);
    if (!buffer) {
        return false;
    }
    buffer[0] = '\0';
    size_t length = 0;

    bool in_single = false;
    bool in_double = false;

    for (size_t i = 0; input[i];) {
        char c = input[i];
        if (c == '\\' && !in_single) {
            if (input[i + 1] == '!') {
                shellBufferAppendChar(&buffer, &length, &capacity, '!');
                i += 2;
                continue;
            }
            shellBufferAppendChar(&buffer, &length, &capacity, c);
            i++;
            continue;
        }
        if (c == '\'') {
            if (!in_double) {
                in_single = !in_single;
            }
            shellBufferAppendChar(&buffer, &length, &capacity, c);
            i++;
            continue;
        }
        if (c == '"') {
            if (!in_single) {
                in_double = !in_double;
            }
            shellBufferAppendChar(&buffer, &length, &capacity, c);
            i++;
            continue;
        }
        if (c == '!' && !in_single) {
            size_t consumed = 0;
            char *replacement = NULL;
            ShellHistoryExpandResult result =
                shellExpandHistoryDesignatorAt(input + i, &consumed, &replacement);
            if (result != SHELL_HISTORY_EXPAND_OK) {
                if (out_error_token) {
                    size_t error_len = consumed > 0 ? consumed : 1;
                    char *token = strndup(input + i, error_len);
                    *out_error_token = token;
                }
                free(replacement);
                free(buffer);
                return false;
            }
            if (replacement) {
                shellBufferAppendString(&buffer, &length, &capacity, replacement);
                free(replacement);
            }
            if (out_did_expand) {
                *out_did_expand = true;
            }
            i += consumed;
            continue;
        }
        shellBufferAppendChar(&buffer, &length, &capacity, c);
        i++;
    }

    *out_line = buffer;
    return true;
}

static bool shellIsRuntimeBuiltin(const char *name) {
    if (!name || !*name) {
        return false;
    }
    static const char *kBuiltins[] = {"cd",     "pwd",     "exit",    "export",  "unset",    "setenv",  "unsetenv",
                                      "set",    "trap",    "local",   "break",   "continue", "alias",   "history",
<<<<<<< HEAD
                                      "jobs",   "fg",      "bg",      "wait",    "builtin",  "source",  ":",      "eval",
                                      "read",   "shift",   "return",  "help"};
=======
                                      "jobs",   "fg",      "finger",  "bg",      "wait",    "builtin",  "source",
                                      ":",      "eval",    "read",    "shift",   "return"};
>>>>>>> db26f87d

    size_t count = sizeof(kBuiltins) / sizeof(kBuiltins[0]);
    const char *canonical = shellBuiltinCanonicalName(name);
    for (size_t i = 0; i < count; ++i) {
        if (strcasecmp(name, kBuiltins[i]) == 0 ||
            (canonical && strcasecmp(canonical, kBuiltins[i]) == 0)) {
            return true;
        }
    }
    return false;
}

static bool shellInvokeFunction(VM *vm, ShellCommand *cmd) {
    if (!cmd || cmd->argc == 0) {
        return false;
    }
    const char *name = cmd->argv[0];
    ShellFunctionEntry *entry = shellFindFunctionEntry(name);
    if (!entry || !entry->compiled) {
        return false;
    }
    VM function_vm;
    initVM(&function_vm);
    InterpretResult result = interpretBytecode(&function_vm, &entry->compiled->chunk,
                                               globalSymbols, constGlobalSymbols, procedure_table, 0);
    if (result != INTERPRET_OK) {
        shellUpdateStatus(1);
    } else {
        shellUpdateStatus(shellRuntimeLastStatus());
    }
    freeVM(&function_vm);
    return true;
}

static bool shellInvokeBuiltin(VM *vm, ShellCommand *cmd) {
    if (!cmd || cmd->argc == 0) {
        return false;
    }
    if (shellInvokeFunction(vm, cmd)) {
        return true;
    }
    const char *name = cmd->argv[0];
    if (!name || !shellIsRuntimeBuiltin(name)) {
        return false;
    }
    const char *canonical = shellBuiltinCanonicalName(name);
    VmBuiltinFn handler = getVmBuiltinHandler(canonical);
    if (!handler && canonical && canonical != name) {
        handler = getVmBuiltinHandler(name);
    }
    if (!handler) {
        return false;
    }
    int arg_count = (cmd->argc > 0) ? (int)cmd->argc - 1 : 0;
    Value *args = NULL;
    if (arg_count > 0) {
        args = calloc((size_t)arg_count, sizeof(Value));
        if (!args) {
            runtimeError(vm, "shell builtin '%s': out of memory", name);
            shellUpdateStatus(1);
            return true;
        }
        for (int i = 0; i < arg_count; ++i) {
            args[i] = makeString(cmd->argv[i + 1]);
        }
    }
    handler(vm, arg_count, args);
    if (args) {
        for (int i = 0; i < arg_count; ++i) {
            freeValue(&args[i]);
        }
        free(args);
    }
    return true;
}

static int shellStatusFromWait(int status) {
    if (WIFEXITED(status)) {
        return WEXITSTATUS(status);
    }
    if (WIFSIGNALED(status)) {
        return 128 + WTERMSIG(status);
    }
    if (WIFSTOPPED(status)) {
        return 128 + WSTOPSIG(status);
    }
    return status;
}

static void shellFreeJob(ShellJob *job) {
    if (!job) {
        return;
    }
    free(job->command);
    job->command = NULL;
    free(job->pids);
    job->pids = NULL;
    job->pid_count = 0;
    job->pgid = -1;
    job->running = false;
    job->stopped = false;
    job->last_status = 0;
}

static void shellRemoveJobAt(size_t index) {
    if (index >= gShellJobCount) {
        return;
    }
    ShellJob *job = &gShellJobs[index];
    shellFreeJob(job);
    if (index + 1 < gShellJobCount) {
        gShellJobs[index] = gShellJobs[gShellJobCount - 1];
    }
    gShellJobCount--;
    if (gShellJobCount == 0 && gShellJobs) {
        free(gShellJobs);
        gShellJobs = NULL;
    }
}

static ShellJob *shellRegisterJob(pid_t pgid, const pid_t *pids, size_t pid_count, const ShellCommand *cmd) {
    if (pgid <= 0 || !pids || pid_count == 0 || !cmd) {
        return NULL;
    }

    pid_t *pid_copy = malloc(sizeof(pid_t) * pid_count);
    if (!pid_copy) {
        return NULL;
    }
    memcpy(pid_copy, pids, sizeof(pid_t) * pid_count);

    char *summary = NULL;
    if (cmd->argc > 0 && cmd->argv) {
        size_t len = 0;
        for (size_t i = 0; i < cmd->argc; ++i) {
            len += strlen(cmd->argv[i]) + 1;
        }
        summary = malloc(len + 1);
        if (summary) {
            summary[0] = '\0';
            for (size_t i = 0; i < cmd->argc; ++i) {
                strcat(summary, cmd->argv[i]);
                if (i + 1 < cmd->argc) {
                    strcat(summary, " ");
                }
            }
        }
    }

    ShellJob *new_jobs = realloc(gShellJobs, sizeof(ShellJob) * (gShellJobCount + 1));
    if (!new_jobs) {
        free(summary);
        free(pid_copy);
        return NULL;
    }

    gShellJobs = new_jobs;
    ShellJob *job = &gShellJobs[gShellJobCount++];
    job->pgid = pgid;
    job->pids = pid_copy;
    job->pid_count = pid_count;
    job->running = true;
    job->stopped = false;
    job->last_status = 0;
    job->command = summary;
    return job;
}

static int shellCollectJobs(void) {
    int reaped = 0;
    for (size_t i = 0; i < gShellJobCount;) {
        ShellJob *job = &gShellJobs[i];
        bool job_active = false;

        if (!job->pids || job->pid_count == 0) {
            shellRemoveJobAt(i);
            reaped++;
            continue;
        }

        for (size_t j = 0; j < job->pid_count; ++j) {
            pid_t pid = job->pids[j];
            if (pid <= 0) {
                continue;
            }
            int status = 0;
            pid_t res = waitpid(pid, &status, WNOHANG | WUNTRACED | WCONTINUED);
            if (res == 0) {
                job_active = true;
                continue;
            }
            if (res < 0) {
                if (errno == EINTR) {
                    job_active = true;
                    continue;
                }
                if (errno == ECHILD) {
                    job->pids[j] = -1;
                }
                continue;
            }
            if (WIFSTOPPED(status)) {
                job->stopped = true;
                job->running = false;
                job_active = true;
            } else if (WIFCONTINUED(status)) {
                job->stopped = false;
                job->running = true;
                job_active = true;
            } else {
                job->last_status = shellStatusFromWait(status);
                job->pids[j] = -1;
            }
        }

        if (!job->stopped) {
            for (size_t j = 0; j < job->pid_count; ++j) {
                if (job->pids[j] > 0) {
                    job_active = true;
                    job->running = true;
                    break;
                }
            }
        }

        bool all_done = true;
        for (size_t j = 0; j < job->pid_count; ++j) {
            if (job->pids[j] > 0) {
                all_done = false;
                break;
            }
        }

        if (all_done) {
            shellUpdateStatus(job->last_status);
            shellRemoveJobAt(i);
            reaped++;
            continue;
        }

        if (!job_active && !job->stopped) {
            job->running = true;
        }

        ++i;
    }
    return reaped;
}

static bool shellResolveJobIndex(VM *vm, const char *name, int arg_count, Value *args, size_t *out_index) {
    if (gShellJobCount == 0) {
        runtimeError(vm, "%s: no current job", name);
        return false;
    }
    if (arg_count == 0) {
        *out_index = gShellJobCount - 1;
        return true;
    }
    if (arg_count > 1) {
        runtimeError(vm, "%s: too many arguments", name);
        return false;
    }

    Value spec = args[0];
    if (spec.type == TYPE_STRING && spec.s_val) {
        const char *text = spec.s_val;
        if (text[0] == '%') {
            text++;
        }
        if (*text == '\0') {
            runtimeError(vm, "%s: invalid job spec", name);
            return false;
        }
        char *end = NULL;
        long index = strtol(text, &end, 10);
        if (*end != '\0' || index <= 0 || (size_t)index > gShellJobCount) {
            runtimeError(vm, "%s: invalid job '%s'", name, spec.s_val);
            return false;
        }
        *out_index = (size_t)index - 1;
        return true;
    }

    if (IS_INTLIKE(spec)) {
        long index = (long)AS_INTEGER(spec);
        if (index <= 0 || (size_t)index > gShellJobCount) {
            runtimeError(vm, "%s: invalid job index", name);
            return false;
        }
        *out_index = (size_t)index - 1;
        return true;
    }

    runtimeError(vm, "%s: job spec must be a string or integer", name);
    return false;
}

static void shellParseMetadata(const char *meta, ShellCommand *cmd) {
    if (!meta || !cmd) {
        return;
    }
    char *copy = strdup(meta);
    if (!copy) {
        return;
    }
    char *cursor = copy;
    while (cursor && *cursor) {
        char *next = strchr(cursor, ';');
        if (next) {
            *next = '\0';
        }
        char *eq = strchr(cursor, '=');
        if (eq) {
            *eq = '\0';
            const char *key = cursor;
            const char *value = eq + 1;
            if (strcmp(key, "bg") == 0) {
                shellParseBool(value, &cmd->background);
            } else if (strcmp(key, "pipe") == 0) {
                cmd->pipeline_index = atoi(value);
            } else if (strcmp(key, "head") == 0) {
                shellParseBool(value, &cmd->is_pipeline_head);
            } else if (strcmp(key, "tail") == 0) {
                shellParseBool(value, &cmd->is_pipeline_tail);
            }
        }
        if (!next) {
            break;
        }
        cursor = next + 1;
    }
    free(copy);
}

static bool shellAddArg(ShellCommand *cmd, const char *arg, bool *saw_command_word) {
    if (!cmd || !arg) {
        return false;
    }
    const char *text = NULL;
    const char *meta = NULL;
    size_t meta_len = 0;
    uint8_t flags = 0;
    if (!shellDecodeWordSpec(arg, &text, &flags, &meta, &meta_len)) {
        return false;
    }
    char *expanded = shellExpandWord(text, flags, meta, meta_len);
    if (!expanded) {
        return false;
    }
    if (saw_command_word && !*saw_command_word) {
        if ((flags & SHELL_WORD_FLAG_ASSIGNMENT) && shellLooksLikeAssignment(expanded)) {
            if (!shellCommandAppendAssignmentOwned(cmd, expanded)) {
                return false;
            }
            return true;
        }
    }
    if (shellWordShouldGlob(flags, expanded)) {
        glob_t glob_result;
        int glob_status = glob(expanded, 0, NULL, &glob_result);
        if (glob_status == 0) {
            size_t original_argc = cmd->argc;
            bool ok = true;
            for (size_t i = 0; i < glob_result.gl_pathc; ++i) {
                char *dup = strdup(glob_result.gl_pathv[i]);
                if (!dup) {
                    ok = false;
                    break;
                }
                if (!shellCommandAppendArgOwned(cmd, dup)) {
                    ok = false;
                    break;
                }
            }
            if (!ok) {
                while (cmd->argc > original_argc) {
                    free(cmd->argv[cmd->argc - 1]);
                    cmd->argc--;
                }
                if (cmd->argv) {
                    cmd->argv[cmd->argc] = NULL;
                }
                globfree(&glob_result);
                free(expanded);
                return false;
            }
            globfree(&glob_result);
            free(expanded);
            if (saw_command_word) {
                *saw_command_word = true;
            }
            return true;
        }
        if (glob_status != GLOB_NOMATCH) {
            fprintf(stderr, "exsh: glob failed for '%s'\n", expanded);
        }
    }
    if (!shellCommandAppendArgOwned(cmd, expanded)) {
        return false;
    }
    if (saw_command_word) {
        *saw_command_word = true;
    }
    return true;
}

static int decodeHexDigit(char c) {
    if (c >= '0' && c <= '9') {
        return c - '0';
    }
    if (c >= 'A' && c <= 'F') {
        return 10 + (c - 'A');
    }
    if (c >= 'a' && c <= 'f') {
        return 10 + (c - 'a');
    }
    return -1;
}

static char *decodeHexString(const char *hex, size_t *out_len) {
    if (out_len) {
        *out_len = 0;
    }
    if (!hex || *hex == '\0') {
        if (out_len) {
            *out_len = 0;
        }
        return strdup("");
    }
    size_t len = strlen(hex);
    if ((len & 1) != 0) {
        return NULL;
    }
    size_t decoded_len = len / 2;
    char *decoded = (char *)malloc(decoded_len + 1);
    if (!decoded) {
        return NULL;
    }
    for (size_t i = 0; i < decoded_len; ++i) {
        int high = decodeHexDigit(hex[i * 2]);
        int low = decodeHexDigit(hex[i * 2 + 1]);
        if (high < 0 || low < 0) {
            free(decoded);
            return NULL;
        }
        decoded[i] = (char)((high << 4) | low);
    }
    decoded[decoded_len] = '\0';
    if (out_len) {
        *out_len = decoded_len;
    }
    return decoded;
}

static bool shellAddRedirection(ShellCommand *cmd, const char *spec) {
    if (!cmd || !spec) {
        return false;
    }
    if (strncmp(spec, "redir:", 6) != 0) {
        return false;
    }
    const char *payload = spec + 6;
    char *copy = strdup(payload);
    if (!copy) {
        return false;
    }

    const char *fd_text = "";
    const char *type_text = "";
    const char *word_hex = "";
    const char *here_hex = "";
    bool here_quoted = false;

    char *cursor = copy;
    while (cursor && *cursor) {
        char *next = strchr(cursor, ';');
        if (next) {
            *next = '\0';
        }
        char *eq = strchr(cursor, '=');
        const char *key = cursor;
        const char *value = "";
        if (eq) {
            *eq = '\0';
            value = eq + 1;
        }
        if (strcmp(key, "fd") == 0) {
            fd_text = value;
        } else if (strcmp(key, "type") == 0) {
            type_text = value;
        } else if (strcmp(key, "word") == 0) {
            word_hex = value;
        } else if (strcmp(key, "here") == 0) {
            here_hex = value;
        } else if (strcmp(key, "hereq") == 0) {
            shellParseBool(value, &here_quoted);
        }
        if (!next) {
            break;
        }
        cursor = next + 1;
    }

    if (!type_text || *type_text == '\0') {
        free(copy);
        return false;
    }

    int fd = -1;
    if (fd_text && *fd_text) {
        fd = atoi(fd_text);
    } else if (strcmp(type_text, "<") == 0 || strcmp(type_text, "<<") == 0 || strcmp(type_text, "<&") == 0 || strcmp(type_text, "<>") == 0) {
        fd = STDIN_FILENO;
    } else {
        fd = STDOUT_FILENO;
    }

    ShellRedirection redir;
    memset(&redir, 0, sizeof(redir));
    redir.fd = fd;

    char *word_encoded = decodeHexString(word_hex, NULL);
    const char *target_spec = (word_encoded && *word_encoded) ? word_encoded : "";
    const char *target_text = NULL;
    const char *target_meta = NULL;
    size_t target_meta_len = 0;
    uint8_t target_flags = 0;
    if (target_spec && *target_spec) {
        shellDecodeWordSpec(target_spec, &target_text, &target_flags, &target_meta, &target_meta_len);
    }

    char *expanded_target = NULL;
    if (strcmp(type_text, "<<") != 0) {
        if (!target_spec || *target_spec == '\0') {
            free(word_encoded);
            free(copy);
            return false;
        }
        expanded_target = shellExpandWord(target_text, target_flags, target_meta, target_meta_len);
        if (!expanded_target) {
            free(word_encoded);
            free(copy);
            return false;
        }
    }

    if (strcmp(type_text, "<") == 0) {
        redir.kind = SHELL_RUNTIME_REDIR_OPEN;
        redir.flags = O_RDONLY;
        redir.mode = 0;
        redir.path = expanded_target;
        expanded_target = NULL;
    } else if (strcmp(type_text, ">") == 0) {
        redir.kind = SHELL_RUNTIME_REDIR_OPEN;
        redir.flags = O_WRONLY | O_CREAT | O_TRUNC;
        redir.mode = 0666;
        redir.path = expanded_target;
        expanded_target = NULL;
    } else if (strcmp(type_text, ">>") == 0) {
        redir.kind = SHELL_RUNTIME_REDIR_OPEN;
        redir.flags = O_WRONLY | O_CREAT | O_APPEND;
        redir.mode = 0666;
        redir.path = expanded_target;
        expanded_target = NULL;
    } else if (strcmp(type_text, "<>") == 0) {
        redir.kind = SHELL_RUNTIME_REDIR_OPEN;
        redir.flags = O_RDWR | O_CREAT;
        redir.mode = 0666;
        redir.path = expanded_target;
        expanded_target = NULL;
    } else if (strcmp(type_text, ">|") == 0) {
        redir.kind = SHELL_RUNTIME_REDIR_OPEN;
        redir.flags = O_WRONLY | O_CREAT | O_TRUNC;
        redir.mode = 0666;
        redir.path = expanded_target;
        expanded_target = NULL;
    } else if (strcmp(type_text, "<&") == 0 || strcmp(type_text, ">&") == 0) {
        redir.kind = SHELL_RUNTIME_REDIR_DUP;
        if (!expanded_target) {
            free(word_encoded);
            free(copy);
            return false;
        }
        if (strcmp(expanded_target, "-") == 0) {
            redir.close_target = true;
        } else {
            char *endptr = NULL;
            errno = 0;
            long value = strtol(expanded_target, &endptr, 10);
            if (errno != 0 || !endptr || *endptr != '\0') {
                free(expanded_target);
                free(copy);
                return false;
            }
            redir.dup_target_fd = (int)value;
        }
        free(expanded_target);
        expanded_target = NULL;
    } else if (strcmp(type_text, "<<") == 0) {
        redir.kind = SHELL_RUNTIME_REDIR_HEREDOC;
        size_t body_len = 0;
        char *decoded = decodeHexString(here_hex ? here_hex : "", &body_len);
        if (!decoded) {
            free(word_encoded);
            free(copy);
            return false;
        }
        char *expanded = shellExpandHereDocument(decoded, here_quoted);
        if (!expanded) {
            expanded = decoded;
        } else {
            free(decoded);
        }
        redir.here_doc = expanded;
        redir.here_doc_length = expanded ? strlen(expanded) : 0;
        redir.here_doc_quoted = here_quoted;
    } else {
        free(expanded_target);
        free(word_encoded);
        free(copy);
        return false;
    }

    ShellRedirection *new_redirs = realloc(cmd->redirs, sizeof(ShellRedirection) * (cmd->redir_count + 1));
    if (!new_redirs) {
        free(expanded_target);
        free(redir.path);
        free(redir.here_doc);
        free(word_encoded);
        free(copy);
        return false;
    }
    cmd->redirs = new_redirs;
    cmd->redirs[cmd->redir_count++] = redir;
    free(word_encoded);
    free(copy);
    return true;
}

static bool shellBuildCommand(VM *vm, int arg_count, Value *args, ShellCommand *out_cmd) {
    if (!out_cmd) {
        return false;
    }
    memset(out_cmd, 0, sizeof(*out_cmd));
    if (arg_count <= 0) {
        runtimeError(vm, "shell exec: missing metadata argument");
        return false;
    }
    Value meta = args[0];
    if (meta.type != TYPE_STRING || !meta.s_val) {
        runtimeError(vm, "shell exec: metadata must be a string");
        return false;
    }
    shellParseMetadata(meta.s_val, out_cmd);
    bool saw_command_word = false;
    for (int i = 1; i < arg_count; ++i) {
        Value v = args[i];
        if (v.type != TYPE_STRING || !v.s_val) {
            runtimeError(vm, "shell exec: arguments must be strings");
            shellFreeCommand(out_cmd);
            return false;
        }
        if (strncmp(v.s_val, "redir:", 6) == 0) {
            if (!shellAddRedirection(out_cmd, v.s_val)) {
                runtimeError(vm, "shell exec: invalid redirection '%s'", v.s_val);
                shellFreeCommand(out_cmd);
                return false;
            }
        } else {
            if (!shellAddArg(out_cmd, v.s_val, &saw_command_word)) {
                runtimeError(vm, "shell exec: unable to add argument");
                shellFreeCommand(out_cmd);
                return false;
            }
        }
    }
    shellRewriteDoubleBracketTest(out_cmd);
    return true;
}

typedef enum {
    SHELL_REDIR_OP_OPEN,
    SHELL_REDIR_OP_DUP,
    SHELL_REDIR_OP_HEREDOC
} ShellRuntimeRedirOpType;

typedef struct {
    ShellRuntimeRedirOpType type;
    int target_fd;
    int source_fd;
    int write_fd;
    const char *here_body;
    size_t here_length;
    bool close_target;
} ShellRuntimeRedirOp;

static int shellSpawnProcess(const ShellCommand *cmd,
                             int stdin_fd,
                             int stdout_fd,
                             int stderr_fd,
                             pid_t *child_pid,
                             bool ignore_job_signals) {
    if (!cmd || cmd->argc == 0 || !cmd->argv || !cmd->argv[0] || !child_pid) {
        return EINVAL;
    }

    ShellRuntimeRedirOp local_ops[16];
    memset(local_ops, 0, sizeof(local_ops));
    ShellRuntimeRedirOp *ops = local_ops;
    size_t op_capacity = sizeof(local_ops) / sizeof(local_ops[0]);
    if (cmd->redir_count > op_capacity) {
        ops = (ShellRuntimeRedirOp *)calloc(cmd->redir_count, sizeof(ShellRuntimeRedirOp));
        if (!ops) {
            return ENOMEM;
        }
        op_capacity = cmd->redir_count;
    }

    size_t op_count = 0;
    int prep_error = 0;
    for (size_t i = 0; i < cmd->redir_count; ++i) {
        if (op_count >= op_capacity) {
            prep_error = ENOMEM;
            goto spawn_cleanup;
        }
        const ShellRedirection *redir = &cmd->redirs[i];
        ShellRuntimeRedirOp op;
        memset(&op, 0, sizeof(op));
        op.target_fd = redir->fd;
        switch (redir->kind) {
            case SHELL_RUNTIME_REDIR_OPEN: {
                if (!redir->path) {
                    prep_error = EINVAL;
                    goto spawn_cleanup;
                }
                int fd = open(redir->path, redir->flags, redir->mode);
                if (fd < 0) {
                    prep_error = errno;
                    goto spawn_cleanup;
                }
                op.type = SHELL_REDIR_OP_OPEN;
                op.source_fd = fd;
                break;
            }
            case SHELL_RUNTIME_REDIR_DUP: {
                op.type = SHELL_REDIR_OP_DUP;
                op.close_target = redir->close_target;
                op.source_fd = redir->dup_target_fd;
                if (!op.close_target && op.source_fd < 0) {
                    prep_error = EBADF;
                    goto spawn_cleanup;
                }
                break;
            }
            case SHELL_RUNTIME_REDIR_HEREDOC: {
                int pipefd[2];
                if (pipe(pipefd) != 0) {
                    prep_error = errno;
                    goto spawn_cleanup;
                }
                op.type = SHELL_REDIR_OP_HEREDOC;
                op.source_fd = pipefd[0];
                op.write_fd = pipefd[1];
                op.here_body = redir->here_doc ? redir->here_doc : "";
                op.here_length = redir->here_doc_length;
                break;
            }
            default:
                prep_error = EINVAL;
                goto spawn_cleanup;
        }
        ops[op_count++] = op;
    }

    {
        pid_t child = fork();
        if (child < 0) {
            prep_error = errno;
            goto spawn_cleanup;
        }

        if (child == 0) {
            ShellPipelineContext *ctx = &gShellRuntime.pipeline;
            pid_t desired_pgid = getpid();
            if (ctx->active && ctx->pgid > 0) {
                desired_pgid = ctx->pgid;
            }
            if (setpgid(0, desired_pgid) != 0) {
                /* best-effort; ignore errors */
            }

            if (ignore_job_signals) {
                signal(SIGINT, SIG_IGN);
                signal(SIGQUIT, SIG_IGN);
            } else {
                signal(SIGINT, SIG_DFL);
                signal(SIGQUIT, SIG_DFL);
            }
            signal(SIGTSTP, SIG_DFL);
            signal(SIGTTIN, SIG_DFL);
            signal(SIGTTOU, SIG_DFL);
            signal(SIGCHLD, SIG_DFL);

            if (ctx->active && ctx->pipes) {
                size_t pipe_count = (ctx->stage_count > 0) ? (ctx->stage_count - 1) : 0;
                for (size_t i = 0; i < pipe_count; ++i) {
                    int r = ctx->pipes[i][0];
                    int w = ctx->pipes[i][1];
                    if (r >= 0 && r != stdin_fd && r != stdout_fd && r != stderr_fd) {
                        close(r);
                    }
                    if (w >= 0 && w != stdin_fd && w != stdout_fd && w != stderr_fd) {
                        close(w);
                    }
                }
            }

            if (stdin_fd >= 0 && dup2(stdin_fd, STDIN_FILENO) < 0) {
                int err = errno;
                fprintf(stderr, "exsh: failed to setup stdin: %s\n", strerror(err));
                _exit(126);
            }
            if (stdout_fd >= 0 && dup2(stdout_fd, STDOUT_FILENO) < 0) {
                int err = errno;
                fprintf(stderr, "exsh: failed to setup stdout: %s\n", strerror(err));
                _exit(126);
            }
            if (stderr_fd >= 0 && dup2(stderr_fd, STDERR_FILENO) < 0) {
                int err = errno;
                fprintf(stderr, "exsh: failed to setup stderr: %s\n", strerror(err));
                _exit(126);
            }

            for (size_t i = 0; i < op_count; ++i) {
                ShellRuntimeRedirOp *op = &ops[i];
                if (op->type == SHELL_REDIR_OP_HEREDOC && op->write_fd >= 0) {
                    close(op->write_fd);
                    op->write_fd = -1;
                }
            }

            for (size_t i = 0; i < op_count; ++i) {
                ShellRuntimeRedirOp *op = &ops[i];
                switch (op->type) {
                    case SHELL_REDIR_OP_OPEN:
                    case SHELL_REDIR_OP_HEREDOC:
                        if (dup2(op->source_fd, op->target_fd) < 0) {
                            int err = errno;
                            fprintf(stderr, "exsh: %s: %s\n", cmd->argv[0], strerror(err));
                            _exit(126);
                        }
                        break;
                    case SHELL_REDIR_OP_DUP:
                        if (op->close_target) {
                            close(op->target_fd);
                        } else if (dup2(op->source_fd, op->target_fd) < 0) {
                            int err = errno;
                            fprintf(stderr, "exsh: %s: %s\n", cmd->argv[0], strerror(err));
                            _exit(126);
                        }
                        break;
                }
            }

            if (stdin_fd >= 0 && stdin_fd != STDIN_FILENO) {
                close(stdin_fd);
            }
            if (stdout_fd >= 0 && stdout_fd != STDOUT_FILENO && stdout_fd != stderr_fd) {
                close(stdout_fd);
            }
            if (stderr_fd >= 0 && stderr_fd != STDERR_FILENO) {
                close(stderr_fd);
            }

            for (size_t i = 0; i < op_count; ++i) {
                ShellRuntimeRedirOp *op = &ops[i];
                if ((op->type == SHELL_REDIR_OP_OPEN || op->type == SHELL_REDIR_OP_HEREDOC) &&
                    op->source_fd >= 0 && op->source_fd != op->target_fd) {
                    close(op->source_fd);
                    op->source_fd = -1;
                }
            }

            execvp(cmd->argv[0], cmd->argv);
            int err = errno;
            fprintf(stderr, "exsh: %s: %s\n", cmd->argv[0], strerror(err));
            _exit((err == ENOENT) ? 127 : 126);
        }
        for (size_t j = 0; j < op_count; ++j) {
            ShellRuntimeRedirOp *op = &ops[j];
            if (op->type == SHELL_REDIR_OP_OPEN) {
                if (op->source_fd >= 0) {
                    close(op->source_fd);
                    op->source_fd = -1;
                }
            } else if (op->type == SHELL_REDIR_OP_HEREDOC) {
                if (op->source_fd >= 0) {
                    close(op->source_fd);
                    op->source_fd = -1;
                }
                if (op->write_fd >= 0) {
                    const char *body = op->here_body ? op->here_body : "";
                    size_t remaining = op->here_length;
                    const char *cursor = body;
                    while (remaining > 0) {
                        ssize_t written = write(op->write_fd, cursor, remaining);
                        if (written < 0) {
                            if (errno == EINTR) {
                                continue;
                            }
                            break;
                        }
                        cursor += written;
                        remaining -= (size_t)written;
                    }
                    close(op->write_fd);
                    op->write_fd = -1;
                }
            }
        }
        if (ops != local_ops) {
            free(ops);
        }
        *child_pid = child;
        return 0;
    }

spawn_cleanup:
    for (size_t j = 0; j < op_count; ++j) {
        if (ops[j].type == SHELL_REDIR_OP_OPEN || ops[j].type == SHELL_REDIR_OP_HEREDOC) {
            if (ops[j].source_fd >= 0) {
                close(ops[j].source_fd);
                ops[j].source_fd = -1;
            }
        }
        if (ops[j].type == SHELL_REDIR_OP_HEREDOC && ops[j].write_fd >= 0) {
            close(ops[j].write_fd);
            ops[j].write_fd = -1;
        }
    }
    if (ops != local_ops) {
        free(ops);
    }
    return prep_error;
}

static int shellWaitPid(pid_t pid, int *status_out, bool allow_stop, bool *out_stopped) {
    if (out_stopped) {
        *out_stopped = false;
    }
    int status = 0;
    int options = allow_stop ? WUNTRACED : 0;
    pid_t waited;
    do {
        waited = waitpid(pid, &status, options);
    } while (waited < 0 && errno == EINTR);
    if (waited < 0) {
        return errno;
    }
    if (out_stopped && WIFSTOPPED(status)) {
        *out_stopped = true;
    }
    if (status_out) {
        if (WIFEXITED(status)) {
            *status_out = WEXITSTATUS(status);
        } else if (WIFSIGNALED(status)) {
            *status_out = 128 + WTERMSIG(status);
        } else if (WIFSTOPPED(status)) {
            *status_out = 128 + WSTOPSIG(status);
        } else {
            *status_out = status;
        }
    }
    return 0;
}

static void shellResetPipeline(void) {
    ShellPipelineContext *ctx = &gShellRuntime.pipeline;
    if (!ctx->active) {
        return;
    }
    if (ctx->pipes) {
        size_t pipe_count = (ctx->stage_count > 0) ? (ctx->stage_count - 1) : 0;
        for (size_t i = 0; i < pipe_count; ++i) {
            if (ctx->pipes[i][0] >= 0) close(ctx->pipes[i][0]);
            if (ctx->pipes[i][1] >= 0) close(ctx->pipes[i][1]);
        }
        free(ctx->pipes);
        ctx->pipes = NULL;
    }
    free(ctx->pids);
    ctx->pids = NULL;
    free(ctx->merge_stderr);
    ctx->merge_stderr = NULL;
    ctx->active = false;
    ctx->stage_count = 0;
    ctx->launched = 0;
    ctx->background = false;
    ctx->last_status = 0;
    ctx->pgid = -1;
}

static void shellAbortPipeline(void) {
    ShellPipelineContext *ctx = &gShellRuntime.pipeline;
    if (!ctx->active) {
        return;
    }

    if (ctx->pipes) {
        size_t pipe_count = (ctx->stage_count > 0) ? (ctx->stage_count - 1) : 0;
        for (size_t i = 0; i < pipe_count; ++i) {
            if (ctx->pipes[i][0] >= 0) {
                close(ctx->pipes[i][0]);
                ctx->pipes[i][0] = -1;
            }
            if (ctx->pipes[i][1] >= 0) {
                close(ctx->pipes[i][1]);
                ctx->pipes[i][1] = -1;
            }
        }
    }

    for (size_t i = 0; i < ctx->launched; ++i) {
        pid_t pid = ctx->pids[i];
        if (pid <= 0) {
            continue;
        }
        int status = 0;
        pid_t res = -1;
        do {
            res = waitpid(pid, &status, WNOHANG);
        } while (res < 0 && errno == EINTR);
        if (res == 0) {
            kill(pid, SIGTERM);
            do {
                res = waitpid(pid, &status, 0);
            } while (res < 0 && errno == EINTR);
        }
    }

    shellResetPipeline();
}

static bool shellEnsurePipeline(size_t stages, bool negated) {
    ShellPipelineContext *ctx = &gShellRuntime.pipeline;
    shellResetPipeline();
    ctx->stage_count = stages;
    ctx->negated = negated;
    ctx->active = true;
    ctx->launched = 0;
    ctx->last_status = 0;
    ctx->background = false;
    ctx->pgid = -1;
    ctx->pids = calloc(stages, sizeof(pid_t));
    if (!ctx->pids) {
        shellResetPipeline();
        return false;
    }
    if (stages > 0) {
        ctx->merge_stderr = (bool *)calloc(stages, sizeof(bool));
        if (!ctx->merge_stderr) {
            shellResetPipeline();
            return false;
        }
    }
    if (stages > 1) {
        ctx->pipes = calloc(stages - 1, sizeof(int[2]));
        if (!ctx->pipes) {
            shellResetPipeline();
            return false;
        }
        for (size_t i = 0; i < stages - 1; ++i) {
            ctx->pipes[i][0] = -1;
            ctx->pipes[i][1] = -1;
            if (pipe(ctx->pipes[i]) != 0) {
                shellResetPipeline();
                return false;
            }
        }
    }
    return true;
}

static int shellFinishPipeline(const ShellCommand *tail_cmd) {
    ShellPipelineContext *ctx = &gShellRuntime.pipeline;
    if (!ctx->active) {
        return gShellRuntime.last_status;
    }

    int final_status = ctx->last_status;
    pid_t job_pgid = (ctx->pgid > 0) ? ctx->pgid : ((ctx->launched > 0) ? ctx->pids[0] : -1);

    if (!ctx->background) {
        shellEnsureJobControl();
        bool job_control = gShellRuntime.job_control_enabled && job_pgid > 0;
        bool stopped_job = false;

        if (job_control) {
            shellJobControlSetForeground(job_pgid);
        }

        for (size_t i = 0; i < ctx->launched; ++i) {
            pid_t pid = ctx->pids[i];
            if (pid <= 0) {
                continue;
            }
            bool stopped = false;
            int status = 0;
            int err = shellWaitPid(pid, &status, job_control, &stopped);
            if (err != 0) {
                continue;
            }
            if (stopped) {
                stopped_job = true;
                final_status = status;
            } else {
                final_status = status;
                ctx->pids[i] = -1;
            }
        }

        if (job_control) {
            shellJobControlRestoreForeground();
        }

        shellRuntimeProcessPendingSignals();

        if (stopped_job && job_control) {
            ShellJob *job = shellRegisterJob(job_pgid, ctx->pids, ctx->launched, tail_cmd);
            if (job) {
                job->stopped = true;
                job->running = false;
                job->last_status = final_status;
            }
            ctx->last_status = final_status;
            shellResetPipeline();
            shellUpdateStatus(final_status);
            return final_status;
        }
    } else if (ctx->launched > 0) {
        ShellJob *job = shellRegisterJob(job_pgid, ctx->pids, ctx->launched, tail_cmd);
        if (job) {
            job->running = true;
            job->stopped = false;
            job->last_status = 0;
        }
        final_status = 0;
    }

    if (ctx->negated) {
        final_status = (final_status == 0) ? 1 : 0;
    }

    ctx->last_status = final_status;
    shellResetPipeline();
    shellUpdateStatus(final_status);
    return final_status;
}

static Value shellExecuteCommand(VM *vm, ShellCommand *cmd) {
    if (!cmd) {
        return makeVoid();
    }
    shellRuntimeProcessPendingSignals();
    if (shellLoopSkipActive()) {
        shellFreeCommand(cmd);
        return makeVoid();
    }
    ShellPipelineContext *ctx = &gShellRuntime.pipeline;
    bool pipeline_head = cmd->is_pipeline_head;
    bool pipeline_tail = cmd->is_pipeline_tail;
    if (ctx->active && cmd->pipeline_index >= 0) {
        size_t stage_count = ctx->stage_count;
        int index = cmd->pipeline_index;
        if (index >= 0 && (size_t)index < stage_count) {
            pipeline_head = (index == 0);
            pipeline_tail = ((size_t)index + 1 == stage_count);
        }
    }
    ShellAssignmentBackup *assignment_backups = NULL;
    size_t assignment_backup_count = 0;
    bool assignments_applied = false;

    if (cmd->argc == 0) {
        const char *failed_assignment = NULL;
        bool invalid_assignment = false;
        if (cmd->assignment_count > 0) {
            if (!shellApplyAssignmentsPermanently(cmd, &failed_assignment, &invalid_assignment)) {
                if (invalid_assignment) {
                    runtimeError(vm, "shell exec: invalid assignment '%s'",
                                 failed_assignment ? failed_assignment : "<assignment>");
                    shellUpdateStatus(1);
                } else {
                    runtimeError(vm, "shell exec: failed to apply assignment '%s': %s",
                                 failed_assignment ? failed_assignment : "<assignment>",
                                 strerror(errno));
                    shellUpdateStatus(errno ? errno : 1);
                }
            } else {
                shellUpdateStatus(0);
            }
        } else {
            shellUpdateStatus(0);
        }
        if (ctx->active) {
            int status = gShellRuntime.last_status;
            if (ctx->stage_count <= 1 && ctx->negated) {
                status = (status == 0) ? 1 : 0;
                shellUpdateStatus(status);
            }
            ctx->last_status = status;
            if (ctx->stage_count <= 1) {
                shellResetPipeline();
            }
        }
        shellFreeCommand(cmd);
        return makeVoid();
    }

    const char *failed_assignment = NULL;
    bool invalid_assignment = false;
    if (cmd->assignment_count > 0) {
        if (!shellApplyAssignmentsTemporary(cmd, &assignment_backups, &assignment_backup_count,
                                            &failed_assignment, &invalid_assignment)) {
            if (invalid_assignment) {
                runtimeError(vm, "shell exec: invalid assignment '%s'",
                             failed_assignment ? failed_assignment : "<assignment>");
                shellUpdateStatus(1);
            } else {
                runtimeError(vm, "shell exec: failed to apply assignment '%s': %s",
                             failed_assignment ? failed_assignment : "<assignment>",
                             strerror(errno));
                shellUpdateStatus(errno ? errno : 1);
            }
            if (ctx->active) {
                shellAbortPipeline();
            }
            shellFreeCommand(cmd);
            return makeVoid();
        }
        assignments_applied = true;
    }

    int stdin_fd = -1;
    int stdout_fd = -1;
    int stderr_fd = -1;
    if (ctx->active) {
        if (ctx->stage_count == 1 && shellInvokeBuiltin(vm, cmd)) {
            if (assignments_applied) {
                shellRestoreAssignments(assignment_backups, assignment_backup_count);
                assignments_applied = false;
                assignment_backups = NULL;
                assignment_backup_count = 0;
            }
            int status = gShellRuntime.last_status;
            if (ctx->negated) {
                status = (status == 0) ? 1 : 0;
                shellUpdateStatus(status);
            }
            ctx->last_status = status;
            shellResetPipeline();
            shellFreeCommand(cmd);
            return makeVoid();
        }
        size_t idx = (size_t)cmd->pipeline_index;
        if (idx >= ctx->stage_count) {
            if (assignments_applied) {
                shellRestoreAssignments(assignment_backups, assignment_backup_count);
            }
            assignment_backups = NULL;
            assignment_backup_count = 0;
            runtimeError(vm, "shell exec: pipeline index out of range");
            shellFreeCommand(cmd);
            shellResetPipeline();
            return makeVoid();
        }
        if (ctx->stage_count > 1) {
            if (!pipeline_head) {
                stdin_fd = ctx->pipes[idx - 1][0];
            }
            if (!pipeline_tail) {
                stdout_fd = ctx->pipes[idx][1];
            }
        }
        if (ctx->merge_stderr && idx < ctx->stage_count && ctx->merge_stderr[idx]) {
            stderr_fd = stdout_fd;
        }
    } else {
        if (shellInvokeBuiltin(vm, cmd)) {
            if (assignments_applied) {
                shellRestoreAssignments(assignment_backups, assignment_backup_count);
                assignments_applied = false;
                assignment_backups = NULL;
                assignment_backup_count = 0;
            }
            shellFreeCommand(cmd);
            return makeVoid();
        }
    }

    bool background_execution = cmd->background;
    if (ctx->active) {
        if (ctx->background) {
            background_execution = true;
        }
        if (cmd->background) {
            ctx->background = true;
        }
    }

    pid_t child = -1;
    int spawn_err = shellSpawnProcess(cmd,
                                      stdin_fd,
                                      stdout_fd,
                                      stderr_fd,
                                      &child,
                                      background_execution && !gShellRuntime.job_control_enabled);
    if (assignments_applied) {
        shellRestoreAssignments(assignment_backups, assignment_backup_count);
        assignments_applied = false;
        assignment_backups = NULL;
        assignment_backup_count = 0;
    }
    if (spawn_err != 0) {
        runtimeError(vm, "shell exec: failed to spawn '%s': %s", cmd->argv[0], strerror(spawn_err));
        if (ctx->active) {
            shellAbortPipeline();
        }
        shellFreeCommand(cmd);
        shellUpdateStatus(127);
        return makeVoid();
    }

    if (ctx->active) {
        pid_t target_pgid = (ctx->pgid > 0) ? ctx->pgid : child;
        if (setpgid(child, target_pgid) != 0) {
            if (errno != EACCES && errno != ESRCH) {
                /* best-effort: ignore errors from lack of job control */
            }
        }
        if (ctx->pgid <= 0) {
            ctx->pgid = target_pgid;
        }
    } else {
        if (setpgid(child, child) != 0) {
            if (errno != EACCES && errno != ESRCH) {
                /* ignore */
            }
        }
    }

    if (ctx->active) {
        if (!pipeline_head && stdin_fd >= 0) {
            close(stdin_fd);
            if (cmd->pipeline_index > 0) {
                ctx->pipes[cmd->pipeline_index - 1][0] = -1;
            }
        }
        if (!pipeline_tail && stdout_fd >= 0) {
            close(stdout_fd);
            ctx->pipes[cmd->pipeline_index][1] = -1;
        }
        ctx->pids[ctx->launched++] = child;
        if (pipeline_tail) {
            ctx->background = cmd->background;
            shellFinishPipeline(cmd);
            shellRuntimeProcessPendingSignals();
        }
    } else {
        int status = 0;
        if (!cmd->background) {
            shellEnsureJobControl();
            bool job_control = gShellRuntime.job_control_enabled;
            bool stopped = false;
            if (job_control) {
                shellJobControlSetForeground(child);
            }
            shellWaitPid(child, &status, job_control, &stopped);
            if (job_control) {
                shellJobControlRestoreForeground();
            }
            shellRuntimeProcessPendingSignals();
            if (stopped && job_control) {
                pid_t job_pids[1];
                job_pids[0] = child;
                ShellJob *job = shellRegisterJob(child, job_pids, 1, cmd);
                if (job) {
                    job->stopped = true;
                    job->running = false;
                    job->last_status = status;
                }
                shellUpdateStatus(status);
                shellFreeCommand(cmd);
                return makeVoid();
            }
        } else {
            pid_t job_pids[1];
            job_pids[0] = child;
            ShellJob *job = shellRegisterJob(child, job_pids, 1, cmd);
            if (job) {
                job->running = true;
                job->stopped = false;
                job->last_status = 0;
            }
            status = 0;
        }
        shellUpdateStatus(status);
        shellRuntimeProcessPendingSignals();
    }

    shellFreeCommand(cmd);
    return makeVoid();
}

Value vmBuiltinShellExec(VM *vm, int arg_count, Value *args) {
    VM *previous_vm = shellSwapCurrentVm(vm);
    Value result = makeVoid();
    shellCollectJobs();
    ShellCommand cmd;
    if (!shellBuildCommand(vm, arg_count, args, &cmd)) {
        goto cleanup;
    }
    result = shellExecuteCommand(vm, &cmd);

cleanup:
    shellRestoreCurrentVm(previous_vm);
    return result;
}

Value vmBuiltinShellPipeline(VM *vm, int arg_count, Value *args) {
    VM *previous_vm = shellSwapCurrentVm(vm);
    Value result = makeVoid();
    char *merge_pattern = NULL;
    if (arg_count != 1 || args[0].type != TYPE_STRING || !args[0].s_val) {
        runtimeError(vm, "shell pipeline: expected metadata string");
        goto cleanup;
    }
    if (shellLoopSkipActive()) {
        goto cleanup;
    }
    const char *meta = args[0].s_val;
    size_t stages = 0;
    bool negated = false;
    char *copy = strdup(meta);
    if (!copy) {
        runtimeError(vm, "shell pipeline: out of memory");
        goto cleanup;
    }
    char *cursor = copy;
    while (cursor && *cursor) {
        char *next = strchr(cursor, ';');
        if (next) *next = '\0';
        char *eq = strchr(cursor, '=');
        if (eq) {
            *eq = '\0';
            const char *key = cursor;
            const char *value = eq + 1;
            if (strcmp(key, "stages") == 0) {
                stages = (size_t)strtoul(value, NULL, 10);
            } else if (strcmp(key, "negated") == 0) {
                shellParseBool(value, &negated);
            } else if (strcmp(key, "merge") == 0) {
                free(merge_pattern);
                merge_pattern = strdup(value ? value : "");
            }
        }
        if (!next) break;
        cursor = next + 1;
    }
    free(copy);
    bool skip_pipeline = false;
    ShellPipelineContext *ctx = &gShellRuntime.pipeline;
    if (ctx->active && stages == 1 && !negated) {
        bool has_merge = false;
        if (merge_pattern) {
            for (const char *p = merge_pattern; *p; ++p) {
                if (*p != '0') {
                    has_merge = true;
                    break;
                }
            }
        }
        if (!has_merge) {
            skip_pipeline = true;
        }
    }

    if (!skip_pipeline) {
        if (stages == 0) {
            runtimeError(vm, "shell pipeline: invalid stage count");
            free(merge_pattern);
            goto cleanup;
        }
        if (!shellEnsurePipeline(stages, negated)) {
            runtimeError(vm, "shell pipeline: unable to allocate context");
            free(merge_pattern);
            goto cleanup;
        }

        if (merge_pattern) {
            size_t pattern_len = strlen(merge_pattern);
            for (size_t i = 0; i < stages; ++i) {
                bool merge = false;
                if (i < pattern_len) {
                    merge = (merge_pattern[i] == '1');
                }
                if (ctx->merge_stderr && i < stages) {
                    ctx->merge_stderr[i] = merge;
                }
            }
        }
    }

    free(merge_pattern);
    merge_pattern = NULL;

cleanup:
    shellRestoreCurrentVm(previous_vm);
    return result;
}

Value vmBuiltinShellAnd(VM *vm, int arg_count, Value *args) {
    VM *previous_vm = shellSwapCurrentVm(vm);
    (void)arg_count;
    (void)args;
    if (gShellRuntime.last_status != 0) {
        shellUpdateStatus(gShellRuntime.last_status);
    }
    shellRestoreCurrentVm(previous_vm);
    return makeVoid();
}

Value vmBuiltinShellOr(VM *vm, int arg_count, Value *args) {
    VM *previous_vm = shellSwapCurrentVm(vm);
    (void)arg_count;
    (void)args;
    if (gShellRuntime.last_status == 0) {
        shellUpdateStatus(0);
    }
    shellRestoreCurrentVm(previous_vm);
    return makeVoid();
}

Value vmBuiltinShellSubshell(VM *vm, int arg_count, Value *args) {
    VM *previous_vm = shellSwapCurrentVm(vm);
    (void)arg_count;
    (void)args;
    shellResetPipeline();
    shellRestoreCurrentVm(previous_vm);
    return makeVoid();
}

Value vmBuiltinShellLoop(VM *vm, int arg_count, Value *args) {
    VM *previous_vm = shellSwapCurrentVm(vm);
    Value result = makeVoid();
    const char *meta = NULL;
    if (arg_count > 0 && args[0].type == TYPE_STRING && args[0].s_val) {
        meta = args[0].s_val;
    }

    ShellLoopKind kind = SHELL_LOOP_KIND_WHILE;
    bool until_flag = false;
    if (meta && *meta) {
        char *copy = strdup(meta);
        if (copy) {
            for (char *token = strtok(copy, ";"); token; token = strtok(NULL, ";")) {
                char *eq = strchr(token, '=');
                if (eq) {
                    *eq = '\0';
                    const char *key = token;
                    const char *value = eq + 1;
                    if (strcmp(key, "mode") == 0) {
                        if (strcasecmp(value, "for") == 0) {
                            kind = SHELL_LOOP_KIND_FOR;
                        } else if (strcasecmp(value, "until") == 0) {
                            kind = SHELL_LOOP_KIND_UNTIL;
                        } else if (strcasecmp(value, "while") == 0) {
                            kind = SHELL_LOOP_KIND_WHILE;
                        }
                    } else if (strcmp(key, "until") == 0) {
                        until_flag = (strcmp(value, "1") == 0 || strcasecmp(value, "true") == 0);
                    }
                }
            }
            free(copy);
        }
    }
    if (kind != SHELL_LOOP_KIND_FOR && until_flag) {
        kind = SHELL_LOOP_KIND_UNTIL;
    }

    bool parent_skip = shellLoopSkipActive();
    ShellLoopFrame *frame = shellLoopPushFrame(kind);
    if (!frame) {
        runtimeError(vm, "shell loop: out of memory");
        shellRestoreCurrentVm(previous_vm);
        shellUpdateStatus(1);
        return result;
    }
    frame->skip_body = parent_skip;
    frame->break_pending = false;
    frame->continue_pending = false;

    bool ok = true;

    if (kind == SHELL_LOOP_KIND_FOR) {
        if (arg_count < 2 || args[1].type != TYPE_STRING || !args[1].s_val) {
            runtimeError(vm, "shell loop: expected iterator name");
            ok = false;
        } else {
            const char *spec = args[1].s_val;
            const char *text = spec;
            const char *word_meta = NULL;
            size_t word_meta_len = 0;
            uint8_t word_flags = 0;
            if (!shellDecodeWordSpec(spec, &text, &word_flags, &word_meta, &word_meta_len)) {
                text = spec ? spec : "";
            }
            frame->for_variable = strdup(text ? text : "");
            if (!frame->for_variable) {
                ok = false;
            }
        }

        size_t value_start = 2;
        size_t available = (arg_count > (int)value_start) ? (size_t)(arg_count - (int)value_start) : 0;
        size_t values_capacity = 0;
        if (ok && available > 0) {
            for (size_t i = 0; i < available; ++i) {
                Value *val = &args[value_start + i];
                if (val->type != TYPE_STRING || !val->s_val) {
                    char *empty = strdup("");
                    if (!empty || !shellLoopFrameAppendValue(frame, &values_capacity, empty)) {
                        free(empty);
                        ok = false;
                        break;
                    }
                    continue;
                }
                const char *spec = val->s_val;
                const char *text = spec;
                const char *word_meta = NULL;
                size_t word_meta_len = 0;
                uint8_t word_flags = 0;
                if (!shellDecodeWordSpec(spec, &text, &word_flags, &word_meta, &word_meta_len)) {
                    text = spec ? spec : "";
                    word_flags = 0;
                }
                char *expanded = shellExpandWord(text, word_flags, word_meta, word_meta_len);
                if (!expanded) {
                    ok = false;
                    break;
                }
                char **fields = NULL;
                size_t field_count = 0;
                if (!shellSplitExpandedWord(expanded, word_flags, &fields, &field_count)) {
                    free(expanded);
                    ok = false;
                    break;
                }
                if (field_count == 0) {
                    free(expanded);
                    shellFreeStringArray(fields, field_count);
                    continue;
                }
                free(expanded);
                for (size_t f = 0; f < field_count; ++f) {
                    char *field_value = fields[f];
                    if (!field_value) {
                        continue;
                    }
                    if (shellWordShouldGlob(word_flags, field_value)) {
                        glob_t glob_result;
                        int glob_status = glob(field_value, 0, NULL, &glob_result);
                        if (glob_status == 0) {
                            bool glob_ok = true;
                            for (size_t g = 0; g < glob_result.gl_pathc; ++g) {
                                char *dup = strdup(glob_result.gl_pathv[g]);
                                if (!dup || !shellLoopFrameAppendValue(frame, &values_capacity, dup)) {
                                    if (dup) {
                                        free(dup);
                                    }
                                    glob_ok = false;
                                    break;
                                }
                            }
                            globfree(&glob_result);
                            free(field_value);
                            fields[f] = NULL;
                            if (!glob_ok) {
                                ok = false;
                                break;
                            }
                        } else {
                            if (glob_status != GLOB_NOMATCH) {
                                fprintf(stderr, "exsh: glob failed for '%s'\n", field_value);
                            }
                        }
                    }
                    if (!ok) {
                        break;
                    }
                    if (field_value) {
                        if (!shellLoopFrameAppendValue(frame, &values_capacity, field_value)) {
                            ok = false;
                            fields[f] = NULL;
                            break;
                        }
                        fields[f] = NULL;
                    }
                }
                shellFreeStringArray(fields, field_count);
                if (!ok) {
                    break;
                }
            }
        }

        if (!ok || !frame->for_variable) {
            frame->skip_body = true;
            frame->break_pending = true;
        } else if (frame->for_count == 0) {
            frame->skip_body = true;
            frame->for_active = false;
        } else {
            if (!shellAssignLoopVariable(frame->for_variable, frame->for_values[0])) {
                runtimeError(vm, "shell loop: failed to assign '%s'", frame->for_variable);
                frame->skip_body = true;
                frame->break_pending = true;
                ok = false;
            } else {
                frame->for_index = 1;
                frame->for_active = true;
            }
        }
    }

    if (!ok) {
        shellUpdateStatus(1);
    }

    shellResetPipeline();
    shellRestoreCurrentVm(previous_vm);
    return result;
}

Value vmBuiltinShellLoopEnd(VM *vm, int arg_count, Value *args) {
    VM *previous_vm = shellSwapCurrentVm(vm);
    (void)arg_count;
    (void)args;
    ShellLoopFrame *frame = shellLoopTop();
    if (frame) {
        bool propagate_continue = frame->continue_pending;
        bool propagate_break = frame->break_pending;
        shellLoopPopFrame();
        if (gShellLoopStackSize == 0) {
            if (propagate_break) {
                gShellRuntime.break_requested = false;
                gShellRuntime.break_requested_levels = 0;
            }
            if (propagate_continue) {
                gShellRuntime.continue_requested = false;
                gShellRuntime.continue_requested_levels = 0;
            }
        }
    }
    shellRestoreCurrentVm(previous_vm);
    return makeVoid();
}

Value vmBuiltinShellIf(VM *vm, int arg_count, Value *args) {
    VM *previous_vm = shellSwapCurrentVm(vm);
    (void)arg_count;
    (void)args;
    shellResetPipeline();
    shellRestoreCurrentVm(previous_vm);
    return makeVoid();
}

Value vmBuiltinShellCase(VM *vm, int arg_count, Value *args) {
    VM *previous_vm = shellSwapCurrentVm(vm);
    Value result = makeVoid();
    if (arg_count != 2 || args[1].type != TYPE_STRING || !args[1].s_val) {
        runtimeError(vm, "shell case: expected metadata and subject word");
        shellUpdateStatus(1);
        goto cleanup;
    }
    const char *subject_spec = args[1].s_val;
    const char *subject_text = subject_spec;
    const char *subject_meta = NULL;
    size_t subject_meta_len = 0;
    uint8_t subject_flags = 0;
    if (!shellDecodeWordSpec(subject_spec, &subject_text, &subject_flags, &subject_meta, &subject_meta_len)) {
        subject_text = subject_spec ? subject_spec : "";
        subject_flags = 0;
    }
    char *expanded_subject = shellExpandWord(subject_text, subject_flags, subject_meta, subject_meta_len);
    if (!expanded_subject) {
        runtimeError(vm, "shell case: out of memory");
        shellUpdateStatus(1);
        goto cleanup;
    }
    if (!shellCaseStackPush(expanded_subject)) {
        free(expanded_subject);
        runtimeError(vm, "shell case: out of memory");
        shellUpdateStatus(1);
        goto cleanup;
    }
    free(expanded_subject);
    shellUpdateStatus(1);

cleanup:
    shellRestoreCurrentVm(previous_vm);
    return result;
}

Value vmBuiltinShellCaseClause(VM *vm, int arg_count, Value *args) {
    VM *previous_vm = shellSwapCurrentVm(vm);
    Value result = makeVoid();
    if (arg_count < 1 || args[0].type != TYPE_STRING) {
        runtimeError(vm, "shell case clause: expected metadata");
        shellUpdateStatus(1);
        goto cleanup;
    }
    ShellCaseContext *ctx = shellCaseStackTop();
    if (!ctx) {
        runtimeError(vm, "shell case clause: no active case");
        shellUpdateStatus(1);
        goto cleanup;
    }
    if (ctx->matched) {
        shellUpdateStatus(1);
        goto cleanup;
    }
    const char *subject = ctx->subject ? ctx->subject : "";
    bool matched = false;
    for (int i = 1; i < arg_count; ++i) {
        if (args[i].type != TYPE_STRING || !args[i].s_val) {
            continue;
        }
        const char *pattern_spec = args[i].s_val;
        const char *pattern_text = pattern_spec;
        const char *pattern_meta = NULL;
        size_t pattern_meta_len = 0;
        uint8_t pattern_flags = 0;
        if (!shellDecodeWordSpec(pattern_spec, &pattern_text, &pattern_flags, &pattern_meta, &pattern_meta_len)) {
            pattern_text = pattern_spec ? pattern_spec : "";
            pattern_flags = 0;
        }
        char *expanded_pattern = shellExpandWord(pattern_text, pattern_flags, pattern_meta, pattern_meta_len);
        if (!expanded_pattern) {
            runtimeError(vm, "shell case clause: out of memory");
            shellUpdateStatus(1);
            goto cleanup;
        }
        if (shellWordShouldGlob(pattern_flags, expanded_pattern)) {
            if (fnmatch(expanded_pattern, subject, 0) == 0) {
                free(expanded_pattern);
                matched = true;
                break;
            }
        } else {
            if (strcmp(expanded_pattern, subject) == 0) {
                free(expanded_pattern);
                matched = true;
                break;
            }
        }
        free(expanded_pattern);
    }
    if (matched) {
        ctx->matched = true;
        shellUpdateStatus(0);
    } else {
        shellUpdateStatus(1);
    }

cleanup:
    shellRestoreCurrentVm(previous_vm);
    return result;
}

Value vmBuiltinShellCaseEnd(VM *vm, int arg_count, Value *args) {
    VM *previous_vm = shellSwapCurrentVm(vm);
    (void)arg_count;
    (void)args;
    ShellCaseContext *ctx = shellCaseStackTop();
    if (!ctx) {
        runtimeError(vm, "shell case end: no active case");
        shellUpdateStatus(1);
        shellRestoreCurrentVm(previous_vm);
        return makeVoid();
    }
    bool matched = ctx->matched;
    shellCaseStackPop();
    if (!matched) {
        shellUpdateStatus(1);
    }
    shellRestoreCurrentVm(previous_vm);
    return makeVoid();
}

Value vmBuiltinShellDefineFunction(VM *vm, int arg_count, Value *args) {
    VM *previous_vm = shellSwapCurrentVm(vm);
    Value result = makeVoid();
    if (arg_count != 3) {
        runtimeError(vm, "shell define function: expected name, parameters, and body");
        shellUpdateStatus(1);
        goto cleanup;
    }
    if (args[0].type != TYPE_STRING || !args[0].s_val || args[0].s_val[0] == '\0') {
        runtimeError(vm, "shell define function: name must be a non-empty string");
        shellUpdateStatus(1);
        goto cleanup;
    }
    if (args[1].type != TYPE_STRING && args[1].type != TYPE_VOID && args[1].type != TYPE_NIL) {
        runtimeError(vm, "shell define function: parameter metadata must be a string");
        shellUpdateStatus(1);
        goto cleanup;
    }
    if (args[2].type != TYPE_POINTER || !args[2].ptr_val) {
        runtimeError(vm, "shell define function: missing compiled body");
        shellUpdateStatus(1);
        goto cleanup;
    }
    const char *name = args[0].s_val;
    const char *param_meta = NULL;
    if (args[1].type == TYPE_STRING && args[1].s_val) {
        param_meta = args[1].s_val;
    }
    ShellCompiledFunction *compiled = (ShellCompiledFunction *)args[2].ptr_val;
    if (!shellStoreFunction(name, param_meta, compiled)) {
        shellDisposeCompiledFunction(compiled);
        runtimeError(vm, "shell define function: failed to store '%s'", name);
        shellUpdateStatus(1);
        goto cleanup;
    }
    args[2].ptr_val = NULL;
    shellUpdateStatus(0);

cleanup:
    shellRestoreCurrentVm(previous_vm);
    return result;
}

Value vmBuiltinShellCd(VM *vm, int arg_count, Value *args) {
    const char *path = NULL;
    if (arg_count == 0) {
        path = getenv("HOME");
        if (!path) {
            runtimeError(vm, "cd: HOME not set");
            shellUpdateStatus(1);
            return makeVoid();
        }
    } else if (args[0].type == TYPE_STRING && args[0].s_val) {
        path = args[0].s_val;
    } else {
        runtimeError(vm, "cd: expected directory path");
        shellUpdateStatus(1);
        return makeVoid();
    }
    if (chdir(path) != 0) {
        runtimeError(vm, "cd: %s", strerror(errno));
        shellUpdateStatus(errno ? errno : 1);
        return makeVoid();
    }
    char cwd[PATH_MAX];
    if (getcwd(cwd, sizeof(cwd))) {
        setenv("PWD", cwd, 1);
    }
    shellUpdateStatus(0);
    return makeVoid();
}

Value vmBuiltinShellPwd(VM *vm, int arg_count, Value *args) {
    (void)arg_count;
    (void)args;
    char cwd[PATH_MAX];
    if (!getcwd(cwd, sizeof(cwd))) {
        runtimeError(vm, "pwd: %s", strerror(errno));
        shellUpdateStatus(errno ? errno : 1);
        return makeVoid();
    }
    printf("%s\n", cwd);
    shellUpdateStatus(0);
    return makeVoid();
}

Value vmBuiltinShellFinger(VM *vm, int arg_count, Value *args) {
    const char *target_user = NULL;
    if (arg_count > 1) {
        runtimeError(vm, "finger: expected at most one username");
        shellUpdateStatus(1);
        return makeVoid();
    }
    if (arg_count == 1) {
        if (args[0].type != TYPE_STRING || !args[0].s_val || !*args[0].s_val) {
            runtimeError(vm, "finger: expected username as string");
            shellUpdateStatus(1);
            return makeVoid();
        }
        target_user = args[0].s_val;
    }

    struct passwd *pw = NULL;
    if (target_user) {
        pw = getpwnam(target_user);
        if (!pw) {
            runtimeError(vm, "finger: user '%s' not found", target_user);
            shellUpdateStatus(1);
            return makeVoid();
        }
    } else {
        pw = getpwuid(getuid());
        if (!pw) {
            runtimeError(vm, "finger: unable to determine current user");
            shellUpdateStatus(1);
            return makeVoid();
        }
    }

    const char *login = (pw->pw_name && *pw->pw_name) ? pw->pw_name : "(unknown)";
    const char *gecos = (pw->pw_gecos && *pw->pw_gecos) ? pw->pw_gecos : "";
    const char *directory = (pw->pw_dir && *pw->pw_dir) ? pw->pw_dir : "(unknown)";
    const char *shell_path = (pw->pw_shell && *pw->pw_shell) ? pw->pw_shell : "(unknown)";

    char name_buffer[256];
    const char *display_name = gecos;
    if (*display_name) {
        const char *comma = strchr(display_name, ',');
        if (comma) {
            size_t copy_len = (size_t)(comma - display_name);
            if (copy_len >= sizeof(name_buffer)) {
                copy_len = sizeof(name_buffer) - 1;
            }
            memcpy(name_buffer, display_name, copy_len);
            name_buffer[copy_len] = '\0';
            display_name = name_buffer;
        }
    } else {
        display_name = "(unknown)";
    }

    printf("Login: %s\tName: %s\n", login, display_name);
    printf("Directory: %s\n", directory);
    printf("Shell: %s\n", shell_path);
    fflush(stdout);

    shellUpdateStatus(0);
    return makeVoid();
}

Value vmBuiltinShellColon(VM *vm, int arg_count, Value *args) {
    (void)vm;
    (void)arg_count;
    (void)args;
    shellUpdateStatus(0);
    return makeVoid();
}

Value vmBuiltinShellSource(VM *vm, int arg_count, Value *args) {
    if (arg_count < 1 || args[0].type != TYPE_STRING || !args[0].s_val) {
        runtimeError(vm, "source: expected path to script");
        shellUpdateStatus(1);
        return makeVoid();
    }
    const char *path = args[0].s_val;
    char *source = shellLoadFile(path);
    if (!source) {
        runtimeError(vm, "source: unable to read '%s'", path);
        shellUpdateStatus(errno ? errno : 1);
        return makeVoid();
    }

    char **saved_params = gParamValues;
    int saved_count = gParamCount;

    int new_count = (arg_count > 1) ? (arg_count - 1) : 0;
    char **new_params = NULL;
    bool replaced_params = false;
    if (new_count > 0) {
        new_params = (char **)calloc((size_t)new_count, sizeof(char *));
        if (!new_params) {
            free(source);
            runtimeError(vm, "source: out of memory");
            shellUpdateStatus(1);
            return makeVoid();
        }
        for (int i = 0; i < new_count; ++i) {
            if (args[i + 1].type != TYPE_STRING || !args[i + 1].s_val) {
                for (int j = 0; j < i; ++j) {
                    free(new_params[j]);
                }
                free(new_params);
                free(source);
                runtimeError(vm, "source: arguments must be strings");
                shellUpdateStatus(1);
                return makeVoid();
            }
            new_params[i] = strdup(args[i + 1].s_val);
            if (!new_params[i]) {
                for (int j = 0; j < i; ++j) {
                    free(new_params[j]);
                }
                free(new_params);
                free(source);
                runtimeError(vm, "source: out of memory");
                shellUpdateStatus(1);
                return makeVoid();
            }
        }
        gParamValues = new_params;
        gParamCount = new_count;
        replaced_params = true;
    }

    ShellRunOptions opts = {0};
    opts.no_cache = 1;
    opts.quiet = true;
    const char *frontend_path = shellRuntimeGetArg0();
    opts.frontend_path = frontend_path ? frontend_path : "exsh";

    bool exit_requested = false;
    int status = shellRunSource(source, path, &opts, &exit_requested);
    free(source);

    if (new_params) {
        for (int i = 0; i < new_count; ++i) {
            free(new_params[i]);
        }
        free(new_params);
    }

    if (replaced_params) {
        gParamValues = saved_params;
        gParamCount = saved_count;
    }

    if (exit_requested) {
        gShellExitRequested = true;
        if (vm) {
            vm->exit_requested = true;
        }
    }

    shellUpdateStatus(status);
    return makeVoid();
}

Value vmBuiltinShellEval(VM *vm, int arg_count, Value *args) {
    if (arg_count == 0) {
        shellUpdateStatus(0);
        return makeVoid();
    }

    size_t total_len = 0;
    for (int i = 0; i < arg_count; ++i) {
        if (args[i].type != TYPE_STRING || !args[i].s_val) {
            runtimeError(vm, "eval: arguments must be strings");
            shellUpdateStatus(1);
            return makeVoid();
        }
        total_len += strlen(args[i].s_val);
        if (i + 1 < arg_count) {
            total_len += 1; // Space separator.
        }
    }

    char *script = (char *)malloc(total_len + 1);
    if (!script) {
        runtimeError(vm, "eval: out of memory");
        shellUpdateStatus(1);
        return makeVoid();
    }

    char *cursor = script;
    for (int i = 0; i < arg_count; ++i) {
        size_t len = strlen(args[i].s_val);
        memcpy(cursor, args[i].s_val, len);
        cursor += len;
        if (i + 1 < arg_count) {
            *cursor++ = ' ';
        }
    }
    *cursor = '\0';

    ShellRunOptions opts = {0};
    opts.no_cache = 1;
    opts.quiet = true;
    const char *frontend_path = shellRuntimeGetArg0();
    opts.frontend_path = frontend_path ? frontend_path : "exsh";

    bool exit_requested = false;
    int status = shellRunSource(script, "<eval>", &opts, &exit_requested);
    free(script);

    if (exit_requested) {
        gShellExitRequested = true;
        if (vm) {
            vm->exit_requested = true;
        }
    }

    shellUpdateStatus(status);
    return makeVoid();
}

Value vmBuiltinShellExit(VM *vm, int arg_count, Value *args) {
    int code = 0;
    if (arg_count >= 1 && IS_INTLIKE(args[0])) {
        code = (int)AS_INTEGER(args[0]);
    }
    shellUpdateStatus(code);
    gShellExitRequested = true;
    vm->exit_requested = true;
    vm->current_builtin_name = "exit";
    return makeVoid();
}

Value vmBuiltinShellReturn(VM *vm, int arg_count, Value *args) {
    VM *previous_vm = shellSwapCurrentVm(vm);
    int status = gShellRuntime.last_status;

    if (arg_count > 1) {
        runtimeError(vm, "return: too many arguments");
        shellUpdateStatus(1);
        shellRestoreCurrentVm(previous_vm);
        return makeVoid();
    }

    if (arg_count == 1) {
        Value v = args[0];
        if (v.type != TYPE_STRING || !v.s_val) {
            runtimeError(vm, "return: status must be a string number");
            shellUpdateStatus(1);
            shellRestoreCurrentVm(previous_vm);
            return makeVoid();
        }
        int parsed = 0;
        if (!shellParseReturnStatus(v.s_val, &parsed)) {
            runtimeError(vm, "return: invalid status '%s'", v.s_val);
            shellUpdateStatus(1);
            shellRestoreCurrentVm(previous_vm);
            return makeVoid();
        }
        status = parsed;
    }

    shellUpdateStatus(status);
    if (vm) {
        vm->exit_requested = true;
        vm->current_builtin_name = "return";
    }
    shellRestoreCurrentVm(previous_vm);
    return makeVoid();
}

Value vmBuiltinShellRead(VM *vm, int arg_count, Value *args) {
    const char *prompt = NULL;
    const char **variables = NULL;
    size_t variable_count = 0;
    bool parsing_options = true;
    bool ok = true;

    for (int i = 0; i < arg_count && ok; ++i) {
        Value val = args[i];
        if (val.type != TYPE_STRING || !val.s_val) {
            runtimeError(vm, "read: arguments must be strings");
            ok = false;
            break;
        }
        const char *token = val.s_val;
        if (parsing_options) {
            if (strcmp(token, "--") == 0) {
                parsing_options = false;
                continue;
            }
            if (strcmp(token, "-p") == 0) {
                if (i + 1 >= arg_count) {
                    runtimeError(vm, "read: option -p requires an argument");
                    ok = false;
                    break;
                }
                Value prompt_val = args[++i];
                if (prompt_val.type != TYPE_STRING || !prompt_val.s_val) {
                    runtimeError(vm, "read: prompt must be a string");
                    ok = false;
                    break;
                }
                prompt = prompt_val.s_val;
                continue;
            }
            if (token[0] == '-') {
                runtimeError(vm, "read: unsupported option '%s'", token);
                ok = false;
                break;
            }
            parsing_options = false;
        }
        const char **resized = (const char **)realloc(variables, (variable_count + 1) * sizeof(const char *));
        if (!resized) {
            runtimeError(vm, "read: out of memory");
            ok = false;
            break;
        }
        variables = resized;
        variables[variable_count++] = token;
    }

    if (ok && variable_count == 0) {
        variables = (const char **)malloc(sizeof(const char *));
        if (!variables) {
            runtimeError(vm, "read: out of memory");
            ok = false;
        } else {
            variables[0] = "REPLY";
            variable_count = 1;
        }
    }

    ShellReadLineResult read_result = SHELL_READ_LINE_ERROR;
    char *line = NULL;
    size_t line_length = 0;
    if (ok) {
        if (prompt) {
            fputs(prompt, stdout);
            fflush(stdout);
        }
        read_result = shellReadLineFromStream(stdin, &line, &line_length);
        if (read_result == SHELL_READ_LINE_OK && line_length > 0 && line[line_length - 1] == '\n') {
            line[--line_length] = '\0';
        }
        if (read_result == SHELL_READ_LINE_ERROR) {
            runtimeError(vm, "read: failed to read input");
        }
    }

    bool assign_ok = ok;
    if (ok && (read_result == SHELL_READ_LINE_OK || read_result == SHELL_READ_LINE_EOF)) {
        char *cursor = line;
        for (size_t i = 0; i < variable_count; ++i) {
            bool last = (i + 1 == variable_count);
            char *value_copy = NULL;
            if (read_result == SHELL_READ_LINE_OK) {
                value_copy = shellReadExtractField(&cursor, last);
            } else {
                value_copy = strdup("");
            }
            if (!value_copy) {
                runtimeError(vm, "read: out of memory");
                assign_ok = false;
                break;
            }
            if (setenv(variables[i], value_copy, 1) != 0) {
                runtimeError(vm, "read: unable to set '%s': %s", variables[i], strerror(errno));
                free(value_copy);
                assign_ok = false;
                break;
            }
            free(value_copy);
        }
    }

    free(line);
    free(variables);

    if (!ok || !assign_ok || read_result != SHELL_READ_LINE_OK) {
        shellUpdateStatus(1);
    } else {
        shellUpdateStatus(0);
    }
    return makeVoid();
}

Value vmBuiltinShellShift(VM *vm, int arg_count, Value *args) {
    int shift_count = 1;
    if (arg_count > 1) {
        runtimeError(vm, "shift: expected optional non-negative count");
        shellUpdateStatus(1);
        return makeVoid();
    }
    if (arg_count == 1) {
        Value v = args[0];
        if (v.type != TYPE_STRING || !v.s_val || !*v.s_val) {
            runtimeError(vm, "shift: expected numeric argument");
            shellUpdateStatus(1);
            return makeVoid();
        }
        char *end = NULL;
        errno = 0;
        long parsed = strtol(v.s_val, &end, 10);
        if (errno != 0 || !end || *end != '\0' || parsed < 0 || parsed > INT_MAX) {
            runtimeError(vm, "shift: invalid count '%s'", v.s_val);
            shellUpdateStatus(1);
            return makeVoid();
        }
        shift_count = (int)parsed;
    }

    if (shift_count == 0) {
        shellUpdateStatus(0);
        return makeVoid();
    }

    if (shift_count > gParamCount || gParamCount <= 0 || !gParamValues) {
        runtimeError(vm, "shift: count out of range");
        shellUpdateStatus(1);
        return makeVoid();
    }

    for (int i = 0; i + shift_count < gParamCount; ++i) {
        gParamValues[i] = gParamValues[i + shift_count];
    }
    for (int i = gParamCount - shift_count; i < gParamCount; ++i) {
        if (i >= 0) {
            gParamValues[i] = NULL;
        }
    }
    gParamCount -= shift_count;
    if (gParamCount < 0) {
        gParamCount = 0;
    }
    shellUpdateStatus(0);
    return makeVoid();
}

Value vmBuiltinShellSetenv(VM *vm, int arg_count, Value *args) {
    if (arg_count == 0) {
        if (environ) {
            for (char **env = environ; *env; ++env) {
                puts(*env);
            }
        }
        shellUpdateStatus(0);
        return makeVoid();
    }
    if (arg_count < 1 || arg_count > 2) {
        runtimeError(vm, "setenv: expected NAME [VALUE]");
        shellUpdateStatus(1);
        return makeVoid();
    }
    if (args[0].type != TYPE_STRING || !args[0].s_val || args[0].s_val[0] == '\0') {
        runtimeError(vm, "setenv: variable name must be a non-empty string");
        shellUpdateStatus(1);
        return makeVoid();
    }
    if (!shellIsValidEnvName(args[0].s_val)) {
        runtimeError(vm, "setenv: invalid variable name '%s'", args[0].s_val);
        shellUpdateStatus(1);
        return makeVoid();
    }
    if (strchr(args[0].s_val, '=')) {
        runtimeError(vm, "setenv: variable name must not contain '='");
        shellUpdateStatus(1);
        return makeVoid();
    }
    const char *value = "";
    if (arg_count > 1) {
        if (args[1].type != TYPE_STRING || !args[1].s_val) {
            runtimeError(vm, "setenv: value must be a string");
            shellUpdateStatus(1);
            return makeVoid();
        }
        value = args[1].s_val;
    }
    if (setenv(args[0].s_val, value, 1) != 0) {
        runtimeError(vm, "setenv: unable to set '%s': %s", args[0].s_val, strerror(errno));
        shellUpdateStatus(1);
        return makeVoid();
    }
    shellUpdateStatus(0);
    return makeVoid();
}

Value vmBuiltinShellExport(VM *vm, int arg_count, Value *args) {
    bool print_env = (arg_count == 0);
    bool parsing_options = true;
    bool processed_assignment = false;

    for (int i = 0; i < arg_count; ++i) {
        Value v = args[i];
        if (v.type != TYPE_STRING || !v.s_val) {
            runtimeError(vm, "export: arguments must be strings");
            shellUpdateStatus(1);
            return makeVoid();
        }
        const char *text = v.s_val;
        if (parsing_options) {
            if (strcmp(text, "--") == 0) {
                parsing_options = false;
                continue;
            }
            if (strcmp(text, "-p") == 0) {
                print_env = true;
                continue;
            }
            if (text[0] == '-' && text[1] != '\0') {
                runtimeError(vm, "export: unsupported option '%s'", text);
                shellUpdateStatus(1);
                return makeVoid();
            }
            parsing_options = false;
        }
        if (parsing_options) {
            continue;
        }
        processed_assignment = true;
        const char *eq = strchr(text, '=');
        if (eq) {
            size_t name_len = (size_t)(eq - text);
            if (name_len == 0) {
                runtimeError(vm, "export: invalid assignment '%s'", text);
                shellUpdateStatus(1);
                return makeVoid();
            }
            char *name = strndup(text, name_len);
            if (!name) {
                runtimeError(vm, "export: out of memory");
                shellUpdateStatus(1);
                return makeVoid();
            }
            if (!shellIsValidEnvName(name)) {
                runtimeError(vm, "export: invalid variable name '%s'", name);
                free(name);
                shellUpdateStatus(1);
                return makeVoid();
            }
            const char *value = eq + 1;
            if (setenv(name, value, 1) != 0) {
                runtimeError(vm, "export: unable to set '%s': %s", name, strerror(errno));
                free(name);
                shellUpdateStatus(1);
                return makeVoid();
            }
            free(name);
        } else {
            if (!shellIsValidEnvName(text)) {
                runtimeError(vm, "export: invalid variable name '%s'", text);
                shellUpdateStatus(1);
                return makeVoid();
            }
            const char *value = getenv(text);
            if (!value) {
                value = "";
            }
            if (setenv(text, value, 1) != 0) {
                runtimeError(vm, "export: unable to set '%s': %s", text, strerror(errno));
                shellUpdateStatus(1);
                return makeVoid();
            }
        }
    }

    if (print_env || (!processed_assignment && arg_count == 0)) {
        shellExportPrintEnvironment();
    }

    shellUpdateStatus(0);
    return makeVoid();
}

Value vmBuiltinShellUnset(VM *vm, int arg_count, Value *args) {
    for (int i = 0; i < arg_count; ++i) {
        if (args[i].type != TYPE_STRING || !args[i].s_val) {
            runtimeError(vm, "unset: expected variable name");
            shellUpdateStatus(1);
            return makeVoid();
        }
        unsetenv(args[i].s_val);
    }
    shellUpdateStatus(0);
    return makeVoid();
}

Value vmBuiltinShellUnsetenv(VM *vm, int arg_count, Value *args) {
    return vmBuiltinShellUnset(vm, arg_count, args);
}

static bool shellParseLoopLevel(const char *text, int *out_level) {
    if (!text || !out_level) {
        return false;
    }
    errno = 0;
    char *end = NULL;
    long value = strtol(text, &end, 10);
    if (errno != 0 || !end || *end != '\0' || value <= 0 || value > INT_MAX) {
        return false;
    }
    *out_level = (int)value;
    return true;
}

static bool shellIsValidEnvName(const char *name) {
    if (!name || !*name) {
        return false;
    }
    unsigned char first = (unsigned char)name[0];
    if (!(isalpha(first) || first == '_')) {
        return false;
    }
    for (const char *cursor = name + 1; *cursor; ++cursor) {
        unsigned char ch = (unsigned char)*cursor;
        if (!(isalnum(ch) || ch == '_')) {
            return false;
        }
    }
    return true;
}

static void shellExportPrintEnvironment(void) {
    if (!environ) {
        return;
    }
    for (char **env = environ; *env; ++env) {
        printf("export %s\n", *env);
    }
}

static bool shellParseReturnStatus(const char *text, int *out_status) {
    if (!text || !out_status || *text == '\0') {
        return false;
    }
    errno = 0;
    char *end = NULL;
    long value = strtol(text, &end, 10);
    if (errno != 0 || !end || *end != '\0') {
        return false;
    }
    int status = (int)((unsigned long)value & 0xFFu);
    *out_status = status;
    return true;
}

Value vmBuiltinShellSet(VM *vm, int arg_count, Value *args) {
    bool ok = true;
    bool parsing_options = true;
    for (int i = 0; i < arg_count && ok; ++i) {
        Value v = args[i];
        if (v.type != TYPE_STRING || !v.s_val) {
            runtimeError(vm, "set: expected string argument");
            ok = false;
            break;
        }
        const char *token = v.s_val;
        if (parsing_options && strcmp(token, "--") == 0) {
            parsing_options = false;
            continue;
        }
        if (!parsing_options) {
            continue;
        }
        if (strcmp(token, "-e") == 0) {
            gShellRuntime.errexit_enabled = true;
            gShellRuntime.errexit_pending = false;
        } else if (strcmp(token, "+e") == 0) {
            gShellRuntime.errexit_enabled = false;
            gShellRuntime.errexit_pending = false;
        } else if ((strcmp(token, "-o") == 0 || strcmp(token, "+o") == 0)) {
            bool enable = (token[0] == '-');
            if (i + 1 >= arg_count) {
                runtimeError(vm, "set: missing option name for %s", token);
                ok = false;
                break;
            }
            Value name_val = args[++i];
            if (name_val.type != TYPE_STRING || !name_val.s_val) {
                runtimeError(vm, "set: option name must be a string");
                ok = false;
                break;
            }
            if (strcasecmp(name_val.s_val, "errexit") == 0) {
                gShellRuntime.errexit_enabled = enable;
                if (!enable) {
                    gShellRuntime.errexit_pending = false;
                }
            }
        }
    }
    shellUpdateStatus(ok ? 0 : 1);
    return makeVoid();
}

Value vmBuiltinShellTrap(VM *vm, int arg_count, Value *args) {
    bool ok = true;
    if (arg_count == 0) {
        gShellRuntime.trap_enabled = false;
    } else {
        for (int i = 0; i < arg_count; ++i) {
            if (args[i].type != TYPE_STRING || !args[i].s_val) {
                runtimeError(vm, "trap: expected string arguments");
                ok = false;
                break;
            }
        }
        if (ok) {
            gShellRuntime.trap_enabled = true;
        }
    }
    shellUpdateStatus(ok ? 0 : 1);
    return makeVoid();
}

Value vmBuiltinShellLocal(VM *vm, int arg_count, Value *args) {
    (void)arg_count;
    (void)args;
    gShellRuntime.local_scope_active = true;
    shellUpdateStatus(0);
    return makeVoid();
}

Value vmBuiltinShellBreak(VM *vm, int arg_count, Value *args) {
    int levels = 1;
    if (arg_count > 0) {
        if (args[0].type != TYPE_STRING || !args[0].s_val ||
            !shellParseLoopLevel(args[0].s_val, &levels)) {
            runtimeError(vm, "break: expected positive integer");
            shellUpdateStatus(1);
            return makeVoid();
        }
    }
    gShellRuntime.break_requested = true;
    gShellRuntime.break_requested_levels = levels;
    shellLoopRequestBreakLevels(levels);
    shellUpdateStatus(0);
    return makeVoid();
}

Value vmBuiltinShellContinue(VM *vm, int arg_count, Value *args) {
    int levels = 1;
    if (arg_count > 0) {
        if (args[0].type != TYPE_STRING || !args[0].s_val ||
            !shellParseLoopLevel(args[0].s_val, &levels)) {
            runtimeError(vm, "continue: expected positive integer");
            shellUpdateStatus(1);
            return makeVoid();
        }
    }
    gShellRuntime.continue_requested = true;
    gShellRuntime.continue_requested_levels = levels;
    shellLoopRequestContinueLevels(levels);
    shellUpdateStatus(0);
    return makeVoid();
}

typedef struct {
    char *name;
    char *value;
} ShellAlias;

static ShellAlias *gShellAliases = NULL;
static size_t gShellAliasCount = 0;

static ShellAlias *shellFindAlias(const char *name) {
    if (!name) {
        return NULL;
    }
    for (size_t i = 0; i < gShellAliasCount; ++i) {
        if (strcmp(gShellAliases[i].name, name) == 0) {
            return &gShellAliases[i];
        }
    }
    return NULL;
}

static bool shellSetAlias(const char *name, const char *value) {
    if (!name || !value) {
        return false;
    }
    ShellAlias *existing = shellFindAlias(name);
    if (existing) {
        char *copy = strdup(value);
        if (!copy) {
            return false;
        }
        free(existing->value);
        existing->value = copy;
        return true;
    }
    ShellAlias *new_aliases = realloc(gShellAliases, sizeof(ShellAlias) * (gShellAliasCount + 1));
    if (!new_aliases) {
        return false;
    }
    gShellAliases = new_aliases;
    ShellAlias *alias = &gShellAliases[gShellAliasCount++];
    alias->name = strdup(name);
    alias->value = strdup(value);
    if (!alias->name || !alias->value) {
        free(alias->name);
        free(alias->value);
        gShellAliasCount--;
        return false;
    }
    return true;
}

typedef struct {
    const char *name;
    const char *summary;
    const char *usage;
    const char *detail;
    const char *const *aliases;
    size_t alias_count;
} ShellHelpTopic;

static const char *const kShellHelpSourceAliases[] = {"."};

static const ShellHelpTopic kShellHelpTopics[] = {
    {
        "alias",
        "Define or display shell aliases.",
        "alias [name=value ...]",
        "Without arguments prints the stored alias definitions as "
        "alias name='value'. Each NAME=VALUE argument updates or creates an alias.",
        NULL,
        0
    },
    {
        "bg",
        "Resume a stopped job in the background.",
        "bg [job]",
        "Targets the most recently launched job when no job is supplied. Job"
        " specifiers may be numeric indexes or begin with '%'.",
        NULL,
        0
    },
    {
        "break",
        "Exit from the innermost loop(s).",
        "break [n]",
        "Accepts an optional positive integer count; the default of 1 exits only"
        " the innermost active loop.",
        NULL,
        0
    },
    {
        "builtin",
        "Invoke a PSCAL VM builtin directly.",
        "builtin name [args ...]",
        "Arguments are forwarded to the named VM builtin. Prefix an argument with"
        " int:, float:/double:/real:, bool:/boolean:, str:/string:/raw:, or"
        " nil: to coerce the value; other arguments are passed as strings. When"
        " the VM builtin returns a non-void value it is printed to stdout on"
        " success.",
        NULL,
        0
    },
    {
        "cd",
        "Change the current working directory.",
        "cd [dir]",
        "With no arguments cd switches to $HOME. Successful runs update the PWD"
        " environment variable.",
        NULL,
        0
    },
    {
        "continue",
        "Skip to the next loop iteration.",
        "continue [n]",
        "Accepts an optional positive integer count and marks the requested"
        " number of enclosing loops to continue.",
        NULL,
        0
    },
    {
        "eval",
        "Execute words as an inline script.",
        "eval [word ...]",
        "Concatenates the provided words with single spaces and executes the"
        " resulting text without caching bytecode.",
        NULL,
        0
    },
    {
        "exit",
        "Request that the shell terminate.",
        "exit [status]",
        "Marks the shell for exit after running cleanup handlers. If an integer"
        " value is supplied it becomes the process exit code; otherwise the"
        " status defaults to 0.",
        NULL,
        0
    },
    {
        "export",
        "Set environment variables or print the environment.",
        "export [-p] [name[=value] ...]",
        "Without arguments (or with -p) prints the environment as export"
        " assignments. Each name or NAME=VALUE argument updates the process"
        " environment. Only -p and -- are recognised options.",
        NULL,
        0
    },
    {
        "fg",
        "Move a job to the foreground.",
        "fg [job]",
        "Targets the most recently launched job when no argument is supplied."
        " Job specifiers may be numeric indexes or begin with '%'.",
        NULL,
        0
    },
    {
        "finger",
        "Display basic account information.",
        "finger [user]",
        "Prints the login, gecos name, home directory, and shell for the"
        " selected account. Defaults to the current user when no argument is"
        " provided.",
        NULL,
        0
    },
    {
        "help",
        "List builtins or describe a specific builtin.",
        "help [builtin]",
        "Without arguments prints the builtin catalog. Supplying a builtin name"
        " shows its usage summary.",
        NULL,
        0
    },
    {
        "history",
        "Print the interactive history list.",
        "history",
        "Writes each recorded interactive command with its history index.",
        NULL,
        0
    },
    {
        "jobs",
        "List active background jobs.",
        "jobs",
        "Reports each tracked job with its index, status, and command line.",
        NULL,
        0
    },
    {
        "local",
        "Activate the shell's local scope flag.",
        "local",
        "Sets the runtime flag that marks the current function scope as local-aware."
        " Accepts no arguments.",
        NULL,
        0
    },
    {
        "pwd",
        "Print the current working directory.",
        "pwd",
        "Outputs the absolute path returned by getcwd(3).",
        NULL,
        0
    },
    {
        "read",
        "Read a line from standard input.",
        "read [-p prompt] [name ...]",
        "Reads a line, splits it into words, and assigns them to the requested"
        " environment variables. Without explicit names the value is stored in"
        " REPLY. Only the -p prompt option is supported.",
        NULL,
        0
    },
    {
        "return",
        "Return from the current shell function.",
        "return [status]",
        "Exits the innermost shell function. The optional status is parsed as an"
        " integer and limited to the range 0–255.",
        NULL,
        0
    },
    {
        "set",
        "Update shell option flags.",
        "set [--] [-e|+e] [-o errexit|+o errexit]",
        "Toggles the shell's errexit flag. Options other than -e/+e and"
        " -o/+o errexit are rejected.",
        NULL,
        0
    },
    {
        "setenv",
        "Set or print environment variables.",
        "setenv [name [value]]",
        "With no arguments prints the environment. NAME assigns an empty string"
        " and NAME VALUE assigns the provided string. Invalid names raise an"
        " error.",
        NULL,
        0
    },
    {
        "shift",
        "Rotate positional parameters to the left.",
        "shift [count]",
        "Removes COUNT positional parameters (default 1). COUNT must be a"
        " non-negative integer that does not exceed the current parameter"
        " count.",
        NULL,
        0
    },
    {
        "source",
        "Execute a file in the current shell environment.",
        "source file [args ...]",
        "Loads the named file and executes it without spawning a subshell."
        " Positional parameters are temporarily replaced when arguments are"
        " supplied. The '.' builtin is an alias.",
        kShellHelpSourceAliases,
        1
    },
    {
        "trap",
        "Toggle the shell's trap flag.",
        "trap [commands ...]",
        "Calling trap with arguments enables the runtime trap flag; running it"
        " with no arguments clears the flag. Trap handlers are not yet"
        " parameterised per signal.",
        NULL,
        0
    },
    {
        "unset",
        "Remove variables from the environment.",
        "unset name [name ...]",
        "Clears each named environment variable via unsetenv(3).",
        NULL,
        0
    },
    {
        "unsetenv",
        "Alias for unset.",
        "unsetenv name [name ...]",
        "This is a synonym for unset and removes environment variables via"
        " unsetenv(3).",
        NULL,
        0
    },
    {
        "wait",
        "Wait for a job to change state.",
        "wait [job]",
        "Waits for the specified job (or the most recent one) to finish. Job"
        " specifiers may be numeric indexes or begin with '%'.",
        NULL,
        0
    },
    {
        ":",
        "Do nothing and succeed.",
        ":",
        "A no-op builtin that always reports success.",
        NULL,
        0
    }
};

static const ShellHelpTopic *shellHelpFindTopic(const char *name) {
    if (!name) {
        return NULL;
    }
    size_t topic_count = sizeof(kShellHelpTopics) / sizeof(kShellHelpTopics[0]);
    for (size_t i = 0; i < topic_count; ++i) {
        const ShellHelpTopic *topic = &kShellHelpTopics[i];
        if (strcasecmp(name, topic->name) == 0) {
            return topic;
        }
        for (size_t j = 0; j < topic->alias_count; ++j) {
            if (topic->aliases && strcasecmp(name, topic->aliases[j]) == 0) {
                return topic;
            }
        }
    }
    return NULL;
}

static void shellHelpPrintList(void) {
    size_t topic_count = sizeof(kShellHelpTopics) / sizeof(kShellHelpTopics[0]);
    size_t width = strlen("Builtin");
    char display[64];

    for (size_t i = 0; i < topic_count; ++i) {
        const ShellHelpTopic *topic = &kShellHelpTopics[i];
        const char *name = topic->name;
        if (topic->alias_count > 0 && topic->aliases) {
            snprintf(display, sizeof(display), "%s (%s)", name, topic->aliases[0]);
            name = display;
        }
        size_t len = strlen(name);
        if (len > width) {
            width = len;
        }
    }

    printf("exsh builtins. Type 'help name' for detailed usage.\n\n");
    printf("%-*s  %s\n", (int)width, "Builtin", "Summary");
    printf("%-*s  %s\n", (int)width, "------", "-------");

    for (size_t i = 0; i < topic_count; ++i) {
        const ShellHelpTopic *topic = &kShellHelpTopics[i];
        const char *name = topic->name;
        if (topic->alias_count > 0 && topic->aliases) {
            snprintf(display, sizeof(display), "%s (%s)", name, topic->aliases[0]);
            name = display;
        }
        printf("%-*s  %s\n", (int)width, name, topic->summary);
    }
}

static void shellHelpPrintTopic(const ShellHelpTopic *topic) {
    if (!topic) {
        return;
    }
    printf("%s - %s\n", topic->name, topic->summary);
    if (topic->alias_count > 0 && topic->aliases) {
        printf("Aliases: ");
        for (size_t i = 0; i < topic->alias_count; ++i) {
            printf("%s%s", topic->aliases[i], (i + 1 < topic->alias_count) ? " " : "\n");
        }
    }
    if (topic->usage && *topic->usage) {
        printf("Usage: %s\n", topic->usage);
    }
    if (topic->detail && *topic->detail) {
        printf("\n%s\n", topic->detail);
    }
}

Value vmBuiltinShellHelp(VM *vm, int arg_count, Value *args) {
    if (arg_count == 0) {
        shellHelpPrintList();
        shellUpdateStatus(0);
        return makeVoid();
    }

    if (arg_count > 1) {
        runtimeError(vm, "help: expected at most one builtin name");
        shellUpdateStatus(1);
        return makeVoid();
    }

    if (args[0].type != TYPE_STRING || !args[0].s_val || args[0].s_val[0] == '\0') {
        runtimeError(vm, "help: expected builtin name as string");
        shellUpdateStatus(1);
        return makeVoid();
    }

    const char *requested = args[0].s_val;
    const char *canonical = shellBuiltinCanonicalName(requested);
    const ShellHelpTopic *topic = shellHelpFindTopic(canonical);
    if (!topic) {
        runtimeError(vm, "help: unknown builtin '%s'", requested);
        shellUpdateStatus(1);
        return makeVoid();
    }

    shellHelpPrintTopic(topic);
    shellUpdateStatus(0);
    return makeVoid();
}

Value vmBuiltinShellAlias(VM *vm, int arg_count, Value *args) {
    if (arg_count == 0) {
        for (size_t i = 0; i < gShellAliasCount; ++i) {
            printf("alias %s='%s'\n", gShellAliases[i].name, gShellAliases[i].value);
        }
        shellUpdateStatus(0);
        return makeVoid();
    }
    for (int i = 0; i < arg_count; ++i) {
        if (args[i].type != TYPE_STRING || !args[i].s_val) {
            runtimeError(vm, "alias: expected name=value");
            shellUpdateStatus(1);
            return makeVoid();
        }
        const char *assignment = args[i].s_val;
        const char *eq = strchr(assignment, '=');
        if (!eq || eq == assignment) {
            runtimeError(vm, "alias: invalid assignment '%s'", assignment);
            shellUpdateStatus(1);
            return makeVoid();
        }
        size_t name_len = (size_t)(eq - assignment);
        char *name = strndup(assignment, name_len);
        const char *value = eq + 1;
        if (!name) {
            runtimeError(vm, "alias: out of memory");
            shellUpdateStatus(1);
            return makeVoid();
        }
        if (!shellSetAlias(name, value)) {
            free(name);
            runtimeError(vm, "alias: failed to store alias");
            shellUpdateStatus(1);
            return makeVoid();
        }
        free(name);
    }
    shellUpdateStatus(0);
    return makeVoid();
}

Value vmBuiltinShellHistory(VM *vm, int arg_count, Value *args) {
    (void)vm;
    (void)arg_count;
    (void)args;
    for (size_t i = 0; i < gShellHistory.count; ++i) {
        printf("%zu  %s\n", i + 1, gShellHistory.entries[i]);
    }
    shellUpdateStatus(0);
    return makeVoid();
}

Value vmBuiltinShellJobs(VM *vm, int arg_count, Value *args) {
    (void)vm;
    (void)arg_count;
    (void)args;
    shellCollectJobs();
    for (size_t i = 0; i < gShellJobCount; ++i) {
        ShellJob *job = &gShellJobs[i];
        const char *state = job->stopped ? "Stopped" : "Running";
        const char *command = job->command ? job->command : "";
        printf("[%zu] %s %s\n", i + 1, state, command);
    }
    fflush(stdout);
    shellUpdateStatus(0);
    return makeVoid();
}

Value vmBuiltinShellFg(VM *vm, int arg_count, Value *args) {
    shellCollectJobs();
    size_t index = 0;
    if (!shellResolveJobIndex(vm, "fg", arg_count, args, &index)) {
        shellUpdateStatus(1);
        return makeVoid();
    }
    ShellJob *job = &gShellJobs[index];
    shellEnsureJobControl();
    bool job_control = gShellRuntime.job_control_enabled && job->pgid > 0;
    if (job_control) {
        shellJobControlSetForeground(job->pgid);
    }
    if (job->pgid > 0) {
        if (kill(-job->pgid, SIGCONT) != 0 && errno != ESRCH) {
            /* ignore */
        }
    } else {
        for (size_t i = 0; i < job->pid_count; ++i) {
            pid_t pid = job->pids[i];
            if (pid > 0) {
                kill(pid, SIGCONT);
            }
        }
    }
    job->stopped = false;
    job->running = true;
    int final_status = job->last_status;
    for (size_t i = 0; i < job->pid_count; ++i) {
        pid_t pid = job->pids[i];
        if (pid <= 0) {
            continue;
        }
        int status = 0;
        pid_t res;
        do {
            res = waitpid(pid, &status, WUNTRACED);
        } while (res < 0 && errno == EINTR);
        if (res < 0) {
            continue;
        }
        if (WIFSTOPPED(status)) {
            job->stopped = true;
            job->running = false;
            job->last_status = shellStatusFromWait(status);
            if (job_control) {
                shellJobControlRestoreForeground();
            }
            shellUpdateStatus(job->last_status);
            return makeVoid();
        }
        final_status = shellStatusFromWait(status);
        job->pids[i] = -1;
    }
    if (job_control) {
        shellJobControlRestoreForeground();
    }
    shellRemoveJobAt(index);
    shellUpdateStatus(final_status);
    return makeVoid();
}

Value vmBuiltinShellBg(VM *vm, int arg_count, Value *args) {
    shellCollectJobs();
    size_t index = 0;
    if (!shellResolveJobIndex(vm, "bg", arg_count, args, &index)) {
        shellUpdateStatus(1);
        return makeVoid();
    }
    ShellJob *job = &gShellJobs[index];
    if (job->pgid > 0) {
        if (kill(-job->pgid, SIGCONT) != 0 && errno != ESRCH) {
            /* ignore */
        }
    } else {
        for (size_t i = 0; i < job->pid_count; ++i) {
            pid_t pid = job->pids[i];
            if (pid > 0) {
                kill(pid, SIGCONT);
            }
        }
    }
    job->stopped = false;
    job->running = true;
    shellUpdateStatus(0);
    return makeVoid();
}

Value vmBuiltinShellWait(VM *vm, int arg_count, Value *args) {
    shellCollectJobs();
    if (gShellJobCount == 0) {
        shellUpdateStatus(0);
        return makeVoid();
    }
    size_t index = 0;
    if (!shellResolveJobIndex(vm, "wait", arg_count, args, &index)) {
        shellUpdateStatus(1);
        return makeVoid();
    }
    ShellJob *job = &gShellJobs[index];
    int final_status = job->last_status;
    for (size_t i = 0; i < job->pid_count; ++i) {
        pid_t pid = job->pids[i];
        if (pid <= 0) {
            continue;
        }
        int status = 0;
        pid_t res;
        do {
            res = waitpid(pid, &status, 0);
        } while (res < 0 && errno == EINTR);
        if (res < 0) {
            continue;
        }
        final_status = shellStatusFromWait(status);
        job->pids[i] = -1;
    }
    shellRemoveJobAt(index);
    shellUpdateStatus(final_status);
    return makeVoid();
}

Value vmBuiltinShellBuiltin(VM *vm, int arg_count, Value *args) {
    if (arg_count < 1 || args[0].type != TYPE_STRING || !args[0].s_val || args[0].s_val[0] == '\0') {
        runtimeError(vm, "builtin: expected VM builtin name");
        shellUpdateStatus(1);
        return makeVoid();
    }

    const char *name = args[0].s_val;
    VmBuiltinFn handler = getVmBuiltinHandler(name);
    if (!handler) {
        runtimeError(vm, "builtin: unknown VM builtin '%s'", name);
        shellUpdateStatus(1);
        return makeVoid();
    }

    int call_argc = arg_count - 1;
    Value *call_args = NULL;
    if (call_argc > 0) {
        call_args = (Value *)calloc((size_t)call_argc, sizeof(Value));
        if (!call_args) {
            runtimeError(vm, "builtin: out of memory");
            shellUpdateStatus(1);
            return makeVoid();
        }
        for (int i = 0; i < call_argc; ++i) {
            Value src = args[i + 1];
            if (src.type == TYPE_STRING && src.s_val) {
                call_args[i] = shellConvertBuiltinArgument(src.s_val);
            } else if (src.type == TYPE_NIL) {
                call_args[i] = makeNil();
            } else {
                call_args[i] = makeString("");
            }
        }
    }

    int previous_status = shellRuntimeLastStatus();
    Value result = handler(vm, call_argc, call_args);

    if (call_args) {
        for (int i = 0; i < call_argc; ++i) {
            freeValue(&call_args[i]);
        }
        free(call_args);
    }

    if (vm && vm->abort_requested && shellRuntimeLastStatus() == previous_status) {
        shellUpdateStatus(1);
    }

    int status = shellRuntimeLastStatus();

    if (status == 0 && result.type != TYPE_VOID) {
        printValueToStream(result, stdout);
        fputc('\n', stdout);
    }

    freeValue(&result);
    return makeVoid();
}

Value vmHostShellLastStatus(VM *vm) {
    (void)vm;
    return makeInt(gShellRuntime.last_status);
}

Value vmHostShellLoopIsReady(VM *vm) {
    (void)vm;
    shellRuntimeProcessPendingSignals();
    ShellLoopFrame *frame = shellLoopTop();
    bool ready = false;
    if (frame) {
        if (frame->break_pending) {
            ready = false;
        } else if (frame->kind == SHELL_LOOP_KIND_FOR) {
            ready = frame->for_active && !frame->skip_body;
        } else {
            ready = !frame->skip_body;
        }
    }
    return makeBoolean(ready);
}

Value vmHostShellLoopAdvance(VM *vm) {
    (void)vm;
    shellRuntimeProcessPendingSignals();
    ShellLoopFrame *frame = shellLoopTop();
    if (!frame) {
        return makeBoolean(false);
    }

    if (frame->break_pending) {
        frame->break_pending = false;
        frame->continue_pending = false;
        frame->skip_body = false;
        frame->for_active = false;
        shellResetPipeline();
        return makeBoolean(false);
    }

    if (frame->continue_pending) {
        frame->continue_pending = false;
    }

    bool should_continue = true;
    if (frame->kind == SHELL_LOOP_KIND_FOR) {
        if (frame->for_index < frame->for_count) {
            if (!shellAssignLoopVariable(frame->for_variable, frame->for_values[frame->for_index])) {
                runtimeError(vm, "shell loop: failed to assign '%s'", frame->for_variable ? frame->for_variable : "<var>");
                shellUpdateStatus(1);
                frame->skip_body = false;
                frame->for_active = false;
                shellResetPipeline();
                return makeBoolean(false);
            }
            frame->for_index++;
            frame->for_active = true;
            should_continue = true;
        } else {
            frame->for_active = false;
            should_continue = false;
        }
    }

    frame->skip_body = false;
    shellResetPipeline();
    return makeBoolean(should_continue);
}

Value vmHostShellPollJobs(VM *vm) {
    (void)vm;
    return makeInt(shellCollectJobs());
}

bool shellRuntimeConsumeExitRequested(void) {
    bool requested = gShellExitRequested;
    gShellExitRequested = false;
    return requested;
}

int shellRuntimeLastStatus(void) {
    return gShellRuntime.last_status;
}<|MERGE_RESOLUTION|>--- conflicted
+++ resolved
@@ -4142,13 +4142,8 @@
     }
     static const char *kBuiltins[] = {"cd",     "pwd",     "exit",    "export",  "unset",    "setenv",  "unsetenv",
                                       "set",    "trap",    "local",   "break",   "continue", "alias",   "history",
-<<<<<<< HEAD
-                                      "jobs",   "fg",      "bg",      "wait",    "builtin",  "source",  ":",      "eval",
-                                      "read",   "shift",   "return",  "help"};
-=======
                                       "jobs",   "fg",      "finger",  "bg",      "wait",    "builtin",  "source",
-                                      ":",      "eval",    "read",    "shift",   "return"};
->>>>>>> db26f87d
+                                      "read",   "shift",   "return",  "help"};                                                                                  
 
     size_t count = sizeof(kBuiltins) / sizeof(kBuiltins[0]);
     const char *canonical = shellBuiltinCanonicalName(name);
