#include "backend_ast/builtin.h"
#include "core/utils.h"
#include "core/version.h"
#include "symbol/symbol.h"
#ifdef SDL
#include "backend_ast/sdl.h"
#include "backend_ast/audio.h"
#endif
#include "Pascal/globals.h"                  // Assuming globals.h is directly in src/
#include "backend_ast/builtin_network_api.h"
#include "vm/vm.h"

// Standard library includes remain the same
#include <math.h>
#include <termios.h> // For tcgetattr, tcsetattr, etc. (Terminal I/O)
#include <signal.h>  // For signal handling (SIGINT)
#include <unistd.h>  // For read, write, STDIN_FILENO, STDOUT_FILENO, isatty
#include <ctype.h>   // For isdigit
#include <errno.h>   // For errno
#include <sys/ioctl.h> // For ioctl, FIONREAD (Terminal I/O)
#include <stdint.h>  // For fixed-width integer types like uint8_t
#include <stdbool.h> // For bool, true, false (IMPORTANT - GCC needs this for 'bool')
#include <string.h>  // For strlen, strdup
#include <strings.h> // For strcasecmp
#include <dirent.h>  // For directory traversal
#include <sys/stat.h> // For file attributes
#include <stdlib.h>  // For system(), getenv, malloc
#include <time.h>    // For date/time functions
#include <sys/time.h> // For gettimeofday
#include <stdio.h>   // For printf, fprintf
#include <pthread.h>

// Per-thread state to keep core builtins thread-safe
static _Thread_local DIR* dos_dir = NULL; // Used by dosFindfirst/findnext
static _Thread_local unsigned int rand_seed = 1;

// Terminal cursor helper
static int getCursorPosition(int *row, int *col);

// The new dispatch table for the VM - MUST be defined before the function that uses it
// This list MUST BE SORTED ALPHABETICALLY BY NAME (lowercase).
static const VmBuiltinMapping vmBuiltinDispatchTable[] = {
    {"abs", vmBuiltinAbs},
    {"apiReceive", vmBuiltinApiReceive},
    {"apiSend", vmBuiltinApiSend},
    {"append", vmBuiltinAppend},
    {"arccos", vmBuiltinArccos},
    {"arcsin", vmBuiltinArcsin},
    {"arctan", vmBuiltinArctan},
    {"assign", vmBuiltinAssign},
    {"beep", vmBuiltinBeep},
    {"biblinktext", vmBuiltinBlinktext},
    {"biboldtext", vmBuiltinBoldtext},
    {"biclrscr", vmBuiltinClrscr},
    {"bilowvideo", vmBuiltinLowvideo},
    {"binormvideo", vmBuiltinNormvideo},
    {"biunderlinetext", vmBuiltinUnderlinetext},
    {"biwherex", vmBuiltinWherex},
    {"biwherey", vmBuiltinWherey},
    {"blinktext", vmBuiltinBlinktext},
    {"boldtext", vmBuiltinBoldtext},
    {"bytecodeversion", vmBuiltinBytecodeVersion},
    {"ceil", vmBuiltinCeil},
    {"chr", vmBuiltinChr},
#ifdef SDL
    {"cleardevice", vmBuiltinCleardevice},
#endif
    {"clreol", vmBuiltinClreol},
    {"clrscr", vmBuiltinClrscr},
    {"close", vmBuiltinClose},
#ifdef SDL
    {"closegraph", vmBuiltinClosegraph},
#endif
    {"copy", vmBuiltinCopy},
    {"cos", vmBuiltinCos},
    {"cosh", vmBuiltinCosh},
    {"cotan", vmBuiltinCotan},
    {"cursoroff", vmBuiltinCursoroff},
    {"cursoron", vmBuiltinCursoron},
#ifdef SDL
    {"createtargettexture", vmBuiltinCreatetargettexture}, // Moved
    {"createtexture", vmBuiltinCreatetexture}, // Moved
#endif
    {"dec", vmBuiltinDec},
    {"delay", vmBuiltinDelay},
    {"deline", vmBuiltinDeline},
#ifdef SDL
    {"destroytexture", vmBuiltinDestroytexture},
#endif
    {"dispose", vmBuiltinDispose},
    {"dosExec", vmBuiltinDosExec},
    {"dosFindfirst", vmBuiltinDosFindfirst},
    {"dosFindnext", vmBuiltinDosFindnext},
    {"dosGetdate", vmBuiltinDosGetdate},
    {"dosGetenv", vmBuiltinDosGetenv},
    {"dosGetfattr", vmBuiltinDosGetfattr},
    {"dosGettime", vmBuiltinDosGettime},
    {"dosMkdir", vmBuiltinDosMkdir},
    {"dosRmdir", vmBuiltinDosRmdir},
#ifdef SDL
    {"drawcircle", vmBuiltinDrawcircle}, // Moved
    {"drawline", vmBuiltinDrawline}, // Moved
    {"drawpolygon", vmBuiltinDrawpolygon}, // Moved
    {"drawrect", vmBuiltinDrawrect}, // Moved
#endif
    {"eof", vmBuiltinEof},
    {"erase", vmBuiltinErase},
    {"exec", vmBuiltinDosExec},
    {"exit", vmBuiltinExit},
    {"exp", vmBuiltinExp},
#ifdef SDL
    {"fillcircle", vmBuiltinFillcircle},
    {"fillrect", vmBuiltinFillrect},
#endif
    {"findfirst", vmBuiltinDosFindfirst},
    {"findnext", vmBuiltinDosFindnext},
    {"floor", vmBuiltinFloor},
#ifdef SDL
    {"freesound", vmBuiltinFreesound},
#endif
    {"getdate", vmBuiltinDosGetdate},
    {"getenv", vmBuiltinGetenv},
    {"getenvint", vmBuiltinGetenvint},
    {"getfattr", vmBuiltinDosGetfattr},
#ifdef SDL
    {"getmaxx", vmBuiltinGetmaxx},
    {"getmaxy", vmBuiltinGetmaxy},
    {"getmousestate", vmBuiltinGetmousestate},
    {"getpixelcolor", vmBuiltinGetpixelcolor}, // Moved
    {"gettextsize", vmBuiltinGettextsize},
    {"getticks", vmBuiltinGetticks},
#endif
    {"gettime", vmBuiltinDosGettime},
#ifdef SDL
    {"graphloop", vmBuiltinGraphloop},
#endif
    {"gotoxy", vmBuiltinGotoxy},
    {"halt", vmBuiltinHalt},
    {"hidecursor", vmBuiltinHidecursor},
    {"high", vmBuiltinHigh},
    {"highvideo", vmBuiltinHighvideo},
    {"inc", vmBuiltinInc},
#ifdef SDL
    {"initgraph", vmBuiltinInitgraph},
#endif
#ifdef SDL
    {"initsoundsystem", vmBuiltinInitsoundsystem},
    {"inittextsystem", vmBuiltinInittextsystem},
#endif
    {"insline", vmBuiltinInsline},
    {"inttostr", vmBuiltinInttostr},
    {"invertcolors", vmBuiltinInvertcolors},
    {"ioresult", vmBuiltinIoresult},
#ifdef SDL
    {"issoundplaying", vmBuiltinIssoundplaying}, // Moved
#endif
    {"keypressed", vmBuiltinKeypressed},
    {"length", vmBuiltinLength},
    {"ln", vmBuiltinLn},
    {"log10", vmBuiltinLog10},
#ifdef SDL
    {"loadimagetotexture", vmBuiltinLoadimagetotexture}, // Moved
    {"loadsound", vmBuiltinLoadsound},
#endif
    {"low", vmBuiltinLow},
    {"lowvideo", vmBuiltinLowvideo},
    {"max", vmBuiltinMax},
    {"min", vmBuiltinMin},
    {"mkdir", vmBuiltinDosMkdir},
    {"mstreamcreate", vmBuiltinMstreamcreate},
    {"mstreamfree", vmBuiltinMstreamfree},
    {"mstreamloadfromfile", vmBuiltinMstreamloadfromfile},
    {"mstreamsavetofile", vmBuiltinMstreamsavetofile},
    {"mstreambuffer", vmBuiltinMstreambuffer},
    {"new", vmBuiltinNew},
    {"normalcolors", vmBuiltinNormalcolors},
    {"normvideo", vmBuiltinNormvideo},
    {"ord", vmBuiltinOrd},
#ifdef SDL
    {"outtextxy", vmBuiltinOuttextxy}, // Moved
#endif
    {"paramcount", vmBuiltinParamcount},
    {"paramstr", vmBuiltinParamstr},
#ifdef SDL
    {"playsound", vmBuiltinPlaysound},
    {"pollkey", vmBuiltinPollkey},
#endif
    {"popscreen", vmBuiltinPopscreen},
    {"pos", vmBuiltinPos},
    {"power", vmBuiltinPower},
    {"pushscreen", vmBuiltinPushscreen},
#ifdef SDL
    {"putpixel", vmBuiltinPutpixel},
#endif
    {"quitrequested", vmBuiltinQuitrequested},
#ifdef SDL
    {"quitsoundsystem", vmBuiltinQuitsoundsystem},
    {"quittextsystem", vmBuiltinQuittextsystem},
#endif
    {"random", vmBuiltinRandom},
    {"randomize", vmBuiltinRandomize},
    {"read", vmBuiltinRead},
    {"readkey", vmBuiltinReadkey},
    {"readln", vmBuiltinReadln},
    {"real", vmBuiltinReal},
    {"realtostr", vmBuiltinRealtostr},
    {"rename", vmBuiltinRename},
#ifdef SDL
    {"rendercopy", vmBuiltinRendercopy}, // Moved
    {"rendercopyex", vmBuiltinRendercopyex}, // Moved
    {"rendercopyrect", vmBuiltinRendercopyrect},
    {"rendertexttotexture", vmBuiltinRendertexttotexture},
#endif
    {"reset", vmBuiltinReset},
    {"restorecursor", vmBuiltinRestorecursor},
    {"rewrite", vmBuiltinRewrite},
    {"rmdir", vmBuiltinDosRmdir},
    {"round", vmBuiltinRound},
    {"savecursor", vmBuiltinSavecursor},
    {"screencols", vmBuiltinScreencols},
    {"screenrows", vmBuiltinScreenrows},
    {"setlength", vmBuiltinSetlength},
#ifdef SDL
    {"setalphablend", vmBuiltinSetalphablend},
    {"setcolor", vmBuiltinSetcolor}, // Moved
    {"setrendertarget", vmBuiltinSetrendertarget}, // Moved
#endif
#ifdef SDL
    {"setrgbcolor", vmBuiltinSetrgbcolor},
#endif
    {"showcursor", vmBuiltinShowcursor},
    {"sin", vmBuiltinSin},
    {"sinh", vmBuiltinSinh},
    {"sqr", vmBuiltinSqr},
    {"sqrt", vmBuiltinSqrt},
    {"str", vmBuiltinStr},
    {"succ", vmBuiltinSucc},
    {"tan", vmBuiltinTan},
    {"tanh", vmBuiltinTanh},
    {"textbackground", vmBuiltinTextbackground},
    {"textbackgrounde", vmBuiltinTextbackgrounde},
    {"textcolor", vmBuiltinTextcolor},
    {"textcolore", vmBuiltinTextcolore},
    {"trunc", vmBuiltinTrunc},
    {"underlinetext", vmBuiltinUnderlinetext},
    {"upcase", vmBuiltinUpcase},
    {"toupper", vmBuiltinUpcase},
#ifdef SDL
    {"updatescreen", vmBuiltinUpdatescreen},
    {"updatetexture", vmBuiltinUpdatetexture},
#endif
    {"val", vmBuiltinVal},
    {"valreal", vmBuiltinValreal},
    {"vmversion", vmBuiltinVMVersion},
#ifdef SDL
    {"waitkeyevent", vmBuiltinWaitkeyevent}, // Moved
#endif
    {"window", vmBuiltinWindow},
    {"wherex", vmBuiltinWherex},
    {"wherey", vmBuiltinWherey},
};

static const size_t num_vm_builtins = sizeof(vmBuiltinDispatchTable) / sizeof(vmBuiltinDispatchTable[0]);

/* Dynamic registry for user-supplied VM built-ins. */
static VmBuiltinMapping *extra_vm_builtins = NULL;
static size_t num_extra_vm_builtins = 0;
static pthread_mutex_t builtin_registry_mutex;
static pthread_once_t builtin_registry_once = PTHREAD_ONCE_INIT;

static void initBuiltinRegistryMutex(void) {
    pthread_mutexattr_t attr;
    pthread_mutexattr_init(&attr);
    pthread_mutexattr_settype(&attr, PTHREAD_MUTEX_RECURSIVE);
    pthread_mutex_init(&builtin_registry_mutex, &attr);
    pthread_mutexattr_destroy(&attr);
}

void registerVmBuiltin(const char *name, VmBuiltinFn handler) {
    if (!name || !handler) return;
    pthread_once(&builtin_registry_once, initBuiltinRegistryMutex);
    pthread_mutex_lock(&builtin_registry_mutex);
    VmBuiltinMapping *new_table = realloc(extra_vm_builtins,
        sizeof(VmBuiltinMapping) * (num_extra_vm_builtins + 1));
    if (!new_table) {
        pthread_mutex_unlock(&builtin_registry_mutex);
        return;
    }
    extra_vm_builtins = new_table;
    extra_vm_builtins[num_extra_vm_builtins].name = strdup(name);
    extra_vm_builtins[num_extra_vm_builtins].handler = handler;
    num_extra_vm_builtins++;
    pthread_mutex_unlock(&builtin_registry_mutex);
}

/* Weak hook that external modules can override to register additional
 * built-ins.  The default implementation does nothing. */
__attribute__((weak)) void registerExtendedBuiltins(void) {}

// This function now comes AFTER the table and comparison function it uses.
VmBuiltinFn getVmBuiltinHandler(const char *name) {
    if (!name) return NULL;
    pthread_once(&builtin_registry_once, initBuiltinRegistryMutex);
    pthread_mutex_lock(&builtin_registry_mutex);
    for (size_t i = 0; i < num_vm_builtins; i++) {
        if (strcasecmp(name, vmBuiltinDispatchTable[i].name) == 0) {
            VmBuiltinFn h = vmBuiltinDispatchTable[i].handler;
            pthread_mutex_unlock(&builtin_registry_mutex);
            return h;
        }
    }
    for (size_t i = 0; i < num_extra_vm_builtins; i++) {
        if (strcasecmp(name, extra_vm_builtins[i].name) == 0) {
            VmBuiltinFn h = extra_vm_builtins[i].handler;
            pthread_mutex_unlock(&builtin_registry_mutex);
            return h;
        }
    }
    pthread_mutex_unlock(&builtin_registry_mutex);
    return NULL;
}

Value vmBuiltinSqr(VM* vm, int arg_count, Value* args) {
    if (arg_count != 1) {
        runtimeError(vm, "Sqr expects 1 argument.");
        return makeInt(0);
    }
    Value arg = args[0];
    if (IS_INTLIKE(arg)) {
        long long v = AS_INTEGER(arg);
        return makeInt(v * v);
    } else if (isRealType(arg.type)) {
        long double v = AS_REAL(arg);
        return makeReal(v * v);
    }
    runtimeError(vm, "Sqr expects an Integer or Real argument. Got %s.", varTypeToString(arg.type));
    return makeInt(0);
}

Value vmBuiltinChr(VM* vm, int arg_count, Value* args) {
    if (arg_count != 1 || !IS_INTLIKE(args[0])) {
        runtimeError(vm, "Chr expects 1 integer argument.");
        return makeChar('\0');
    }
    long long code = AS_INTEGER(args[0]);
    if (code < 0 || code > PASCAL_CHAR_MAX) {
        runtimeError(vm, "Chr argument out of range.");
        return makeChar('\0');
    }
    return makeChar((int)code);
}

Value vmBuiltinSucc(VM* vm, int arg_count, Value* args) {
    if (arg_count != 1) {
        runtimeError(vm, "Succ expects 1 argument.");
        return makeVoid();
    }
    Value arg = args[0];
    if (IS_INTLIKE(arg)) {
        return makeInt(AS_INTEGER(arg) + 1);
    }
    switch(arg.type) {
        case TYPE_CHAR:
            if (arg.c_val >= PASCAL_CHAR_MAX) {
                runtimeError(vm, "Succ char overflow.");
                return makeVoid();
            }
            return makeChar(arg.c_val + 1);
        case TYPE_BOOLEAN:
            return makeBoolean(arg.i_val + 1 > 1 ? 1 : arg.i_val + 1);
        case TYPE_ENUM: {
            int ordinal = arg.enum_val.ordinal;
            if (arg.enum_meta && ordinal + 1 >= arg.enum_meta->member_count) {
                runtimeError(vm, "Succ enum overflow.");
                return makeVoid();
            }
            Value result = makeEnum(arg.enum_val.enum_name, ordinal + 1);
            result.enum_meta = arg.enum_meta;
            result.base_type_node = arg.base_type_node;
            return result;
        }
        default:
            runtimeError(vm, "Succ requires an ordinal type argument. Got %s.",
                         varTypeToString(arg.type));
            return makeVoid();
    }
}

Value vmBuiltinUpcase(VM* vm, int arg_count, Value* args) {
    if (arg_count != 1) {
        runtimeError(vm, "Upcase expects 1 argument, got %d.", arg_count);
        return makeChar('\0');
    }

    Value arg = args[0];
    int c;
    if (arg.type == TYPE_CHAR) {
        c = arg.c_val;
    } else if (IS_INTLIKE(arg)) {
        c = (int)AS_INTEGER(arg);
    } else if (IS_REAL(arg)) {
        /*
         * Some frontends currently promote integer literals or variables to a
         * floating‑point type when used as arguments.  Accept real numbers and
         * coerce them back to an integer so `toupper` behaves correctly even if
         * the value was widened to a real earlier in the pipeline.
         */
        c = (int)AS_REAL(arg);
    } else if (arg.type == TYPE_STRING) {
        const char* s = AS_STRING(arg);
        if (s && s[0] != '\0') {
            c = (unsigned char)s[0];
        } else {
            runtimeError(vm,
                         "Upcase expects a non-empty string or char argument. Got an empty string.");
            return makeChar('\0');
        }
    } else {
        runtimeError(vm,
                     "Upcase expects a char, int, or non-empty string argument. Got %s.",
                     varTypeToString(arg.type));
        return makeChar('\0');
    }
    return makeChar(toupper((unsigned char)c));
}

Value vmBuiltinPos(VM* vm, int arg_count, Value* args) {
    if (arg_count != 2) { // Changed this to a general error
        runtimeError(vm, "Pos expects 2 arguments.");
        return makeInt(0);
    }
    // Allow the first argument to be a char
    if (args[0].type != TYPE_STRING && args[0].type != TYPE_CHAR) {
        runtimeError(vm, "Pos first argument must be a string or char.");
        return makeInt(0);
    }
    if (args[1].type != TYPE_STRING) {
        runtimeError(vm, "Pos second argument must be a string.");
        return makeInt(0);
    }

    const char* needle = NULL;
    char needle_buf[2] = {0};
    if (args[0].type == TYPE_CHAR) {
        needle_buf[0] = AS_CHAR(args[0]);
        needle = needle_buf;
    } else {
        needle = AS_STRING(args[0]);
    }
    const char* haystack = AS_STRING(args[1]);
    if (!needle || !haystack) return makeInt(0);

    const char* found = strstr(haystack, needle);
    if (!found) {
        return makeInt(0);
    }
    return makeInt((long long)(found - haystack) + 1);
}

Value vmBuiltinCopy(VM* vm, int arg_count, Value* args) {
    // Allow the first argument to be a char
    if (arg_count != 3 || (args[0].type != TYPE_STRING && args[0].type != TYPE_CHAR) || !IS_INTLIKE(args[1]) || !IS_INTLIKE(args[2])) {
        runtimeError(vm, "Copy expects (String/Char, Integer, Integer).");
        return makeString("");
    }
    const char* source = NULL;
    char source_buf[2] = {0};
    if (args[0].type == TYPE_CHAR) {
        source_buf[0] = AS_CHAR(args[0]);
        source = source_buf;
    } else {
        source = AS_STRING(args[0]);
    }
    // ... (rest of the function is the same)
    long long start_idx = AS_INTEGER(args[1]);
    long long count = AS_INTEGER(args[2]);

    if (!source || start_idx < 1 || count < 0) return makeString("");

    size_t source_len = strlen(source);
    if ((size_t)start_idx > source_len) return makeString("");

    size_t start_0based = start_idx - 1;
    size_t len_to_copy = count;
    if (start_0based + len_to_copy > source_len) {
        len_to_copy = source_len - start_0based;
    }

    char* new_str = malloc(len_to_copy + 1);
    if (!new_str) {
        runtimeError(vm, "Malloc failed in copy().");
        return makeString("");
    }
    strncpy(new_str, source + start_0based, len_to_copy);
    new_str[len_to_copy] = '\0';

    Value result = makeString(new_str);
    free(new_str);
    return result;
}

Value vmBuiltinSetlength(VM* vm, int arg_count, Value* args) {
    if (arg_count != 2 || args[0].type != TYPE_POINTER || !IS_INTLIKE(args[1])) {
        runtimeError(vm, "SetLength expects (var string, integer).");
        return makeVoid();
    }

    Value* target = (Value*)args[0].ptr_val;
    if (!target) {
        runtimeError(vm, "SetLength received a nil pointer.");
        return makeVoid();
    }

    long long new_len = AS_INTEGER(args[1]);
    if (new_len < 0) new_len = 0;

    if (target->type != TYPE_STRING) {
        freeValue(target);
        target->type = TYPE_STRING;
        target->s_val = NULL;
        target->max_length = -1;
    }

    char* new_buf = (char*)malloc((size_t)new_len + 1);
    if (!new_buf) {
        runtimeError(vm, "SetLength: memory allocation failed.");
        return makeVoid();
    }

    size_t copy_len = 0;
    if (target->s_val) {
        copy_len = strlen(target->s_val);
        if (copy_len > (size_t)new_len) copy_len = (size_t)new_len;
        memcpy(new_buf, target->s_val, copy_len);
        free(target->s_val);
    }

    if ((size_t)new_len > copy_len) {
        /* Fill remaining space with spaces so that strlen reflects the new length.
           Using '\0' would terminate the string early and lead to length 0. */
        memset(new_buf + copy_len, ' ', (size_t)new_len - copy_len);
    }
    new_buf[new_len] = '\0';

    target->s_val = new_buf;
    target->max_length = -1;
    return makeVoid();
}

Value vmBuiltinRealtostr(VM* vm, int arg_count, Value* args) {
    if (arg_count != 1 || !isRealType(args[0].type)) {
        runtimeError(vm, "RealToStr expects 1 real argument.");
        return makeString("");
    }
    char buffer[128];
    snprintf(buffer, sizeof(buffer), "%Lf", AS_REAL(args[0]));
    return makeString(buffer);
}

Value vmBuiltinParamcount(VM* vm, int arg_count, Value* args) {
    if (arg_count != 0) {
        runtimeError(vm, "ParamCount expects 0 arguments.");
        return makeInt64(0);
    }
    /*
     * ParamCount should reflect the number of command line parameters as an
     * integer.  Since the VM now supports multiple integer widths, use the
     * widest standard signed integer to avoid inadvertent promotion to a
     * floating type or other category.
     */
    return makeInt64(gParamCount);
}

Value vmBuiltinParamstr(VM* vm, int arg_count, Value* args) {
    if (arg_count != 1 || !IS_INTLIKE(args[0])) {
        runtimeError(vm, "ParamStr expects 1 integer argument.");
        return makeString("");
    }
    long long idx = AS_INTEGER(args[0]);
    if (idx < 0 || idx > gParamCount) {
         return makeString("");
    }
    if (idx == 0) {
        // ParamStr(0) returns the program name, which we don't store yet.
        return makeString("");
    }
    return makeString(gParamValues[idx -1]);
}

Value vmBuiltinWherex(VM* vm, int arg_count, Value* args) {
    if (arg_count != 0) {
        runtimeError(vm, "WhereX expects 0 arguments.");
        return makeInt(1);
    }
    int r, c;
    if (getCursorPosition(&r, &c) == 0) {
        return makeInt(c - gWindowLeft + 1);
    }
    return makeInt(1); // Default on error
}

Value vmBuiltinWherey(VM* vm, int arg_count, Value* args) {
    if (arg_count != 0) {
        runtimeError(vm, "WhereY expects 0 arguments.");
        return makeInt(1);
    }
    int r, c;
    if (getCursorPosition(&r, &c) == 0) {
        return makeInt(r - gWindowTop + 1);
    }
    return makeInt(1); // Default on error
}

// --- Terminal helper for VM input routines ---
static struct termios vm_orig_termios;
static int vm_termios_saved = 0;
static pthread_mutex_t vm_term_mutex = PTHREAD_MUTEX_INITIALIZER;

static _Thread_local int vm_raw_mode = 0;
static _Thread_local int vm_alt_screen_depth = 0; // Track nested alternate screen buffers

typedef struct {
    char fg[32];
    char bg[32];
    int valid;
} VmColorState;

#define VM_COLOR_STACK_MAX 16
static _Thread_local VmColorState vm_color_stack[VM_COLOR_STACK_MAX];
static _Thread_local int vm_color_stack_depth = 0;

static void vmEnableRawMode(void); // Forward declaration
static void vmSetupTermHandlers(void);
static void vmRegisterRestoreHandlers(void);
static void vmPushColorState(void);
static void vmPopColorState(void);
static void vmRestoreColorState(void);
static int vmQueryColor(const char *query, char *dest, size_t dest_size);
static void vmAtExitCleanup(void);

static pthread_key_t vm_thread_cleanup_key;
static pthread_once_t vm_thread_cleanup_key_once = PTHREAD_ONCE_INIT;
static pthread_once_t vm_restore_once = PTHREAD_ONCE_INIT;

static void vmThreadCleanup(void *unused) {
    (void)unused;
    vmAtExitCleanup();
}

static void vmCreateThreadKey(void) {
    pthread_key_create(&vm_thread_cleanup_key, vmThreadCleanup);
}

static void vmRestoreTerminal(void) {
    pthread_mutex_lock(&vm_term_mutex);
    if (vm_termios_saved && vm_raw_mode) {
        tcsetattr(STDIN_FILENO, TCSANOW, &vm_orig_termios);
        vm_raw_mode = 0;
    }
    pthread_mutex_unlock(&vm_term_mutex);
}

// Query terminal for current color (OSC 10/11) and store result in dest
static int vmQueryColor(const char *query, char *dest, size_t dest_size) {
    struct termios oldt, raw;
    char buf[64];
    size_t i = 0;
    char ch;

    if (!isatty(STDIN_FILENO))
        return -1;

    if (tcgetattr(STDIN_FILENO, &oldt) < 0)
        return -1;

    raw = oldt;
    raw.c_lflag &= ~(ICANON | ECHO);
    raw.c_cc[VMIN] = 0;
    raw.c_cc[VTIME] = 5; // 0.5s timeout

    if (tcsetattr(STDIN_FILENO, TCSANOW, &raw) < 0) {
        tcsetattr(STDIN_FILENO, TCSANOW, &oldt);
        return -1;
    }

    if (write(STDOUT_FILENO, query, strlen(query)) == -1) {
        tcsetattr(STDIN_FILENO, TCSANOW, &oldt);
        return -1;
    }

    while (i < sizeof(buf) - 1) {
        ssize_t n = read(STDIN_FILENO, &ch, 1);
        if (n <= 0)
            break;
        if (ch == '\a')
            break; // BEL terminator
        if (ch == '\x1B') {
            ssize_t n2 = read(STDIN_FILENO, &ch, 1);
            if (n2 <= 0)
                break;
            if (ch == '\\')
                break; // ESC \ terminator
            buf[i++] = '\x1B';
        }
        buf[i++] = ch;
    }
    buf[i] = '\0';

    tcsetattr(STDIN_FILENO, TCSANOW, &oldt);

    char *p = strchr(buf, ';');
    if (!p)
        return -1;
    p++;
    strncpy(dest, p, dest_size - 1);
    dest[dest_size - 1] = '\0';
    return 0;
}

// Save current terminal foreground and background colors
static void vmPushColorState(void) {
    if (vm_color_stack_depth >= VM_COLOR_STACK_MAX)
        return;
    VmColorState *cs = &vm_color_stack[vm_color_stack_depth];
    cs->valid = 0;
    if (vmQueryColor("\x1B]10;?\x07", cs->fg, sizeof(cs->fg)) == 0 &&
        vmQueryColor("\x1B]11;?\x07", cs->bg, sizeof(cs->bg)) == 0) {
        cs->valid = 1;
    }
    vm_color_stack_depth++;
}

static void vmPopColorState(void) {
    if (vm_color_stack_depth > 1)
        vm_color_stack_depth--;
}

// Restore terminal colors from the top of the stack
static void vmRestoreColorState(void) {
    if (vm_color_stack_depth == 0)
        return;
    VmColorState *cs = &vm_color_stack[vm_color_stack_depth - 1];
    if (!cs->valid)
        return;
    char seq[64];
    int len = snprintf(seq, sizeof(seq), "\x1B]10;%s\x07", cs->fg);
    if (len > 0) {
        if (write(STDOUT_FILENO, seq, len) != len) {
            perror("vmRestoreColorState: write fg");
        }
    }
    len = snprintf(seq, sizeof(seq), "\x1B]11;%s\x07", cs->bg);
    if (len > 0) {
        if (write(STDOUT_FILENO, seq, len) != len) {
            perror("vmRestoreColorState: write bg");
        }
    }
}

// atexit handler: restore terminal settings and ensure cursor visibility
static void vmAtExitCleanup(void) {
    vmRestoreTerminal();
    if (isatty(STDOUT_FILENO)) {
        const char show_cursor[] = "\x1B[?25h"; // Ensure cursor is visible
        if (write(STDOUT_FILENO, show_cursor, sizeof(show_cursor) - 1) != (ssize_t)(sizeof(show_cursor) - 1)) {
            perror("vmAtExitCleanup: write show_cursor");
        }
        if (vm_color_stack_depth > 0)
            vm_color_stack_depth = 1; // Restore base screen colors
        vmRestoreColorState();
    }
}

// Signal handler to ensure terminal state is restored on interrupts.
static void vmSignalHandler(int signum) {
    if (vm_raw_mode || vm_alt_screen_depth > 0)
        vmAtExitCleanup();
    _exit(128 + signum);
}

static void vmRegisterRestoreHandlers(void) {
    atexit(vmAtExitCleanup);
    struct sigaction sa;
    sa.sa_handler = vmSignalHandler;
    sigemptyset(&sa.sa_mask);
    sa.sa_flags = 0;
    sigaction(SIGINT, &sa, NULL);
    sigaction(SIGTERM, &sa, NULL);
    sigaction(SIGQUIT, &sa, NULL);
    sigaction(SIGABRT, &sa, NULL);
    sigaction(SIGSEGV, &sa, NULL);
}

static void vmSetupTermHandlers(void) {
    pthread_once(&vm_thread_cleanup_key_once, vmCreateThreadKey);
    pthread_setspecific(vm_thread_cleanup_key, (void *)1);

    pthread_mutex_lock(&vm_term_mutex);
    if (!vm_termios_saved) {
        if (tcgetattr(STDIN_FILENO, &vm_orig_termios) == 0) {
            vm_termios_saved = 1;
        }
    }
    pthread_mutex_unlock(&vm_term_mutex);

    pthread_once(&vm_restore_once, vmRegisterRestoreHandlers);
}

void vmInitTerminalState(void) {
    vmSetupTermHandlers();
    vmPushColorState();
    vmEnableRawMode();
}

/*
// Pause to allow the user to read messages before the VM exits.  The pause
// occurs before any terminal cleanup is performed.
void vmPauseBeforeExit(void) {
    // Only pause when running interactively.
    if (!isatty(STDIN_FILENO) || !isatty(STDOUT_FILENO))
        return;

    sleep(10);

    fprintf(stderr, "Press any key to exit");
    fflush(stderr);

    tcflush(STDIN_FILENO, TCIFLUSH); // Discard any pending input
    vmEnableRawMode();               // Ensure we can read single key presses
    const char show_cursor[] = "\x1B[?25h";
    if (write(STDOUT_FILENO, show_cursor, sizeof(show_cursor) - 1) != (ssize_t)(sizeof(show_cursor) - 1)) {
        perror("vmPrepareCanonicalInput: write show_cursor");
    }

    char ch;
    while (read(STDIN_FILENO, &ch, 1) < 0) {
        if (errno != EINTR) {
            break; // Ignore other read errors and continue with cleanup
        }
    }
}
 */

int vmExitWithCleanup(int status) {
    // vmPauseBeforeExit();
    vmAtExitCleanup();
    return status;
}

static void vmEnableRawMode(void) {
    vmSetupTermHandlers();
    pthread_mutex_lock(&vm_term_mutex);
    if (vm_raw_mode) {
        pthread_mutex_unlock(&vm_term_mutex);
        return;
    }

    struct termios raw = vm_orig_termios;
    raw.c_lflag &= ~(ICANON | ECHO);
    raw.c_cc[VMIN]  = 1;
    raw.c_cc[VTIME] = 0;

    if (tcsetattr(STDIN_FILENO, TCSANOW, &raw) == 0) {
        vm_raw_mode = 1;
    }
    pthread_mutex_unlock(&vm_term_mutex);
}

// Restore the terminal to a canonical, line-buffered state suitable for
// Read()/ReadLn().  This undoes any prior ReadKey-induced raw mode,
// discards leftover input, ensures echoing, and makes the cursor visible.
static void vmPrepareCanonicalInput(void) {
    vmRestoreTerminal();
    tcflush(STDIN_FILENO, TCIFLUSH);
    const char show_cursor[] = "\x1B[?25h";
    if (write(STDOUT_FILENO, show_cursor, sizeof(show_cursor) - 1) != (ssize_t)(sizeof(show_cursor) - 1)) {
        perror("vmPrepareCanonicalInput: write show_cursor");
    }
    fflush(stdout);
}

// Attempts to get the current cursor position using ANSI DSR query.
// Returns 0 on success, -1 on failure.
// Stores results in *row and *col.
static int getCursorPosition(int *row, int *col) {
    struct termios oldt, newt;
    char buf[32];       // Buffer for response: ESC[<row>;<col>R
    int i = 0;
    char ch;
    int ret_status = -1; // Default to critical failure
    int read_errno = 0; // Store errno from read() operation

    // Default row/col in case of non-critical failure
    *row = 1;
    *col = 1;

    // --- Check if Input is a Terminal ---
    if (!isatty(STDIN_FILENO)) {
        fprintf(stderr, "Warning: Cannot get cursor position (stdin is not a TTY).\n");
        return 0; // Treat as non-critical failure, return default 1,1
    }

    // --- Save Current Terminal Settings ---
    if (tcgetattr(STDIN_FILENO, &oldt) < 0) {
        perror("getCursorPosition: tcgetattr failed");
        return -1; // Critical failure
    }

    // --- Prepare and Set Raw Mode ---
    newt = oldt;
    newt.c_lflag &= ~(ICANON | ECHO); // Disable canonical mode and echo
    newt.c_cc[VMIN] = 0;              // Non-blocking read
    newt.c_cc[VTIME] = 2;             // Timeout 0.2 seconds (adjust if needed)

    if (tcsetattr(STDIN_FILENO, TCSANOW, &newt) < 0) {
        int setup_errno = errno;
        perror("getCursorPosition: tcsetattr (set raw) failed");
        // Attempt to restore original settings even if setting new ones failed
        tcsetattr(STDIN_FILENO, TCSANOW, &oldt); // Best effort restore
        errno = setup_errno; // Restore errno for accurate reporting
        return -1; // Critical failure
    }

    // --- Write DSR Query ---
    const char *dsr_query = "\x1B[6n"; // ANSI Device Status Report for cursor position
    if (write(STDOUT_FILENO, dsr_query, strlen(dsr_query)) == -1) {
        int write_errno = errno;
        perror("getCursorPosition: write DSR query failed");
        tcsetattr(STDIN_FILENO, TCSANOW, &oldt); // Restore terminal settings
        errno = write_errno;
        return -1; // Critical failure
    }

    // --- Read Response ---
    memset(buf, 0, sizeof(buf));
    i = 0;
    while (i < (int)sizeof(buf) - 1) {
        errno = 0; // Clear errno before read
        ssize_t bytes_read = read(STDIN_FILENO, &ch, 1);
        read_errno = errno; // Store errno immediately after read

        if (bytes_read < 0) { // Read error
             // Check if it was just a timeout (EAGAIN/EWOULDBLOCK) or a real error
             if (read_errno == EAGAIN || read_errno == EWOULDBLOCK) {
                 fprintf(stderr, "Warning: Timeout waiting for cursor position response.\n");
             } else {
                 perror("getCursorPosition: read failed");
             }
             break; // Exit loop on any read error or timeout
        }
        if (bytes_read == 0) { // Should not happen with VTIME > 0 unless EOF
             fprintf(stderr, "Warning: Read 0 bytes waiting for cursor position (EOF?).\n");
             break;
        }

        // Store character and check for terminator 'R'
        buf[i++] = ch;
        if (ch == 'R') {
            break; // End of response sequence found
        }
    }
    buf[i] = '\0'; // Null-terminate the buffer

    // --- Restore Original Terminal Settings ---
    if (tcsetattr(STDIN_FILENO, TCSANOW, &oldt) < 0) {
        perror("getCursorPosition: tcsetattr (restore) failed - Terminal state may be unstable!");
        // Continue processing, but be aware terminal might be left in raw mode
    }

    // --- Parse Response ---
    // Expected format: \x1B[<row>;<col>R
    int parsed_row = 0, parsed_col = 0;
    if (i > 0 && buf[0] == '\x1B' && buf[1] == '[' && buf[i-1] == 'R') {
        // Attempt to parse using sscanf
        if (sscanf(buf, "\x1B[%d;%dR", &parsed_row, &parsed_col) == 2) {
            *row = parsed_row;
            *col = parsed_col;
            ret_status = 0; // Success!
#ifdef DEBUG
            if (dumpExec) fprintf(stderr, "[DEBUG] getCursorPosition: Parsed Row=%d, Col=%d from response '%s'\n", *row, *col, buf);
#endif
        } else {
#ifdef DEBUG
             if (dumpExec) fprintf(stderr, "Warning: Failed to parse cursor position response values: '%s'\n", buf);
#endif
             ret_status = 0; // Non-critical failure, return default 1,1
        }
    } else {
#ifdef DEBUG
         if (dumpExec) fprintf(stderr, "Warning: Invalid or incomplete cursor position response format: '%s'\n", buf);
#endif
         ret_status = 0; // Non-critical failure, return default 1,1
    }

    return ret_status; // 0 for success or non-critical error, -1 for critical error
}

Value vmBuiltinKeypressed(VM* vm, int arg_count, Value* args) {
    if (arg_count != 0) {
        runtimeError(vm, "KeyPressed expects 0 arguments.");
        return makeBoolean(false);
    }
    vmEnableRawMode();

    int bytes_available = 0;
    ioctl(STDIN_FILENO, FIONREAD, &bytes_available);
    return makeBoolean(bytes_available > 0);
}

Value vmBuiltinReadkey(VM* vm, int arg_count, Value* args) {
    if (arg_count != 0 && arg_count != 1) {
        runtimeError(vm, "ReadKey expects 0 or 1 argument.");
        return makeChar('\0');
    }
    vmEnableRawMode();

    unsigned char ch_byte;
    if (read(STDIN_FILENO, &ch_byte, 1) != 1) {
        ch_byte = '\0';
    }
    int c = ch_byte;

    if (arg_count == 1) {
        if (args[0].type != TYPE_POINTER || args[0].ptr_val == NULL) {
            runtimeError(vm, "ReadKey argument must be a VAR char.");
        } else {
            Value* dst = (Value*)args[0].ptr_val;
                if (dst->type == TYPE_CHAR) {
                    dst->c_val = c;
                    SET_INT_VALUE(dst, dst->c_val);
                } else {
                    runtimeError(vm, "ReadKey argument must be of type CHAR.");
                }
        }
    }

    return makeChar(c);
}

Value vmBuiltinQuitrequested(VM* vm, int arg_count, Value* args) {
    if (arg_count != 0) {
        runtimeError(vm, "QuitRequested expects 0 arguments.");
        // Return a default value in case of error
        return makeBoolean(false);
    }
    // Access the global flag and return it as a Pscal boolean
    return makeBoolean(break_requested != 0);
}

Value vmBuiltinGotoxy(VM* vm, int arg_count, Value* args) {
    if (arg_count != 2 || !IS_INTLIKE(args[0]) || !IS_INTLIKE(args[1])) {
        runtimeError(vm, "GotoXY expects 2 integer arguments.");
        return makeVoid();
    }
    long long x = AS_INTEGER(args[0]);
    long long y = AS_INTEGER(args[1]);
    long long absX = gWindowLeft + x - 1;
    long long absY = gWindowTop + y - 1;
    printf("\x1B[%lld;%lldH", absY, absX);
    fflush(stdout);
    return makeVoid();
}

Value vmBuiltinTextcolor(VM* vm, int arg_count, Value* args) {
    if (arg_count != 1 || !IS_INTLIKE(args[0])) {
        runtimeError(vm, "TextColor expects 1 integer argument.");
        return makeVoid();
    }
    long long colorCode = AS_INTEGER(args[0]);
    gCurrentTextColor = (int)(colorCode % 16);
    gCurrentTextBold = (colorCode >= 8 && colorCode <= 15);
    gCurrentColorIsExt = false;
    return makeVoid();
}

Value vmBuiltinTextbackground(VM* vm, int arg_count, Value* args) {
    if (arg_count != 1 || !IS_INTLIKE(args[0])) {
        runtimeError(vm, "TextBackground expects 1 integer argument.");
        return makeVoid();
    }
    gCurrentTextBackground = (int)(AS_INTEGER(args[0]) % 8);
    gCurrentBgIsExt = false;
    return makeVoid();
}
Value vmBuiltinTextcolore(VM* vm, int arg_count, Value* args) {
    if (arg_count != 1 || !IS_INTLIKE(args[0])) {
        runtimeError(vm, "TextColorE expects an integer argument.");
        return makeVoid();
    }
    gCurrentTextColor = (int)AS_INTEGER(args[0]);
    gCurrentTextBold = false;
    gCurrentColorIsExt = true;
    return makeVoid();
}

Value vmBuiltinTextbackgrounde(VM* vm, int arg_count, Value* args) {
    if (arg_count != 1 || !IS_INTLIKE(args[0])) {
        runtimeError(vm, "TextBackgroundE expects 1 integer argument.");
        return makeVoid();
    }
    gCurrentTextBackground = (int)AS_INTEGER(args[0]);
    gCurrentBgIsExt = true;
    return makeVoid();
}

Value vmBuiltinBoldtext(VM* vm, int arg_count, Value* args) {
    (void)args;
    if (arg_count != 0) {
        runtimeError(vm, "BoldText expects no arguments.");
        return makeVoid();
    }
    gCurrentTextBold = true;
    return makeVoid();
}

Value vmBuiltinUnderlinetext(VM* vm, int arg_count, Value* args) {
    (void)args;
    if (arg_count != 0) {
        runtimeError(vm, "UnderlineText expects no arguments.");
        return makeVoid();
    }
    gCurrentTextUnderline = true;
    return makeVoid();
}

Value vmBuiltinBlinktext(VM* vm, int arg_count, Value* args) {
    (void)args;
    if (arg_count != 0) {
        runtimeError(vm, "BlinkText expects no arguments.");
        return makeVoid();
    }
    gCurrentTextBlink = true;
    return makeVoid();
}

Value vmBuiltinLowvideo(VM* vm, int arg_count, Value* args) {
    (void)args;
    if (arg_count != 0) {
        runtimeError(vm, "LowVideo expects no arguments.");
        return makeVoid();
    }
    gCurrentTextBold = false;
    return makeVoid();
}

Value vmBuiltinNormvideo(VM* vm, int arg_count, Value* args) {
    (void)args;
    if (arg_count != 0) {
        runtimeError(vm, "NormVideo expects no arguments.");
        return makeVoid();
    }
    gCurrentTextColor = 7;
    gCurrentTextBackground = 0;
    gCurrentTextBold = false;
    gCurrentColorIsExt = false;
    gCurrentBgIsExt = false;
    gCurrentTextUnderline = false;
    gCurrentTextBlink = false;
    printf("\x1B[0m");
    fflush(stdout);
    return makeVoid();
}

Value vmBuiltinClrscr(VM* vm, int arg_count, Value* args) {
    (void)args;
    if (arg_count != 0) {
        runtimeError(vm, "ClrScr expects no arguments.");
        return makeVoid();
    }

    bool color_was_applied = applyCurrentTextAttributes(stdout);
    printf("\x1B[2J\x1B[H");
    if (color_was_applied) {
        resetTextAttributes(stdout);
    }
    printf("\x1B[%d;%dH", gWindowTop, gWindowLeft);
    fflush(stdout);
    return makeVoid();
}

Value vmBuiltinClreol(VM* vm, int arg_count, Value* args) {
    (void)args;
    if (arg_count != 0) {
        runtimeError(vm, "ClrEol expects no arguments.");
        return makeVoid();
    }
    bool color_was_applied = applyCurrentTextAttributes(stdout);
    printf("\x1B[K");
    if (color_was_applied) {
        resetTextAttributes(stdout);
    }
    fflush(stdout);
    return makeVoid();
}

Value vmBuiltinHidecursor(VM* vm, int arg_count, Value* args) {
    (void)args;
    if (arg_count != 0) {
        runtimeError(vm, "HideCursor expects no arguments.");
        return makeVoid();
    }
    printf("\x1B[?25l");
    fflush(stdout);
    return makeVoid();
}

Value vmBuiltinShowcursor(VM* vm, int arg_count, Value* args) {
    (void)args;
    if (arg_count != 0) {
        runtimeError(vm, "ShowCursor expects no arguments.");
        return makeVoid();
    }
    printf("\x1B[?25h");
    fflush(stdout);
    return makeVoid();
}

Value vmBuiltinCursoroff(VM* vm, int arg_count, Value* args) {
    return vmBuiltinHidecursor(vm, arg_count, args);
}

Value vmBuiltinCursoron(VM* vm, int arg_count, Value* args) {
    return vmBuiltinShowcursor(vm, arg_count, args);
}

Value vmBuiltinDeline(VM* vm, int arg_count, Value* args) {
    (void)args;
    if (arg_count != 0) {
        runtimeError(vm, "DelLine expects no arguments.");
        return makeVoid();
    }
    printf("\x1B[M");
    fflush(stdout);
    return makeVoid();
}

Value vmBuiltinInsline(VM* vm, int arg_count, Value* args) {
    (void)args;
    if (arg_count != 0) {
        runtimeError(vm, "InsLine expects no arguments.");
        return makeVoid();
    }
    printf("\x1B[L");
    fflush(stdout);
    return makeVoid();
}

Value vmBuiltinInvertcolors(VM* vm, int arg_count, Value* args) {
    (void)args;
    if (arg_count != 0) {
        runtimeError(vm, "InvertColors expects no arguments.");
        return makeVoid();
    }
    printf("\x1B[7m");
    fflush(stdout);
    return makeVoid();
}

Value vmBuiltinNormalcolors(VM* vm, int arg_count, Value* args) {
    (void)args;
    if (arg_count != 0) {
        runtimeError(vm, "NormalColors expects no arguments.");
        return makeVoid();
    }
    gCurrentTextColor = 7;
    gCurrentTextBackground = 0;
    gCurrentTextBold = false;
    gCurrentColorIsExt = false;
    gCurrentBgIsExt = false;
    gCurrentTextUnderline = false;
    gCurrentTextBlink = false;
    printf("\x1B[0m");
    fflush(stdout);
    return makeVoid();
}

Value vmBuiltinBeep(VM* vm, int arg_count, Value* args) {
    (void)args;
    if (arg_count != 0) {
        runtimeError(vm, "Beep expects no arguments.");
        return makeVoid();
    }
    fputc('\a', stdout);
    fflush(stdout);
    return makeVoid();
}

Value vmBuiltinSavecursor(VM* vm, int arg_count, Value* args) {
    (void)args;
    if (arg_count != 0) {
        runtimeError(vm, "SaveCursor expects no arguments.");
        return makeVoid();
    }
    printf("\x1B[s");
    fflush(stdout);
    return makeVoid();
}

Value vmBuiltinRestorecursor(VM* vm, int arg_count, Value* args) {
    (void)args;
    if (arg_count != 0) {
        runtimeError(vm, "RestoreCursor expects no arguments.");
        return makeVoid();
    }
    printf("\x1B[u");
    fflush(stdout);
    return makeVoid();
}

Value vmBuiltinPushscreen(VM* vm, int arg_count, Value* args) {
    (void)args;
    if (arg_count != 0) {
        runtimeError(vm, "PushScreen expects no arguments.");
        return makeVoid();
    }
    if (isatty(STDOUT_FILENO)) {
        vmPushColorState();
        if (vm_alt_screen_depth == 0) {
            const char enter_alt[] = "\x1B[?1049h";
            if (write(STDOUT_FILENO, enter_alt, sizeof(enter_alt) - 1) != (ssize_t)(sizeof(enter_alt) - 1)) {
                perror("vmBuiltinPushscreen: write enter_alt");
            }
        }
        vm_alt_screen_depth++;
        vmRestoreColorState();
        fflush(stdout);
    }
    return makeVoid();
}

Value vmBuiltinPopscreen(VM* vm, int arg_count, Value* args) {
    (void)args;
    if (arg_count != 0) {
        runtimeError(vm, "PopScreen expects no arguments.");
        return makeVoid();
    }
    if (vm_alt_screen_depth > 0) {
        vm_alt_screen_depth--;
        vmPopColorState();
        if (isatty(STDOUT_FILENO)) {
            if (vm_alt_screen_depth == 0) {
                const char exit_alt[] = "\x1B[?1049l";
                if (write(STDOUT_FILENO, exit_alt, sizeof(exit_alt) - 1) != (ssize_t)(sizeof(exit_alt) - 1)) {
                    perror("vmBuiltinPopscreen: write exit_alt");
                }
            }
            vmRestoreColorState();
            fflush(stdout);
        }
    }
    return makeVoid();
}

Value vmBuiltinHighvideo(VM* vm, int arg_count, Value* args) {
    return vmBuiltinBoldtext(vm, arg_count, args);
}

Value vmBuiltinWindow(VM* vm, int arg_count, Value* args) {
    if (arg_count != 4 ||
        !IS_INTLIKE(args[0]) || !IS_INTLIKE(args[1]) ||
        !IS_INTLIKE(args[2]) || !IS_INTLIKE(args[3])) {
        runtimeError(vm, "Window expects 4 integer arguments.");
        return makeVoid();
    }
    gWindowLeft = (int)AS_INTEGER(args[0]);
    gWindowTop = (int)AS_INTEGER(args[1]);
    gWindowRight = (int)AS_INTEGER(args[2]);
    gWindowBottom = (int)AS_INTEGER(args[3]);
    printf("\x1B[%d;%dr", gWindowTop, gWindowBottom);
    printf("\x1B[%d;%dH", gWindowTop, gWindowLeft);
    fflush(stdout);
    return makeVoid();
}

Value vmBuiltinRewrite(VM* vm, int arg_count, Value* args) {
    if (arg_count != 1) { runtimeError(vm, "Rewrite requires 1 argument."); return makeVoid(); }

    if (args[0].type != TYPE_POINTER || !args[0].ptr_val) {
        runtimeError(vm, "Rewrite: Argument must be a VAR file parameter.");
        return makeVoid();
    }
    Value* fileVarLValue = (Value*)args[0].ptr_val; // Dereference the pointer

    if (fileVarLValue->type != TYPE_FILE) { runtimeError(vm, "Argument to Rewrite must be a file variable."); return makeVoid(); }
    if (fileVarLValue->filename == NULL) { runtimeError(vm, "File variable not assigned a name before Rewrite."); return makeVoid(); }
    if (fileVarLValue->f_val) fclose(fileVarLValue->f_val);

    FILE* f = fopen(fileVarLValue->filename, "w");
    if (f == NULL) {
        last_io_error = errno ? errno : 1;
    } else {
        last_io_error = 0;
    }
    fileVarLValue->f_val = f;
    return makeVoid();
}

Value vmBuiltinSqrt(VM* vm, int arg_count, Value* args) {
    if (arg_count != 1) { runtimeError(vm, "sqrt expects 1 argument."); return makeReal(0.0); }
    Value arg = args[0];
    long double x = IS_INTLIKE(arg) ? (long double)AS_INTEGER(arg) : AS_REAL(arg);
    if (x < 0) { runtimeError(vm, "sqrt expects a non-negative argument."); return makeReal(0.0); }
    if (arg.type == TYPE_LONG_DOUBLE) {
        return makeLongDouble(sqrtl(x));
    }
    return makeReal(sqrt((double)x));
}

Value vmBuiltinExp(VM* vm, int arg_count, Value* args) {
    if (arg_count != 1) { runtimeError(vm, "exp expects 1 argument."); return makeReal(0.0); }
    Value arg = args[0];
    double x = IS_INTLIKE(arg) ? (double)AS_INTEGER(arg) : (double)AS_REAL(arg);
    return makeReal(exp(x));
}

Value vmBuiltinLn(VM* vm, int arg_count, Value* args) {
    if (arg_count != 1) { runtimeError(vm, "ln expects 1 argument."); return makeReal(0.0); }
    Value arg = args[0];
    double x = IS_INTLIKE(arg) ? (double)AS_INTEGER(arg) : (double)AS_REAL(arg);
    if (x <= 0) { runtimeError(vm, "ln expects a positive argument."); return makeReal(0.0); }
    return makeReal(log(x));
}

Value vmBuiltinCos(VM* vm, int arg_count, Value* args) {
    if (arg_count != 1) { runtimeError(vm, "cos expects 1 argument."); return makeReal(0.0); }
    Value arg = args[0];
    double x = IS_INTLIKE(arg) ? (double)AS_INTEGER(arg) : (double)AS_REAL(arg);
    return makeReal(cos(x));
}

Value vmBuiltinSin(VM* vm, int arg_count, Value* args) {
    if (arg_count != 1) { runtimeError(vm, "sin expects 1 argument."); return makeReal(0.0); }
    Value arg = args[0];
    double x = IS_INTLIKE(arg) ? (double)AS_INTEGER(arg) : (double)AS_REAL(arg);
    return makeReal(sin(x));
}

Value vmBuiltinTan(VM* vm, int arg_count, Value* args) {
    if (arg_count != 1) { runtimeError(vm, "tan expects 1 argument."); return makeReal(0.0); }
    Value arg = args[0];
    double x = IS_INTLIKE(arg) ? (double)AS_INTEGER(arg) : (double)AS_REAL(arg);
    return makeReal(tan(x));
}

Value vmBuiltinArctan(VM* vm, int arg_count, Value* args) {
    if (arg_count != 1) { runtimeError(vm, "arctan expects 1 argument."); return makeReal(0.0); }
    Value arg = args[0];
    double x = IS_INTLIKE(arg) ? (double)AS_INTEGER(arg) : (double)AS_REAL(arg);
    return makeReal(atan(x));
}

Value vmBuiltinArcsin(VM* vm, int arg_count, Value* args) {
    if (arg_count != 1) { runtimeError(vm, "arcsin expects 1 argument."); return makeReal(0.0); }
    Value arg = args[0];
    double x = IS_INTLIKE(arg) ? (double)AS_INTEGER(arg) : (double)AS_REAL(arg);
    return makeReal(asin(x));
}

Value vmBuiltinArccos(VM* vm, int arg_count, Value* args) {
    if (arg_count != 1) { runtimeError(vm, "arccos expects 1 argument."); return makeReal(0.0); }
    Value arg = args[0];
    double x = IS_INTLIKE(arg) ? (double)AS_INTEGER(arg) : (double)AS_REAL(arg);
    return makeReal(acos(x));
}

Value vmBuiltinCotan(VM* vm, int arg_count, Value* args) {
    if (arg_count != 1) { runtimeError(vm, "cotan expects 1 argument."); return makeReal(0.0); }
    Value arg = args[0];
    double x = IS_INTLIKE(arg) ? (double)AS_INTEGER(arg) : (double)AS_REAL(arg);
    double t = tan(x);
    return makeReal(1.0 / t);
}

Value vmBuiltinPower(VM* vm, int arg_count, Value* args) {
    if (arg_count != 2) {
        runtimeError(vm, "power expects 2 arguments.");
        return makeReal(0.0);
    }

    bool base_is_int = IS_INTLIKE(args[0]);
    bool exp_is_int  = IS_INTLIKE(args[1]);

    if (base_is_int && exp_is_int) {
        long long base = AS_INTEGER(args[0]);
        long long exp  = AS_INTEGER(args[1]);
        if (exp >= 0) {
            long long result = 1;
            long long b = base;
            long long e = exp;
            bool overflow = false;
            while (e > 0 && !overflow) {
                if (e & 1) {
                    overflow |= __builtin_mul_overflow(result, b, &result);
                }
                e >>= 1;
                if (e)
                    overflow |= __builtin_mul_overflow(b, b, &b);
            }
            if (!overflow) {
                return makeInt(result);
            }
            // fall through to real computation on overflow
        }
        // negative exponent falls through to real computation
    }

    double base = base_is_int ? (double)AS_INTEGER(args[0]) : (double)AS_REAL(args[0]);
    double exponent = exp_is_int ? (double)AS_INTEGER(args[1]) : (double)AS_REAL(args[1]);
    return makeReal(pow(base, exponent));
}

Value vmBuiltinLog10(VM* vm, int arg_count, Value* args) {
    if (arg_count != 1) { runtimeError(vm, "log10 expects 1 argument."); return makeReal(0.0); }
    double x = IS_INTLIKE(args[0]) ? (double)AS_INTEGER(args[0]) : (double)AS_REAL(args[0]);
    return makeReal(log10(x));
}

Value vmBuiltinSinh(VM* vm, int arg_count, Value* args) {
    if (arg_count != 1) { runtimeError(vm, "sinh expects 1 argument."); return makeReal(0.0); }
    double x = IS_INTLIKE(args[0]) ? (double)AS_INTEGER(args[0]) : (double)AS_REAL(args[0]);
    return makeReal(sinh(x));
}

Value vmBuiltinCosh(VM* vm, int arg_count, Value* args) {
    if (arg_count != 1) { runtimeError(vm, "cosh expects 1 argument."); return makeReal(0.0); }
    double x = IS_INTLIKE(args[0]) ? (double)AS_INTEGER(args[0]) : (double)AS_REAL(args[0]);
    return makeReal(cosh(x));
}

Value vmBuiltinTanh(VM* vm, int arg_count, Value* args) {
    if (arg_count != 1) { runtimeError(vm, "tanh expects 1 argument."); return makeReal(0.0); }
    double x = IS_INTLIKE(args[0]) ? (double)AS_INTEGER(args[0]) : (double)AS_REAL(args[0]);
    return makeReal(tanh(x));
}

Value vmBuiltinMax(VM* vm, int arg_count, Value* args) {
    if (arg_count != 2) { runtimeError(vm, "max expects 2 arguments."); return makeInt(0); }

    bool aInt = IS_INTLIKE(args[0]);
    bool bInt = IS_INTLIKE(args[1]);

    if (aInt && bInt) {
        long long a = AS_INTEGER(args[0]);
        long long b = AS_INTEGER(args[1]);
        return makeInt((a > b) ? a : b);
    } else {
        double a = aInt ? (double)AS_INTEGER(args[0]) : AS_REAL(args[0]);
        double b = bInt ? (double)AS_INTEGER(args[1]) : AS_REAL(args[1]);
        return makeReal((a > b) ? a : b);
    }
}

Value vmBuiltinMin(VM* vm, int arg_count, Value* args) {
    if (arg_count != 2) { runtimeError(vm, "min expects 2 arguments."); return makeInt(0); }

    bool aInt = IS_INTLIKE(args[0]);
    bool bInt = IS_INTLIKE(args[1]);

    if (aInt && bInt) {
        long long a = AS_INTEGER(args[0]);
        long long b = AS_INTEGER(args[1]);
        return makeInt((a < b) ? a : b);
    } else {
        double a = aInt ? (double)AS_INTEGER(args[0]) : AS_REAL(args[0]);
        double b = bInt ? (double)AS_INTEGER(args[1]) : AS_REAL(args[1]);
        return makeReal((a < b) ? a : b);
    }
}

Value vmBuiltinFloor(VM* vm, int arg_count, Value* args) {
    if (arg_count != 1) { runtimeError(vm, "floor expects 1 argument."); return makeInt(0); }
    double x = IS_INTLIKE(args[0]) ? (double)AS_INTEGER(args[0]) : (double)AS_REAL(args[0]);
    return makeInt((long long)floor(x));
}

Value vmBuiltinCeil(VM* vm, int arg_count, Value* args) {
    if (arg_count != 1) { runtimeError(vm, "ceil expects 1 argument."); return makeInt(0); }
    double x = IS_INTLIKE(args[0]) ? (double)AS_INTEGER(args[0]) : (double)AS_REAL(args[0]);
    return makeInt((long long)ceil(x));
}

Value vmBuiltinTrunc(VM* vm, int arg_count, Value* args) {
    if (arg_count != 1) { runtimeError(vm, "trunc expects 1 argument."); return makeInt(0); }
    Value arg = args[0];
    if (IS_INTLIKE(arg)) return makeInt(AS_INTEGER(arg));
    if (isRealType(arg.type)) return makeInt((long long)AS_REAL(arg));
    runtimeError(vm, "trunc expects a numeric argument.");
    return makeInt(0);
}

static inline bool isOrdinalDelta(const Value* v) {
    return isIntlikeType(v->type) || v->type == TYPE_CHAR /* || v->type == TYPE_BOOLEAN */;
}

static inline long long coerceDeltaToI64(const Value* v) {
    switch (v->type) {
        case TYPE_INTEGER:
        case TYPE_WORD:
        case TYPE_BYTE:
        case TYPE_BOOLEAN:
            return v->i_val;
        case TYPE_CHAR:
            return v->c_val;
        default:
            return 0;
    }
}

Value vmBuiltinOrd(VM* vm, int arg_count, Value* args) {
    if (arg_count != 1) { runtimeError(vm, "ord expects 1 argument."); return makeInt(0); }
    Value arg = args[0];
    if (arg.type == TYPE_CHAR) return makeInt(arg.c_val);
    if (arg.type == TYPE_BOOLEAN) return makeInt(arg.i_val);
    if (arg.type == TYPE_ENUM) return makeInt(arg.enum_val.ordinal);
    if (IS_INTLIKE(arg)) return makeInt(AS_INTEGER(arg));
    runtimeError(vm, "ord expects an ordinal type argument.");
    return makeInt(0);
}

Value vmBuiltinInc(VM* vm, int arg_count, Value* args) {
    if (arg_count < 1 || arg_count > 2) {
        runtimeError(vm, "Inc expects 1 or 2 arguments.");
        return makeVoid();
    }
    if (args[0].type != TYPE_POINTER || args[0].ptr_val == NULL) {
        runtimeError(vm, "First argument to Inc must be a variable (pointer).");
        return makeVoid();
    }

    Value* target = (Value*)args[0].ptr_val;

    long long delta = 1;
    if (arg_count == 2) {
        if (!isOrdinalDelta(&args[1])) {
            runtimeError(vm, "Inc amount must be an ordinal (integer/byte/word/char).");
            return makeVoid();
        }
        delta = coerceDeltaToI64(&args[1]);
    }

    switch (target->type) {
        case TYPE_INTEGER:
            SET_INT_VALUE(target, target->i_val + delta);
            break;

        case TYPE_BYTE: {
            long long next = target->i_val + delta;
            if (next < 0 || next > 255) {
                runtimeError(vm, "Warning: Range check error incrementing BYTE to %lld.", next);
            }
            SET_INT_VALUE(target, next & 0xFF);
            break;
        }

        case TYPE_WORD: {
            long long next = target->i_val + delta;
            if (next < 0 || next > 65535) {
                runtimeError(vm, "Warning: Range check error incrementing WORD to %lld.", next);
            }
            SET_INT_VALUE(target, next & 0xFFFF);
            break;
        }

        case TYPE_CHAR: {
            long long next = target->c_val + delta;
            if (next < 0 || next > PASCAL_CHAR_MAX) {
                runtimeError(vm, "Warning: Range check error incrementing CHAR to %lld.", next);
            }
            target->c_val = (int)next;
            SET_INT_VALUE(target, target->c_val);
            break;
        }

        case TYPE_ENUM:
            target->enum_val.ordinal += (int)delta;
            break;

        default:
            runtimeError(vm, "Cannot Inc a non-ordinal type.");
            break;
    }

    return makeVoid(); // procedure
}

Value vmBuiltinDec(VM* vm, int arg_count, Value* args) {
    if (arg_count < 1 || arg_count > 2) {
        runtimeError(vm, "Dec expects 1 or 2 arguments.");
        return makeVoid();
    }
    if (args[0].type != TYPE_POINTER || args[0].ptr_val == NULL) {
        runtimeError(vm, "First argument to Dec must be a variable (pointer).");
        return makeVoid();
    }

    Value* target = (Value*)args[0].ptr_val;

    long long delta = 1;
    if (arg_count == 2) {
        if (!isOrdinalDelta(&args[1])) {
            runtimeError(vm, "Dec amount must be an ordinal (integer/byte/word/char).");
            return makeVoid();
        }
        delta = coerceDeltaToI64(&args[1]);
    }

    switch (target->type) {
        case TYPE_INTEGER:
            SET_INT_VALUE(target, target->i_val - delta);
            break;

        case TYPE_BYTE: {
            long long next = target->i_val - delta;
            if (next < 0 || next > 255) {
                runtimeError(vm, "Warning: Range check error decrementing BYTE to %lld.", next);
            }
            SET_INT_VALUE(target, next & 0xFF);
            break;
        }

        case TYPE_WORD: {
            long long next = target->i_val - delta;
            if (next < 0 || next > 65535) {
                runtimeError(vm, "Warning: Range check error decrementing WORD to %lld.", next);
            }
            SET_INT_VALUE(target, next & 0xFFFF);
            break;
        }

        case TYPE_CHAR: {
            long long next = target->c_val - delta;
            if (next < 0 || next > PASCAL_CHAR_MAX) {
                runtimeError(vm, "Warning: Range check error decrementing CHAR to %lld.", next);
            }
            target->c_val = (int)next;
            SET_INT_VALUE(target, target->c_val);
            break;
        }

        case TYPE_ENUM:
            target->enum_val.ordinal -= (int)delta;
            break;

        default:
            runtimeError(vm, "Cannot Dec a non-ordinal type.");
            break;
    }

    return makeVoid(); // procedure
}

Value vmBuiltinLow(VM* vm, int arg_count, Value* args) {
    if (arg_count != 1) {
        runtimeError(vm, "Low() expects a single type identifier.");
        return makeInt(0);
    }

    Value arg = args[0];
    const char* typeName = NULL;
    AST* typeDef = NULL;
    VarType t = TYPE_UNKNOWN;

    // Extract type name or type information from the argument
    if (arg.type == TYPE_STRING) {
        typeName = AS_STRING(arg);
    } else if (arg.type == TYPE_ENUM) {
        typeName = arg.enum_val.enum_name;
        t = TYPE_ENUM;
    } else {
        t = arg.type;
    }

    // Map the provided name to a VarType if we haven't yet
    if (t == TYPE_UNKNOWN && typeName) {
        if (strcasecmp(typeName, "integer") == 0)      t = TYPE_INTEGER;
        else if (strcasecmp(typeName, "char") == 0)    t = TYPE_CHAR;
        else if (strcasecmp(typeName, "boolean") == 0) t = TYPE_BOOLEAN;
        else if (strcasecmp(typeName, "byte") == 0)    t = TYPE_BYTE;
        else if (strcasecmp(typeName, "word") == 0)    t = TYPE_WORD;
        else {
            typeDef = lookupType(typeName);
            if (typeDef) t = typeDef->var_type;
        }
    } else if (t == TYPE_ENUM && typeName) {
        typeDef = lookupType(typeName);
    }

    switch (t) {
        case TYPE_INTEGER: return makeInt(-2147483648);
        case TYPE_CHAR:    return makeChar(0);
        case TYPE_BOOLEAN: return makeBoolean(false);
        case TYPE_BYTE:    return makeInt(0);
        case TYPE_WORD:    return makeInt(0);
        case TYPE_ENUM: {
            if (typeDef && typeDef->var_type == TYPE_ENUM && typeName) {
                return makeEnum(typeName, 0);
            }
            break;
        }
        default:
            break;
    }

    if (typeName)
        runtimeError(vm, "Low() not supported for type '%s'.", typeName);
    else
        runtimeError(vm, "Low() not supported for provided type.");
    return makeInt(0);
}

Value vmBuiltinHigh(VM* vm, int arg_count, Value* args) {
    if (arg_count != 1) {
        runtimeError(vm, "High() expects a single type identifier.");
        return makeInt(0);
    }

    Value arg = args[0];
    const char* typeName = NULL;
    AST* typeDef = NULL;
    VarType t = TYPE_UNKNOWN;

    if (arg.type == TYPE_STRING) {
        typeName = AS_STRING(arg);
    } else if (arg.type == TYPE_ENUM) {
        typeName = arg.enum_val.enum_name;
        t = TYPE_ENUM;
    } else {
        t = arg.type;
    }

    if (t == TYPE_UNKNOWN && typeName) {
        if (strcasecmp(typeName, "integer") == 0)      t = TYPE_INTEGER;
        else if (strcasecmp(typeName, "char") == 0)    t = TYPE_CHAR;
        else if (strcasecmp(typeName, "boolean") == 0) t = TYPE_BOOLEAN;
        else if (strcasecmp(typeName, "byte") == 0)    t = TYPE_BYTE;
        else if (strcasecmp(typeName, "word") == 0)    t = TYPE_WORD;
        else {
            typeDef = lookupType(typeName);
            if (typeDef) t = typeDef->var_type;
        }
    } else if (t == TYPE_ENUM && typeName) {
        typeDef = lookupType(typeName);
    }

    switch (t) {
        case TYPE_INTEGER: return makeInt(2147483647);
        case TYPE_CHAR:    return makeChar(PASCAL_CHAR_MAX);
        case TYPE_BOOLEAN: return makeBoolean(true);
        case TYPE_BYTE:    return makeInt(255);
        case TYPE_WORD:    return makeInt(65535);
        case TYPE_ENUM: {
            if (typeDef && typeDef->var_type == TYPE_ENUM && typeName) {
                return makeEnum(typeName, typeDef->child_count - 1);
            }
            break;
        }
        default:
            break;
    }

    if (typeName)
        runtimeError(vm, "High() not supported for type '%s'.", typeName);
    else
        runtimeError(vm, "High() not supported for provided type.");
    return makeInt(0);
}

Value vmBuiltinNew(VM* vm, int arg_count, Value* args) {
    if (arg_count != 1 || args[0].type != TYPE_POINTER) {
        runtimeError(vm, "new() expects a single pointer variable argument.");
        return makeVoid();
    }
    
    // The argument on the stack is a pointer TO the pointer variable's Value struct
    Value* pointerVarValuePtr = (Value*)args[0].ptr_val;
    if (!pointerVarValuePtr) {
        runtimeError(vm, "VM internal error: new() received a null LValue pointer.");
        return makeVoid();
    }
    if (pointerVarValuePtr->type != TYPE_POINTER) {
        runtimeError(vm, "Argument to new() must be of pointer type. Got %s.", varTypeToString(pointerVarValuePtr->type));
        return makeVoid();
    }

    AST *baseTypeNode = pointerVarValuePtr->base_type_node;
#ifdef DEBUG
    fprintf(stderr, "[DEBUG new] ptrVar=%p type=%s ptr_val=%p base=%p (%s)\n",
            (void*)pointerVarValuePtr,
            varTypeToString(pointerVarValuePtr->type),
            pointerVarValuePtr->ptr_val,
            (void*)baseTypeNode,
            baseTypeNode ? astTypeToString(baseTypeNode->type) : "NULL");
#endif
    if (!baseTypeNode) {
        runtimeError(vm, "Cannot determine base type for pointer variable in new().");
        return makeVoid();
    }

    // This logic is similar to the AST version's
    VarType baseVarType = TYPE_VOID;
    AST* actualBaseTypeDef = baseTypeNode;

    if (actualBaseTypeDef->type == AST_VARIABLE && actualBaseTypeDef->token) {
        const char* typeName = actualBaseTypeDef->token->value;
        if (strcasecmp(typeName, "integer")==0) { baseVarType=TYPE_INTEGER; actualBaseTypeDef = NULL; }
        else if (strcasecmp(typeName, "real")==0 || strcasecmp(typeName, "double")==0) { baseVarType=TYPE_DOUBLE; actualBaseTypeDef = NULL; }
        else if (strcasecmp(typeName, "float")==0) { baseVarType=TYPE_FLOAT; actualBaseTypeDef = NULL; }
        else if (strcasecmp(typeName, "char")==0) { baseVarType=TYPE_CHAR; actualBaseTypeDef = NULL; }
        else if (strcasecmp(typeName, "string")==0 || strcasecmp(typeName, "str")==0) { baseVarType=TYPE_STRING; actualBaseTypeDef = NULL; }
        else if (strcasecmp(typeName, "boolean")==0 || strcasecmp(typeName, "bool")==0) { baseVarType=TYPE_BOOLEAN; actualBaseTypeDef = NULL; }
        else if (strcasecmp(typeName, "byte")==0) { baseVarType=TYPE_BYTE; actualBaseTypeDef = NULL; }
        else if (strcasecmp(typeName, "word")==0) { baseVarType=TYPE_WORD; actualBaseTypeDef = NULL; }
        else if (strcasecmp(typeName, "int")==0) { baseVarType=TYPE_INT32; actualBaseTypeDef = NULL; }
        else {
            AST* lookedUpType = lookupType(typeName);
            if (!lookedUpType) { runtimeError(vm, "Cannot resolve base type '%s' in new().", typeName); return makeVoid(); }
            actualBaseTypeDef = lookedUpType;
            baseVarType = actualBaseTypeDef->var_type;
        }
    } else {
         baseVarType = actualBaseTypeDef->var_type;
    }

    if (baseVarType == TYPE_VOID) { runtimeError(vm, "Cannot determine valid base type in new()."); return makeVoid(); }
    
    Value* allocated_memory = malloc(sizeof(Value));
    if (!allocated_memory) { runtimeError(vm, "Memory allocation failed in new()."); return makeVoid(); }
    
    *(allocated_memory) = makeValueForType(baseVarType, actualBaseTypeDef, NULL);
    
    // Update the pointer variable that was passed by reference
    pointerVarValuePtr->ptr_val = allocated_memory;
    pointerVarValuePtr->type = TYPE_POINTER;

    return makeVoid();
}

Value vmBuiltinExit(VM* vm, int arg_count, Value* args) {
    if (arg_count > 1 || (arg_count == 1 && !IS_INTLIKE(args[0]))) {
        runtimeError(vm, "exit expects 0 or 1 integer argument.");
        return makeVoid();
    }
    // Signal the VM to unwind the current call frame on return from the builtin
    vm->exit_requested = true;
    return makeVoid();
}

Value vmBuiltinDispose(VM* vm, int arg_count, Value* args) {
    if (arg_count != 1 || args[0].type != TYPE_POINTER) {
        runtimeError(vm, "dispose() expects a single pointer variable argument.");
        return makeVoid();
    }
    
    Value* pointerVarValuePtr = (Value*)args[0].ptr_val;
    if (!pointerVarValuePtr) {
        runtimeError(vm, "VM internal error: dispose() received a null LValue pointer.");
        return makeVoid();
    }
    if (pointerVarValuePtr->type != TYPE_POINTER) {
        runtimeError(vm, "Argument to dispose() must be a pointer.");
        return makeVoid();
    }

    Value* valueToDispose = pointerVarValuePtr->ptr_val;
    if (valueToDispose == NULL) {
        // Disposing a nil pointer is a safe no-op.
        return makeVoid();
    }
    
    // Get the address value BEFORE freeing the memory
    uintptr_t disposedAddrValue = (uintptr_t)valueToDispose;
    
    // Free the memory and the Value struct itself
    freeValue(valueToDispose);
    free(valueToDispose);
    
    // Set the original pointer variable to nil
    pointerVarValuePtr->ptr_val = NULL;
    
    // Call the new helper to find and nullify any dangling aliases
    vmNullifyAliases(vm, disposedAddrValue);
    
    return makeVoid();
}

Value vmBuiltinAssign(VM* vm, int arg_count, Value* args) {
    if (arg_count != 2) {
        runtimeError(vm, "Assign requires 2 arguments.");
        return makeVoid();
    }

    // --- FIX: Arguments are in reverse order from the stack ---
    // For assign(f, filename), filename is at args[1] and a pointer to f is at args[0].
    Value fileVarPtr  = args[0];
    Value fileNameVal = args[1];

    if (fileVarPtr.type != TYPE_POINTER || !fileVarPtr.ptr_val) {
        runtimeError(vm, "Assign: First argument must be a VAR file parameter.");
        return makeVoid();
    }
    Value* fileVarLValue = (Value*)fileVarPtr.ptr_val;

    if (fileVarLValue->type != TYPE_FILE) {
        runtimeError(vm, "First arg to Assign must be a file variable.");
        return makeVoid();
    }
    if (fileNameVal.type != TYPE_STRING) {
        runtimeError(vm, "Second arg to Assign must be a string. Got type %s.", varTypeToString(fileNameVal.type));
        return makeVoid();
    }

    if (fileVarLValue->filename) {
        free(fileVarLValue->filename);
    }

    // Use strdup to create a persistent copy of the filename
    fileVarLValue->filename = fileNameVal.s_val ? strdup(fileNameVal.s_val) : NULL;
    if (fileNameVal.s_val && !fileVarLValue->filename) {
        runtimeError(vm, "Memory allocation failed for filename in assign.");
    }

    return makeVoid();
}

Value vmBuiltinReset(VM* vm, int arg_count, Value* args) {
    if (arg_count != 1) { runtimeError(vm, "Reset requires 1 argument."); return makeVoid(); }
    
    if (args[0].type != TYPE_POINTER || !args[0].ptr_val) {
        runtimeError(vm, "Reset: Argument must be a VAR file parameter.");
        return makeVoid();
    }
    Value* fileVarLValue = (Value*)args[0].ptr_val; // Dereference the pointer

    if (fileVarLValue->type != TYPE_FILE) { runtimeError(vm, "Argument to Reset must be a file variable."); return makeVoid(); }
    if (fileVarLValue->filename == NULL) { runtimeError(vm, "File variable not assigned a name before Reset."); return makeVoid(); }
    if (fileVarLValue->f_val) fclose(fileVarLValue->f_val);

    FILE* f = fopen(fileVarLValue->filename, "r");
    if (f == NULL) {
        last_io_error = errno ? errno : 1;
    } else {
        last_io_error = 0;
    }
    fileVarLValue->f_val = f;
    return makeVoid();
}

Value vmBuiltinAppend(VM* vm, int arg_count, Value* args) {
    if (arg_count != 1) { runtimeError(vm, "Append requires 1 argument."); return makeVoid(); }

    if (args[0].type != TYPE_POINTER || !args[0].ptr_val) {
        runtimeError(vm, "Append: Argument must be a VAR file parameter.");
        return makeVoid();
    }
    Value* fileVarLValue = (Value*)args[0].ptr_val;

    if (fileVarLValue->type != TYPE_FILE) { runtimeError(vm, "Argument to Append must be a file variable."); return makeVoid(); }
    if (fileVarLValue->filename == NULL) { runtimeError(vm, "File variable not assigned a name before Append."); return makeVoid(); }
    if (fileVarLValue->f_val) fclose(fileVarLValue->f_val);

    FILE* f = fopen(fileVarLValue->filename, "a");
    if (f == NULL) {
        last_io_error = errno ? errno : 1;
    } else {
        last_io_error = 0;
    }
    fileVarLValue->f_val = f;
    return makeVoid();
}

Value vmBuiltinClose(VM* vm, int arg_count, Value* args) {
    if (arg_count != 1) { runtimeError(vm, "Close requires 1 argument."); return makeVoid(); }
    
    if (args[0].type != TYPE_POINTER || !args[0].ptr_val) {
        runtimeError(vm, "Close: Argument must be a VAR file parameter.");
        return makeVoid();
    }
    Value* fileVarLValue = (Value*)args[0].ptr_val; // Dereference the pointer

    if (fileVarLValue->type != TYPE_FILE) { runtimeError(vm, "Argument to Close must be a file variable."); return makeVoid(); }
    if (fileVarLValue->f_val) {
        fclose(fileVarLValue->f_val);
        fileVarLValue->f_val = NULL;
    }
    // Standard Pascal does not de-assign the filename on Close.
    return makeVoid();
}

Value vmBuiltinRename(VM* vm, int arg_count, Value* args) {
    if (arg_count != 2) { runtimeError(vm, "Rename requires 2 arguments."); return makeVoid(); }

    if (args[0].type != TYPE_POINTER || !args[0].ptr_val) {
        runtimeError(vm, "Rename: First argument must be a VAR file parameter.");
        return makeVoid();
    }
    Value* fileVarLValue = (Value*)args[0].ptr_val;

    if (fileVarLValue->type != TYPE_FILE) { runtimeError(vm, "First argument to Rename must be a file variable."); return makeVoid(); }
    if (fileVarLValue->filename == NULL) { runtimeError(vm, "File variable not assigned a name before Rename."); return makeVoid(); }
    if (args[1].type != TYPE_STRING) { runtimeError(vm, "Second argument to Rename must be a string."); return makeVoid(); }
    if (fileVarLValue->f_val) { fclose(fileVarLValue->f_val); fileVarLValue->f_val = NULL; }

    int res = rename(fileVarLValue->filename, args[1].s_val);
    if (res != 0) {
        last_io_error = errno ? errno : 1;
    } else {
        last_io_error = 0;
        free(fileVarLValue->filename);
        fileVarLValue->filename = args[1].s_val ? strdup(args[1].s_val) : NULL;
        if (args[1].s_val && !fileVarLValue->filename) {
            runtimeError(vm, "Memory allocation failed for filename in Rename.");
        }
    }
    return makeVoid();
}

Value vmBuiltinErase(VM* vm, int arg_count, Value* args) {
    if (arg_count != 1) { runtimeError(vm, "Erase requires 1 argument."); return makeVoid(); }

    if (args[0].type != TYPE_POINTER || !args[0].ptr_val) {
        runtimeError(vm, "Erase: Argument must be a VAR file parameter.");
        return makeVoid();
    }
    Value* fileVarLValue = (Value*)args[0].ptr_val;

    if (fileVarLValue->type != TYPE_FILE) { runtimeError(vm, "Argument to Erase must be a file variable."); return makeVoid(); }
    if (fileVarLValue->filename == NULL) { runtimeError(vm, "File variable not assigned a name before Erase."); return makeVoid(); }
    if (fileVarLValue->f_val) { fclose(fileVarLValue->f_val); fileVarLValue->f_val = NULL; }

    int res = remove(fileVarLValue->filename);
    if (res != 0) {
        last_io_error = errno ? errno : 1;
    } else {
        last_io_error = 0;
    }
    return makeVoid();
}

Value vmBuiltinEof(VM* vm, int arg_count, Value* args) {
    FILE* stream = NULL;

    if (arg_count == 0) {
        if (vm->vmGlobalSymbols) {
            Symbol* inputSym = hashTableLookup(vm->vmGlobalSymbols, "input");
            if (inputSym && inputSym->value &&
                inputSym->value->type == TYPE_FILE) {
                stream = inputSym->value->f_val;
            }
        }
        if (!stream) {
            // No default input file has been opened; treat as EOF
            return makeBoolean(true);
        }
    } else if (arg_count == 1) {
        if (args[0].type != TYPE_POINTER || !args[0].ptr_val) {
            runtimeError(vm, "Eof: Argument must be a VAR file parameter.");
            return makeBoolean(true);
        }
        Value* fileVarLValue = (Value*)args[0].ptr_val; // Dereference the pointer
        if (fileVarLValue->type != TYPE_FILE) {
            runtimeError(vm, "Argument to Eof must be a file variable.");
            return makeBoolean(true);
        }
        if (!fileVarLValue->f_val) {
            return makeBoolean(true); // Closed file is treated as EOF
        }
        stream = fileVarLValue->f_val;
    } else {
        runtimeError(vm, "Eof expects 0 or 1 arguments.");
        return makeBoolean(true);
    }

    int c = fgetc(stream);
    if (c == EOF) {
        return makeBoolean(true);
    }
    ungetc(c, stream); // Push character back
    return makeBoolean(false);
}

Value vmBuiltinRead(VM* vm, int arg_count, Value* args) {
    FILE* input_stream = stdin;
    int var_start_index = 0;
    bool first_arg_is_file_by_value = false;
    last_io_error = 0;

    // Determine input stream: allow FILE or ^FILE
    if (arg_count > 0) {
        const Value* a0 = &args[0];
        if (a0->type == TYPE_POINTER && a0->ptr_val) a0 = (const Value*)a0->ptr_val;
        if (a0->type == TYPE_FILE) {
            if (!a0->f_val) { runtimeError(vm, "File not open for Read."); last_io_error = 1; return makeVoid(); }
            input_stream = a0->f_val;
            var_start_index = 1;
            if (args[0].type == TYPE_FILE) first_arg_is_file_by_value = true;
        }
    }

    if (input_stream == stdin) {
        vmPrepareCanonicalInput();
    }

    for (int i = var_start_index; i < arg_count; i++) {
        if (args[i].type != TYPE_POINTER || !args[i].ptr_val) {
            runtimeError(vm, "Read requires VAR parameters to read into.");
            last_io_error = 1;
            break;
        }
        Value* dst = (Value*)args[i].ptr_val;

        if (dst->type == TYPE_CHAR) {
            int ch = fgetc(input_stream);
            if (ch == EOF) { last_io_error = feof(input_stream) ? 0 : 1; break; }
            dst->c_val = ch;
            SET_INT_VALUE(dst, dst->c_val);
            continue;
        }

        char buffer[1024];
        if (fscanf(input_stream, "%1023s", buffer) != 1) {
            last_io_error = feof(input_stream) ? 0 : 1;
            break;
        }

        switch (dst->type) {
            case TYPE_INTEGER:
            case TYPE_WORD:
            case TYPE_BYTE: {
                errno = 0;
                long long v = strtoll(buffer, NULL, 10);
                if (errno == ERANGE) { last_io_error = 1; v = 0; }
                SET_INT_VALUE(dst, v);
                break;
            }
            case TYPE_FLOAT: {
                errno = 0;
                float v = strtof(buffer, NULL);
                if (errno == ERANGE) { last_io_error = 1; v = 0.0f; }
                SET_REAL_VALUE(dst, v);
                break;
            }
            case TYPE_REAL: {
                errno = 0;
                double v = strtod(buffer, NULL);
                if (errno == ERANGE) { last_io_error = 1; v = 0.0; }
                SET_REAL_VALUE(dst, v);
                break;
            }
            case TYPE_BOOLEAN: {
                if (strcasecmp(buffer, "true") == 0 || strcmp(buffer, "1") == 0) {
                    SET_INT_VALUE(dst, 1);
                } else if (strcasecmp(buffer, "false") == 0 || strcmp(buffer, "0") == 0) {
                    SET_INT_VALUE(dst, 0);
                } else {
                    SET_INT_VALUE(dst, 0);
                    last_io_error = 1;
                }
                break;
            }
            case TYPE_STRING:
            case TYPE_NIL: {
                dst->type = TYPE_STRING;
                if (dst->s_val) { free(dst->s_val); }
                dst->s_val = strdup(buffer);
                if (!dst->s_val) { last_io_error = 1; }
                break;
            }
            default:
                runtimeError(vm, "Cannot Read into a variable of type %s.", varTypeToString(dst->type));
                last_io_error = 1;
                i = arg_count;
                break;
        }
    }

    if (!last_io_error && ferror(input_stream)) last_io_error = 1;
    else if (last_io_error != 1) last_io_error = 0;

    if (first_arg_is_file_by_value) { args[0].type = TYPE_NIL; args[0].f_val = NULL; }

    if (input_stream == stdin) {
        vmEnableRawMode();
    }

    return makeVoid();
}

Value vmBuiltinReadln(VM* vm, int arg_count, Value* args) {
    FILE* input_stream = stdin;
    int var_start_index = 0;
    bool first_arg_is_file_by_value = false;
    // Clear any previous IO error so a successful read won't report stale
    // failures from earlier operations (e.g. failed parse on a prior call).
    last_io_error = 0;

    // 1) Determine input stream: allow FILE or ^FILE
    if (arg_count > 0) {
        const Value* a0 = &args[0];
        if (a0->type == TYPE_POINTER && a0->ptr_val) a0 = (const Value*)a0->ptr_val;
        if (a0->type == TYPE_FILE) {
            if (!a0->f_val) { runtimeError(vm, "File not open for Readln."); last_io_error = 1; return makeVoid(); }
            input_stream = a0->f_val;
            var_start_index = 1;
            // If the actual arg0 on the stack is a FILE by value (not a pointer),
            // the VM will free it after we return, which would fclose() the stream.
            // Prevent that by neutering the stack value before we return.
            if (args[0].type == TYPE_FILE) first_arg_is_file_by_value = true;   // ***NEW***
        }
    }

    if (input_stream == stdin) {
        vmPrepareCanonicalInput();
    }

    // 2) Read full line
    char line_buffer[1024];
    if (fgets(line_buffer, sizeof(line_buffer), input_stream) == NULL) {
        last_io_error = feof(input_stream) ? 0 : 1;
        // ***NEW***: prevent VM cleanup from closing the stream we used
        if (first_arg_is_file_by_value) { args[0].type = TYPE_NIL; args[0].f_val = NULL; }  // ***NEW***
        if (input_stream == stdin) vmEnableRawMode();
        return makeVoid();
    }
    line_buffer[strcspn(line_buffer, "\r\n")] = '\0';

    // 3) Parse vars from buffer
    const char* p = line_buffer;
    for (int i = var_start_index; i < arg_count; i++) {
        if (args[i].type != TYPE_POINTER || !args[i].ptr_val) { runtimeError(vm, "Readln requires VAR parameters to read into."); last_io_error = 1; break; }
        Value* dst = (Value*)args[i].ptr_val;

        while (isspace((unsigned char)*p)) p++;

        // If the destination has not been initialized, default it to an empty
        // string so that Readln can populate it.  Variables declared as
        // strings start out with the TYPE_NIL tag which caused the builtin to
        // reject them.  Treating TYPE_NIL as a string matches Pascal's
        // semantics where uninitialised strings can be read into directly.
        if (dst->type == TYPE_NIL) {
            dst->type = TYPE_STRING;
            dst->s_val = NULL;
        }

        switch (dst->type) {
            case TYPE_INT8:
            case TYPE_INT16:
            case TYPE_INT32: /* TYPE_INTEGER */
            case TYPE_INT64: {
                errno = 0;
                char* endp = NULL;
                long long v = strtoll(p, &endp, 10);
                if (endp == p || errno == ERANGE) { last_io_error = 1; v = 0; }
                SET_INT_VALUE(dst, v);
                p = endp ? endp : p;
                break;
            }
            case TYPE_UINT8:
            case TYPE_BYTE:
            case TYPE_UINT16:
            case TYPE_WORD:
            case TYPE_UINT32:
            case TYPE_UINT64: {
                errno = 0;
                char* endp = NULL;
                unsigned long long v = strtoull(p, &endp, 10);
                if (endp == p || errno == ERANGE) { last_io_error = 1; v = 0; }
                SET_INT_VALUE(dst, v);
                p = endp ? endp : p;
                break;
            }
            case TYPE_FLOAT:
            case TYPE_DOUBLE: /* TYPE_REAL */
            case TYPE_LONG_DOUBLE: {
                errno = 0;
                char* endp = NULL;
                long double v = strtold(p, &endp);
                if (endp == p || errno == ERANGE) { last_io_error = 1; v = 0.0; }
                SET_REAL_VALUE(dst, v);
                p = endp ? endp : p;
                break;
            }
            case TYPE_BOOLEAN: {
                if (strncasecmp(p, "true", 4) == 0) {
                    SET_INT_VALUE(dst, 1);
                    p += 4;
                } else if (strncasecmp(p, "false", 5) == 0) {
                    SET_INT_VALUE(dst, 0);
                    p += 5;
                } else {
                    errno = 0;
                    char* endp = NULL;
                    long long v = strtoll(p, &endp, 10);
                    if (endp == p || errno == ERANGE) { last_io_error = 1; v = 0; }
                    SET_INT_VALUE(dst, v ? 1 : 0);
                    p = endp ? endp : p;
                }
                break;
            }
            case TYPE_CHAR: {
                if (*p) {
                dst->c_val = (unsigned char)*p++;
                SET_INT_VALUE(dst, dst->c_val);
                } else {
                    dst->c_val = '\0';
                    SET_INT_VALUE(dst, 0);
                    last_io_error = 1;
                }
                break;
            }

            case TYPE_STRING: {
                char* tmp = strdup(p);
                if (!tmp) {
                    runtimeError(vm, "Out of memory in Readln.");
                    last_io_error = 1;
                    break;
                }
                if (dst->type == TYPE_STRING && dst->s_val) {
                    free(dst->s_val);
                }
                dst->type = TYPE_STRING;
                dst->s_val = tmp;
                i = arg_count; // consume the line; ignore trailing params
                break;
            }

            default:
                runtimeError(vm, "Cannot Readln into a variable of type %s.", varTypeToString(dst->type));
                last_io_error = 1;
                i = arg_count;
                break;
        }
    }

    if (!last_io_error && ferror(input_stream)) last_io_error = 1;
    else if (last_io_error != 1) last_io_error = 0;

    // ***NEW***: neuter FILE-by-value arg so VM cleanup won’t fclose()
    if (first_arg_is_file_by_value) { args[0].type = TYPE_NIL; args[0].f_val = NULL; }  // ***NEW***

    if (input_stream == stdin) {
        vmEnableRawMode();
    }

    return makeVoid();
}


Value vmBuiltinIoresult(VM* vm, int arg_count, Value* args) {
    if (arg_count != 0) { runtimeError(vm, "IOResult requires 0 arguments."); return makeInt(0); }
    int err = last_io_error;
    last_io_error = 0;
    return makeInt(err);
}

// --- VM BUILT-IN IMPLEMENTATIONS: RANDOM ---

Value vmBuiltinRandomize(VM* vm, int arg_count, Value* args) {
    if (arg_count != 0) { runtimeError(vm, "Randomize requires 0 arguments."); return makeVoid(); }
    rand_seed = (unsigned int)time(NULL);
    return makeVoid();
}

Value vmBuiltinRandom(VM* vm, int arg_count, Value* args) {
    if (arg_count == 0) {
        return makeReal((double)rand_r(&rand_seed) / ((double)RAND_MAX + 1.0));
    }
    if (arg_count == 1 && IS_INTLIKE(args[0])) {
        long long n = AS_INTEGER(args[0]);
        if (n <= 0) { runtimeError(vm, "Random argument must be > 0."); return makeInt(0); }
        return makeInt(rand_r(&rand_seed) % n);
    }
    runtimeError(vm, "Random requires 0 arguments, or 1 integer argument.");
    return makeVoid();
}

// --- VM BUILT-IN IMPLEMENTATIONS: DOS/OS ---

Value vmBuiltinDosGetenv(VM* vm, int arg_count, Value* args) {
    if (arg_count != 1 || args[0].type != TYPE_STRING) {
        runtimeError(vm, "dosGetenv expects 1 string argument.");
        return makeString("");
    }
    const char* val = getenv(AS_STRING(args[0]));
    if (!val) val = "";
    return makeString(val);
}

// Expose getenv without the DOS_ prefix for portability
Value vmBuiltinGetenv(VM* vm, int arg_count, Value* args) {
    if (arg_count != 1 || args[0].type != TYPE_STRING) {
        runtimeError(vm, "getenv expects 1 string argument.");
        return makeString("");
    }
    const char* val = getenv(AS_STRING(args[0]));
    if (!val) val = "";
    return makeString(val);
}

Value vmBuiltinGetenvint(VM* vm, int arg_count, Value* args) {
    if (arg_count != 2 || args[0].type != TYPE_STRING ||
        !IS_INTLIKE(args[1])) {
        runtimeError(vm, "getEnvInt expects (string, integer).");
        return makeInt(0);
    }
    const char* name = AS_STRING(args[0]);
    long long defVal = AS_INTEGER(args[1]);
    const char* val = getenv(name);
    if (!val || *val == '\0') return makeInt(defVal);
    char* endptr;
    long long parsed = strtoll(val, &endptr, 10);
    if (endptr == val || *endptr != '\0') return makeInt(defVal);
    return makeInt(parsed);
}

// Parse string to numeric value similar to Turbo Pascal's Val procedure
Value vmBuiltinVal(VM* vm, int arg_count, Value* args) {
    if (arg_count != 3) {
        runtimeError(vm, "Val expects 3 arguments.");
        return makeVoid();
    }

    Value src = args[0];
    Value dstPtr = args[1];
    Value codePtr = args[2];
    if (src.type != TYPE_STRING || dstPtr.type != TYPE_POINTER || codePtr.type != TYPE_POINTER) {
        runtimeError(vm, "Val expects (string, var numeric, var integer).");
        return makeVoid();
    }

    Value* dst = (Value*)dstPtr.ptr_val;
    Value* code = (Value*)codePtr.ptr_val;
    const char* s = src.s_val ? src.s_val : "";

    char* endptr = NULL;
    errno = 0;
    if (dst->type == TYPE_REAL || dst->type == TYPE_FLOAT) {
        double r = strtod(s, &endptr);
        if (errno != 0 || (endptr && *endptr != '\0')) {
            *code = makeInt((int)((endptr ? endptr : s) - s) + 1);
        } else {
            SET_REAL_VALUE(dst, r);
            *code = makeInt(0);
        }
    } else {
        long long n = strtoll(s, &endptr, 10);
        if (errno != 0 || (endptr && *endptr != '\0')) {
            *code = makeInt((int)((endptr ? endptr : s) - s) + 1);
        } else {
            SET_INT_VALUE(dst, n);
            *code = makeInt(0);
        }
    }
    return makeVoid();
}

Value vmBuiltinValreal(VM* vm, int arg_count, Value* args) {
    return vmBuiltinVal(vm, arg_count, args);
}

Value vmBuiltinVMVersion(VM* vm, int arg_count, Value* args) {
    (void)vm; (void)args;
    return arg_count == 0 ? makeInt(PSCAL_VM_VERSION) : makeInt(-1);
}

Value vmBuiltinBytecodeVersion(VM* vm, int arg_count, Value* args) {
    (void)args;
    if (arg_count != 0 || !vm || !vm->chunk) return makeInt(-1);
    return makeInt(vm->chunk->version);
}

Value vmBuiltinDosExec(VM* vm, int arg_count, Value* args) {
    if (arg_count != 2 || args[0].type != TYPE_STRING || args[1].type != TYPE_STRING) {
        runtimeError(vm, "dosExec expects 2 string arguments.");
        return makeInt(-1);
    }
    const char* path = AS_STRING(args[0]);
    const char* cmdline = AS_STRING(args[1]);
    size_t len = strlen(path) + strlen(cmdline) + 2;
    char* cmd = malloc(len);
    if (!cmd) {
        runtimeError(vm, "dosExec memory allocation failed.");
        return makeInt(-1);
    }
    snprintf(cmd, len, "%s %s", path, cmdline);
    int res = system(cmd);
    free(cmd);
    return makeInt(res);
}

Value vmBuiltinDosMkdir(VM* vm, int arg_count, Value* args) {
    if (arg_count != 1 || args[0].type != TYPE_STRING) {
        runtimeError(vm, "dosMkdir expects 1 string argument.");
        return makeInt(errno);
    }
    int rc = mkdir(AS_STRING(args[0]), 0777);
    return makeInt(rc == 0 ? 0 : errno);
}

Value vmBuiltinDosRmdir(VM* vm, int arg_count, Value* args) {
    if (arg_count != 1 || args[0].type != TYPE_STRING) {
        runtimeError(vm, "dosRmdir expects 1 string argument.");
        return makeInt(errno);
    }
    int rc = rmdir(AS_STRING(args[0]));
    return makeInt(rc == 0 ? 0 : errno);
}

Value vmBuiltinDosFindfirst(VM* vm, int arg_count, Value* args) {
    if (arg_count != 1 || args[0].type != TYPE_STRING) {
        runtimeError(vm, "dosFindfirst expects 1 string argument.");
        return makeString("");
    }
    if (dos_dir) { closedir(dos_dir); dos_dir = NULL; }
    dos_dir = opendir(AS_STRING(args[0]));
    if (!dos_dir) return makeString("");
    struct dirent* ent;
    while ((ent = readdir(dos_dir)) != NULL) {
        if (strcmp(ent->d_name, ".") != 0 && strcmp(ent->d_name, "..") != 0) {
            return makeString(ent->d_name);
        }
    }
    closedir(dos_dir); dos_dir = NULL;
    return makeString("");
}

Value vmBuiltinDosFindnext(VM* vm, int arg_count, Value* args) {
    if (arg_count != 0) {
        runtimeError(vm, "dosFindnext expects 0 arguments.");
        return makeString("");
    }
    if (!dos_dir) return makeString("");
    struct dirent* ent;
    while ((ent = readdir(dos_dir)) != NULL) {
        if (strcmp(ent->d_name, ".") != 0 && strcmp(ent->d_name, "..") != 0) {
            return makeString(ent->d_name);
        }
    }
    closedir(dos_dir); dos_dir = NULL;
    return makeString("");
}

Value vmBuiltinDosGetfattr(VM* vm, int arg_count, Value* args) {
    if (arg_count != 1 || args[0].type != TYPE_STRING) {
        runtimeError(vm, "dosGetfattr expects 1 string argument.");
        return makeInt(0);
    }
    struct stat st;
    if (stat(AS_STRING(args[0]), &st) != 0) {
        return makeInt(0);
    }
    int attr = 0;
    if (S_ISDIR(st.st_mode)) attr |= 16;
    if (!(st.st_mode & S_IWUSR)) attr |= 1;
    return makeInt(attr);
}

Value vmBuiltinDosGetdate(VM* vm, int arg_count, Value* args) {
    if (arg_count != 4) {
        runtimeError(vm, "dosGetdate expects 4 var arguments.");
        return makeVoid();
    }
    time_t t = time(NULL);
    struct tm tm_info;
#if defined(_WIN32) && !defined(__CYGWIN__)
    localtime_s(&tm_info, &t);
#else
    if (!localtime_r(&t, &tm_info)) {
        struct tm *tmp = localtime(&t);
        if (tmp) tm_info = *tmp; else memset(&tm_info, 0, sizeof(tm_info));
    }
#endif
    Value* year = (Value*)args[0].ptr_val;
    Value* month = (Value*)args[1].ptr_val;
    Value* day = (Value*)args[2].ptr_val;
    Value* dow = (Value*)args[3].ptr_val;
    if (year) { year->type = TYPE_WORD; SET_INT_VALUE(year, tm_info.tm_year + 1900); }
    if (month) { month->type = TYPE_WORD; SET_INT_VALUE(month, tm_info.tm_mon + 1); }
    if (day) { day->type = TYPE_WORD; SET_INT_VALUE(day, tm_info.tm_mday); }
    if (dow) { dow->type = TYPE_WORD; SET_INT_VALUE(dow, tm_info.tm_wday); }
    return makeVoid();
}

Value vmBuiltinDosGettime(VM* vm, int arg_count, Value* args) {
    if (arg_count != 4) {
        runtimeError(vm, "dosGettime expects 4 var arguments.");
        return makeVoid();
    }
    struct timeval tv;
    gettimeofday(&tv, NULL);
    struct tm tm_info;
#if defined(_WIN32) && !defined(__CYGWIN__)
    localtime_s(&tm_info, &tv.tv_sec);
#else
    if (!localtime_r(&tv.tv_sec, &tm_info)) {
        struct tm *tmp = localtime(&tv.tv_sec);
        if (tmp) tm_info = *tmp; else memset(&tm_info, 0, sizeof(tm_info));
    }
#endif
    Value* hour = (Value*)args[0].ptr_val;
    Value* min = (Value*)args[1].ptr_val;
    Value* sec = (Value*)args[2].ptr_val;
    Value* sec100 = (Value*)args[3].ptr_val;
    if (hour) { hour->type = TYPE_WORD; SET_INT_VALUE(hour, tm_info.tm_hour); }
    if (min) { min->type = TYPE_WORD; SET_INT_VALUE(min, tm_info.tm_min); }
    if (sec) { sec->type = TYPE_WORD; SET_INT_VALUE(sec, tm_info.tm_sec); }
    if (sec100) { sec100->type = TYPE_WORD; SET_INT_VALUE(sec100, (int)(tv.tv_usec / 10000)); }
    return makeVoid();
}

Value vmBuiltinScreencols(VM* vm, int arg_count, Value* args) {
    if (arg_count != 0) {
        runtimeError(vm, "ScreenCols expects 0 arguments.");
        return makeInt(80);
    }
    int rows, cols;
    if (getTerminalSize(&rows, &cols) == 0) {
        return makeInt(cols);
    }
    return makeInt(80); // Default on error
}

Value vmBuiltinScreenrows(VM* vm, int arg_count, Value* args) {
    if (arg_count != 0) {
        runtimeError(vm, "ScreenRows expects 0 arguments.");
        return makeInt(24);
    }
    int rows, cols;
    if (getTerminalSize(&rows, &cols) == 0) {
        return makeInt(rows);
    }
    return makeInt(24); // Default on error
}

// --- VM-NATIVE MEMORY STREAM FUNCTIONS ---
Value vmBuiltinMstreamcreate(VM* vm, int arg_count, Value* args) {
    if (arg_count != 0) {
        runtimeError(vm, "MStreamCreate expects no arguments.");
        return makeVoid();
    }
    MStream *ms = malloc(sizeof(MStream));
    if (!ms) {
        runtimeError(vm, "Memory allocation error for MStream structure in MStreamCreate.");
        return makeVoid();
    }
    ms->buffer = NULL;
    ms->size = 0;
    ms->capacity = 0;
    return makeMStream(ms);
}

Value vmBuiltinMstreamloadfromfile(VM* vm, int arg_count, Value* args) {
    if (arg_count != 2) {
        runtimeError(vm, "MStreamLoadFromFile expects 2 arguments (MStreamVar, Filename).");
        return makeBoolean(0);
    }

    // Argument 0 is pointer to the Value holding the MStream*
    if (args[0].type != TYPE_POINTER) {
        runtimeError(vm, "MStreamLoadFromFile: First argument must be a VAR MStream.");
        return makeBoolean(0);
    }
    Value* ms_value_ptr = (Value*)args[0].ptr_val;
    if (!ms_value_ptr || ms_value_ptr->type != TYPE_MEMORYSTREAM) {
        runtimeError(vm, "MStreamLoadFromFile: First argument is not a valid MStream variable.");
        return makeBoolean(0);
    }
    MStream* ms = ms_value_ptr->mstream;
    if (!ms) {
        runtimeError(vm, "MStreamLoadFromFile: MStream variable not initialized.");
        return makeBoolean(0);
    }

    // Argument 1 is the filename string
    if (args[1].type != TYPE_STRING || args[1].s_val == NULL) {
        runtimeError(vm, "MStreamLoadFromFile: Second argument must be a string filename.");
        return makeBoolean(0); // No need to free args[1] here, vm stack manages
    }
    const char* filename = args[1].s_val;

    FILE* f = fopen(filename, "rb");
    if (!f) {
        runtimeError(vm, "MStreamLoadFromFile: Cannot open file '%s' for reading.", filename);
        return makeBoolean(0);
    }

    fseek(f, 0, SEEK_END);
    int size = (int)ftell(f);
    rewind(f);

    unsigned char* buffer = malloc(size + 1); // +1 for null terminator for safety
    if (!buffer) {
        fclose(f);
        runtimeError(vm, "MStreamLoadFromFile: Memory allocation error for file buffer.");
        return makeBoolean(0);
    }
    size_t read_bytes = fread(buffer, 1, size, f);
    if (read_bytes != size) {
        fprintf(stderr, "MStreamLoadFromFile: short read or read error.\n");
        free(buffer);
        fclose(f);
        return makeBoolean(0);
    }
    buffer[size] = '\0'; // Null-terminate the buffer
    fclose(f);

    // Free existing buffer in MStream if any
    if (ms->buffer) free(ms->buffer);

    ms->buffer = buffer;
    ms->size = size;
    ms->capacity = size + 1; // Capacity is now exactly what's needed + null

    return makeBoolean(1);
}

Value vmBuiltinMstreamsavetofile(VM* vm, int arg_count, Value* args) {
    if (arg_count != 2) {
        runtimeError(vm, "MStreamSaveToFile expects 2 arguments (MStreamVar, Filename).");
        return makeVoid();
    }

    // Argument 0 is pointer to the Value holding the MStream*
    if (args[0].type != TYPE_POINTER) {
        runtimeError(vm, "MStreamSaveToFile: First argument must be a VAR MStream.");
        return makeVoid();
    }
    Value* ms_value_ptr = (Value*)args[0].ptr_val;
    if (!ms_value_ptr || ms_value_ptr->type != TYPE_MEMORYSTREAM) {
        runtimeError(vm, "MStreamSaveToFile: First argument is not a valid MStream variable.");
        return makeVoid();
    }
    MStream* ms = ms_value_ptr->mstream;
    if (!ms) {
        runtimeError(vm, "MStreamSaveToFile: MStream variable not initialized.");
        return makeVoid();
    }

    // Argument 1 is the filename string
    if (args[1].type != TYPE_STRING || args[1].s_val == NULL) {
        runtimeError(vm, "MStreamSaveToFile: Second argument must be a string filename.");
        return makeVoid();
    }
    const char* filename = args[1].s_val;

    FILE* f = fopen(filename, "wb");
    if (!f) {
        runtimeError(vm, "MStreamSaveToFile: Cannot open file '%s' for writing.", filename);
        return makeVoid();
    }

    if (ms->buffer && ms->size > 0) {
        fwrite(ms->buffer, 1, ms->size, f);
    }
    fclose(f);

    return makeVoid();
}

Value vmBuiltinMstreamfree(VM* vm, int arg_count, Value* args) {
    if (arg_count != 1) {
        runtimeError(vm, "MStreamFree expects 1 argument (MStreamVar).");
        return makeVoid();
    }

    // Argument 0 is pointer to the Value holding the MStream*
    if (args[0].type != TYPE_POINTER) {
        runtimeError(vm, "MStreamFree: First argument must be a VAR MStream.");
        return makeVoid();
    }
    Value* ms_value_ptr = (Value*)args[0].ptr_val;
    if (!ms_value_ptr || ms_value_ptr->type != TYPE_MEMORYSTREAM) {
        runtimeError(vm, "MStreamFree: First argument is not a valid MStream variable.");
        return makeVoid();
    }
    MStream* ms = ms_value_ptr->mstream;

    if (ms) { // Only free if MStream struct itself exists
        if (ms->buffer) {
            free(ms->buffer);
            ms->buffer = NULL;
        }
        free(ms); // Free the MStream struct
        ms_value_ptr->mstream = NULL; // Crucial: Set the MStream pointer in the variable's Value struct to NULL
    }
    // If ms was NULL, it's a no-op, which is fine.

    return makeVoid();
}

Value vmBuiltinMstreambuffer(VM* vm, int arg_count, Value* args) {
    if (arg_count != 1) {
        runtimeError(vm, "MStreamBuffer expects 1 argument (MStream).");
        return makeVoid();
    }
    if (args[0].type != TYPE_MEMORYSTREAM || args[0].mstream == NULL) {
        runtimeError(vm, "MStreamBuffer: Argument is not a valid MStream.");
        return makeVoid();
    }
    MStream* mstream = args[0].mstream;
    const char* buffer_content = mstream->buffer ? (char*)mstream->buffer : "";
    return makeString(buffer_content);
}

Value vmBuiltinReal(VM* vm, int arg_count, Value* args) {
    if (arg_count != 1) {
        runtimeError(vm, "Real() expects 1 argument.");
        return makeReal(0.0);
    }
    Value arg = args[0];
    if (IS_INTLIKE(arg)) {
        return makeReal((double)AS_INTEGER(arg));
    }
    if (arg.type == TYPE_CHAR) {
        return makeReal((double)arg.c_val);
    }
    if (isRealType(arg.type)) {
        return makeReal(AS_REAL(arg));
    }
    runtimeError(vm, "Real() argument must be an Integer, Ordinal, or Real type. Got %s.", varTypeToString(arg.type));
    return makeReal(0.0);
}


Value vmBuiltinInttostr(VM* vm, int arg_count, Value* args) {
    if (arg_count != 1) { runtimeError(vm, "IntToStr requires 1 argument."); return makeString(""); }
    Value arg = args[0];
    long long value_to_convert = 0;
    if (IS_INTLIKE(arg)) {
        value_to_convert = AS_INTEGER(arg);
    } else if (arg.type == TYPE_CHAR) {
        value_to_convert = (long long)arg.c_val;
    } else {
        runtimeError(vm, "IntToStr requires an integer-compatible argument."); return makeString("");
    }
    char buffer[64];
    snprintf(buffer, sizeof(buffer), "%lld", value_to_convert);
    return makeString(buffer);
}

Value vmBuiltinStr(VM* vm, int arg_count, Value* args) {
    if (arg_count != 2 || args[1].type != TYPE_POINTER) {
        runtimeError(vm, "Str expects (numeric, var string).");
        return makeVoid();
    }
    Value val = args[0];
    Value* dest = (Value*)args[1].ptr_val;
    if (!dest) {
        runtimeError(vm, "Str received a nil pointer.");
        return makeVoid();
    }
    char buffer[64];
    switch (val.type) {
        case TYPE_CHAR:
            snprintf(buffer, sizeof(buffer), "%c", val.c_val);
            break;
        default:
            if (IS_INTLIKE(val)) {
                snprintf(buffer, sizeof(buffer), "%lld", AS_INTEGER(val));
            } else if (isRealType(val.type)) {
                snprintf(buffer, sizeof(buffer), "%Lf", AS_REAL(val));
            } else {
                runtimeError(vm, "Str expects a numeric or char argument.");
                return makeVoid();
            }
            break;
    }
    char* new_buf = strdup(buffer);
    if (!new_buf) {
        runtimeError(vm, "Str: memory allocation failed.");
        return makeVoid();
    }
    freeValue(dest);
    dest->type = TYPE_STRING;
    dest->s_val = new_buf;
    dest->max_length = -1;
    return makeVoid();
}

Value vmBuiltinLength(VM* vm, int arg_count, Value* args) {
    if (arg_count != 1) {
        runtimeError(vm, "Length expects 1 argument.");
        return makeInt(0);
    }

    if (args[0].type == TYPE_STRING) {
        return makeInt(args[0].s_val ? (long long)strlen(args[0].s_val) : 0);
    }

    if (args[0].type == TYPE_ARRAY) {
        long long len = 0;
        if (args[0].dimensions > 0 && args[0].upper_bounds && args[0].lower_bounds) {
            len = args[0].upper_bounds[0] - args[0].lower_bounds[0] + 1;
        } else {
            len = args[0].upper_bound - args[0].lower_bound + 1;
        }
        return makeInt(len);
    }

    runtimeError(vm, "Length expects a string or array argument.");
    return makeInt(0);
}


Value vmBuiltinAbs(VM* vm, int arg_count, Value* args) {
    if (arg_count != 1) { runtimeError(vm, "abs expects 1 argument."); return makeInt(0); }
    if (IS_INTLIKE(args[0])) return makeInt(llabs(AS_INTEGER(args[0])));
    if (isRealType(args[0].type)) return makeReal(fabsl(AS_REAL(args[0])));
    runtimeError(vm, "abs expects a numeric argument.");
    return makeInt(0);
}

Value vmBuiltinRound(VM* vm, int arg_count, Value* args) {
    if (arg_count != 1) { runtimeError(vm, "Round expects 1 argument."); return makeInt(0); }
    if (isRealType(args[0].type)) return makeInt((long long)llround(AS_REAL(args[0])));
    if (IS_INTLIKE(args[0])) return makeInt(AS_INTEGER(args[0]));
    runtimeError(vm, "Round expects a numeric argument.");
    return makeInt(0);
}

Value vmBuiltinHalt(VM* vm, int arg_count, Value* args) {
    long long code = 0;
    if (arg_count == 0) {
        // No exit code supplied, default to 0.
    } else if (arg_count == 1 && IS_INTLIKE(args[0])) {
        code = AS_INTEGER(args[0]);
    } else {
        runtimeError(vm, "Halt expects 0 or 1 integer argument.");
    }
    exit(vmExitWithCleanup((int)code));
    return makeVoid(); // Unreachable
}

Value vmBuiltinDelay(VM* vm, int arg_count, Value* args) {
    if (arg_count != 1 || !IS_INTLIKE(args[0])) {
        runtimeError(vm, "Delay requires an integer argument.");
        return makeVoid();
    }
    long long ms = AS_INTEGER(args[0]);
    if (ms > 0) usleep((useconds_t)ms * 1000);
    return makeVoid();
}

int getBuiltinIDForCompiler(const char *name) {
    if (!name) return -1;
    pthread_once(&builtin_registry_once, initBuiltinRegistryMutex);
    pthread_mutex_lock(&builtin_registry_mutex);
    for (size_t i = 0; i < num_vm_builtins; ++i) {
        if (strcasecmp(name, vmBuiltinDispatchTable[i].name) == 0) {
            pthread_mutex_unlock(&builtin_registry_mutex);
            return (int)i;
        }
    }
    for (size_t i = 0; i < num_extra_vm_builtins; ++i) {
        if (strcasecmp(name, extra_vm_builtins[i].name) == 0) {
            int id = (int)(num_vm_builtins + i);
            pthread_mutex_unlock(&builtin_registry_mutex);
            return id;
        }
    }
    pthread_mutex_unlock(&builtin_registry_mutex);
    return -1;
}

typedef struct {
    char *name;
    BuiltinRoutineType type;
} RegisteredBuiltin;

static RegisteredBuiltin builtin_registry[256];
static int builtin_registry_count = 0;

void registerBuiltinFunction(const char *name, ASTNodeType declType, const char* unit_context_name_param_for_addproc) {
    (void)unit_context_name_param_for_addproc;
    pthread_once(&builtin_registry_once, initBuiltinRegistryMutex);
    pthread_mutex_lock(&builtin_registry_mutex);
    for (int i = 0; i < builtin_registry_count; ++i) {
        if (strcasecmp(name, builtin_registry[i].name) == 0) {
            builtin_registry[i].type = (declType == AST_FUNCTION_DECL) ?
                BUILTIN_TYPE_FUNCTION : BUILTIN_TYPE_PROCEDURE;
            pthread_mutex_unlock(&builtin_registry_mutex);
            return;
        }
    }
    if (builtin_registry_count >= 256) {
        pthread_mutex_unlock(&builtin_registry_mutex);
        return;
    }
    builtin_registry[builtin_registry_count].name = strdup(name);
    builtin_registry[builtin_registry_count].type = (declType == AST_FUNCTION_DECL) ?
        BUILTIN_TYPE_FUNCTION : BUILTIN_TYPE_PROCEDURE;
    builtin_registry_count++;
    pthread_mutex_unlock(&builtin_registry_mutex);
}

int isBuiltin(const char *name) {
    return getBuiltinIDForCompiler(name) != -1;
}

BuiltinRoutineType getBuiltinType(const char *name) {
    pthread_once(&builtin_registry_once, initBuiltinRegistryMutex);
    pthread_mutex_lock(&builtin_registry_mutex);
    for (int i = 0; i < builtin_registry_count; ++i) {
        if (strcasecmp(name, builtin_registry[i].name) == 0) {
            BuiltinRoutineType t = builtin_registry[i].type;
            pthread_mutex_unlock(&builtin_registry_mutex);
            return t;
        }
    }
    pthread_mutex_unlock(&builtin_registry_mutex);
    return BUILTIN_TYPE_NONE;
}

void registerAllBuiltins(void) {
    pthread_once(&builtin_registry_once, initBuiltinRegistryMutex);
    pthread_mutex_lock(&builtin_registry_mutex);
    /* Graphics stubs (usable even without SDL) */
    registerBuiltinFunction("ClearDevice", AST_PROCEDURE_DECL, NULL);
    registerBuiltinFunction("CloseGraph", AST_PROCEDURE_DECL, NULL);
    registerBuiltinFunction("FillCircle", AST_PROCEDURE_DECL, NULL);
    registerBuiltinFunction("GetMaxX", AST_FUNCTION_DECL, NULL);
    registerBuiltinFunction("GetMaxY", AST_FUNCTION_DECL, NULL);
    registerBuiltinFunction("GraphLoop", AST_PROCEDURE_DECL, NULL);
    registerBuiltinFunction("InitGraph", AST_PROCEDURE_DECL, NULL);
    registerBuiltinFunction("SetRGBColor", AST_PROCEDURE_DECL, NULL);
    registerBuiltinFunction("UpdateScreen", AST_PROCEDURE_DECL, NULL);

#ifdef SDL
    /* Additional SDL graphics and sound built-ins */
    registerBuiltinFunction("CreateTargetTexture", AST_FUNCTION_DECL, NULL);
    registerBuiltinFunction("CreateTexture", AST_FUNCTION_DECL, NULL);
    registerBuiltinFunction("DestroyTexture", AST_PROCEDURE_DECL, NULL);
    registerBuiltinFunction("DrawCircle", AST_PROCEDURE_DECL, NULL);
    registerBuiltinFunction("DrawLine", AST_PROCEDURE_DECL, NULL);
    registerBuiltinFunction("DrawPolygon", AST_PROCEDURE_DECL, NULL);
    registerBuiltinFunction("DrawRect", AST_PROCEDURE_DECL, NULL);
    registerBuiltinFunction("FillRect", AST_PROCEDURE_DECL, NULL);
    registerBuiltinFunction("FreeSound", AST_PROCEDURE_DECL, NULL);
    registerBuiltinFunction("GetMouseState", AST_PROCEDURE_DECL, NULL);
    registerBuiltinFunction("GetPixelColor", AST_PROCEDURE_DECL, NULL);
    registerBuiltinFunction("GetTextSize", AST_PROCEDURE_DECL, NULL);
    registerBuiltinFunction("GetTicks", AST_FUNCTION_DECL, NULL);
    registerBuiltinFunction("InitSoundSystem", AST_PROCEDURE_DECL, NULL);
    registerBuiltinFunction("InitTextSystem", AST_PROCEDURE_DECL, NULL);
    registerBuiltinFunction("IsSoundPlaying", AST_FUNCTION_DECL, NULL);
    registerBuiltinFunction("LoadImageToTexture", AST_FUNCTION_DECL, NULL);
    registerBuiltinFunction("LoadSound", AST_FUNCTION_DECL, NULL);
    registerBuiltinFunction("OutTextXY", AST_PROCEDURE_DECL, NULL);
    registerBuiltinFunction("PlaySound", AST_PROCEDURE_DECL, NULL);
    registerBuiltinFunction("PollKey", AST_FUNCTION_DECL, NULL);
    registerBuiltinFunction("PutPixel", AST_PROCEDURE_DECL, NULL);
    registerBuiltinFunction("QuitSoundSystem", AST_PROCEDURE_DECL, NULL);
    registerBuiltinFunction("QuitTextSystem", AST_PROCEDURE_DECL, NULL);
    registerBuiltinFunction("RenderCopy", AST_PROCEDURE_DECL, NULL);
    registerBuiltinFunction("RenderCopyEx", AST_PROCEDURE_DECL, NULL);
    registerBuiltinFunction("RenderCopyRect", AST_PROCEDURE_DECL, NULL);
    registerBuiltinFunction("RenderTextToTexture", AST_FUNCTION_DECL, NULL);
    registerBuiltinFunction("SetAlphaBlend", AST_PROCEDURE_DECL, NULL);
    registerBuiltinFunction("SetColor", AST_PROCEDURE_DECL, NULL);
    registerBuiltinFunction("SetRenderTarget", AST_PROCEDURE_DECL, NULL);
    registerBuiltinFunction("UpdateTexture", AST_PROCEDURE_DECL, NULL);
    registerBuiltinFunction("WaitKeyEvent", AST_PROCEDURE_DECL, NULL);
#endif

    /* General built-in functions and procedures */
    registerBuiltinFunction("Abs", AST_FUNCTION_DECL, NULL);
    registerBuiltinFunction("apiReceive", AST_FUNCTION_DECL, NULL);
    registerBuiltinFunction("apiSend", AST_FUNCTION_DECL, NULL);
    registerBuiltinFunction("Append", AST_PROCEDURE_DECL, NULL);
    registerBuiltinFunction("ArcCos", AST_FUNCTION_DECL, NULL);
    registerBuiltinFunction("ArcSin", AST_FUNCTION_DECL, NULL);
    registerBuiltinFunction("ArcTan", AST_FUNCTION_DECL, NULL);
    registerBuiltinFunction("Assign", AST_PROCEDURE_DECL, NULL);
    registerBuiltinFunction("Beep", AST_PROCEDURE_DECL, NULL);
    registerBuiltinFunction("Ceil", AST_FUNCTION_DECL, NULL);
    registerBuiltinFunction("Chr", AST_FUNCTION_DECL, NULL);
    registerBuiltinFunction("Close", AST_PROCEDURE_DECL, NULL);
    registerBuiltinFunction("ClrEol", AST_PROCEDURE_DECL, NULL);
    registerBuiltinFunction("Copy", AST_FUNCTION_DECL, NULL);
    registerBuiltinFunction("Cos", AST_FUNCTION_DECL, NULL);
    registerBuiltinFunction("Cosh", AST_FUNCTION_DECL, NULL);
    registerBuiltinFunction("Cotan", AST_FUNCTION_DECL, NULL);
    registerBuiltinFunction("CursorOff", AST_PROCEDURE_DECL, NULL);
    registerBuiltinFunction("CursorOn", AST_PROCEDURE_DECL, NULL);
    registerBuiltinFunction("Dec", AST_PROCEDURE_DECL, NULL);
    registerBuiltinFunction("Delay", AST_PROCEDURE_DECL, NULL);
    registerBuiltinFunction("DelLine", AST_PROCEDURE_DECL, NULL);
    registerBuiltinFunction("Dispose", AST_PROCEDURE_DECL, NULL);
    registerBuiltinFunction("dosExec", AST_FUNCTION_DECL, NULL);
    registerBuiltinFunction("dosFindfirst", AST_FUNCTION_DECL, NULL);
    registerBuiltinFunction("dosFindnext", AST_FUNCTION_DECL, NULL);
    registerBuiltinFunction("dosGetenv", AST_FUNCTION_DECL, NULL);
    registerBuiltinFunction("dosGetfattr", AST_FUNCTION_DECL, NULL);
    registerBuiltinFunction("dosMkdir", AST_FUNCTION_DECL, NULL);
    registerBuiltinFunction("dosRmdir", AST_FUNCTION_DECL, NULL);
    registerBuiltinFunction("dosGetdate", AST_PROCEDURE_DECL, NULL);
    registerBuiltinFunction("dosGettime", AST_PROCEDURE_DECL, NULL);
    registerBuiltinFunction("EOF", AST_FUNCTION_DECL, NULL);
    registerBuiltinFunction("exec", AST_FUNCTION_DECL, NULL);
    registerBuiltinFunction("Exit", AST_PROCEDURE_DECL, NULL);
    registerBuiltinFunction("Exp", AST_FUNCTION_DECL, NULL);
    registerBuiltinFunction("findFirst", AST_FUNCTION_DECL, NULL);
    registerBuiltinFunction("findNext", AST_FUNCTION_DECL, NULL);
    registerBuiltinFunction("Floor", AST_FUNCTION_DECL, NULL);
    registerBuiltinFunction("getDate", AST_PROCEDURE_DECL, NULL);
    registerBuiltinFunction("getEnv", AST_FUNCTION_DECL, NULL);
    registerBuiltinFunction("getEnvInt", AST_FUNCTION_DECL, NULL);
    registerBuiltinFunction("getFAttr", AST_FUNCTION_DECL, NULL);
    registerBuiltinFunction("getTime", AST_PROCEDURE_DECL, NULL);
    registerBuiltinFunction("Halt", AST_PROCEDURE_DECL, NULL);
    registerBuiltinFunction("HideCursor", AST_PROCEDURE_DECL, NULL);
    registerBuiltinFunction("High", AST_FUNCTION_DECL, NULL);
    registerBuiltinFunction("HighVideo", AST_PROCEDURE_DECL, NULL);
    registerBuiltinFunction("Inc", AST_PROCEDURE_DECL, NULL);
    registerBuiltinFunction("InsLine", AST_PROCEDURE_DECL, NULL);
    registerBuiltinFunction("IntToStr", AST_FUNCTION_DECL, NULL);
    registerBuiltinFunction("InvertColors", AST_PROCEDURE_DECL, NULL);
    registerBuiltinFunction("IOResult", AST_FUNCTION_DECL, NULL);
    registerBuiltinFunction("KeyPressed", AST_FUNCTION_DECL, NULL);
    registerBuiltinFunction("Length", AST_FUNCTION_DECL, NULL);
    registerBuiltinFunction("SetLength", AST_PROCEDURE_DECL, NULL);
    registerBuiltinFunction("Ln", AST_FUNCTION_DECL, NULL);
    registerBuiltinFunction("Log10", AST_FUNCTION_DECL, NULL);
    registerBuiltinFunction("Low", AST_FUNCTION_DECL, NULL);
    registerBuiltinFunction("Max", AST_FUNCTION_DECL, NULL);
    registerBuiltinFunction("Min", AST_FUNCTION_DECL, NULL);
    registerBuiltinFunction("mkDir", AST_FUNCTION_DECL, NULL);
    registerBuiltinFunction("MStreamCreate", AST_FUNCTION_DECL, NULL);
    registerBuiltinFunction("MStreamFree", AST_PROCEDURE_DECL, NULL);
    registerBuiltinFunction("MStreamLoadFromFile", AST_PROCEDURE_DECL, NULL);
    registerBuiltinFunction("MStreamSaveToFile", AST_PROCEDURE_DECL, NULL);
    registerBuiltinFunction("MStreamBuffer", AST_FUNCTION_DECL, NULL);
    registerBuiltinFunction("New", AST_PROCEDURE_DECL, NULL);
    registerBuiltinFunction("NormalColors", AST_PROCEDURE_DECL, NULL);
    registerBuiltinFunction("Ord", AST_FUNCTION_DECL, NULL);
    registerBuiltinFunction("ParamCount", AST_FUNCTION_DECL, NULL);
    registerBuiltinFunction("ParamStr", AST_FUNCTION_DECL, NULL);
    registerBuiltinFunction("PopScreen", AST_PROCEDURE_DECL, NULL);
    registerBuiltinFunction("Pos", AST_FUNCTION_DECL, NULL);
    registerBuiltinFunction("Power", AST_FUNCTION_DECL, NULL);
    registerBuiltinFunction("PushScreen", AST_PROCEDURE_DECL, NULL);
    registerBuiltinFunction("QuitRequested", AST_FUNCTION_DECL, NULL);
    registerBuiltinFunction("Random", AST_FUNCTION_DECL, NULL);
    registerBuiltinFunction("Randomize", AST_PROCEDURE_DECL, NULL);
    registerBuiltinFunction("ReadKey", AST_FUNCTION_DECL, NULL);
    registerBuiltinFunction("Real", AST_FUNCTION_DECL, NULL);
    registerBuiltinFunction("RealToStr", AST_FUNCTION_DECL, NULL);
    registerBuiltinFunction("Rename", AST_PROCEDURE_DECL, NULL);
    registerBuiltinFunction("Erase", AST_PROCEDURE_DECL, NULL);
    registerBuiltinFunction("Reset", AST_PROCEDURE_DECL, NULL);
    registerBuiltinFunction("RestoreCursor", AST_PROCEDURE_DECL, NULL);
    registerBuiltinFunction("Rewrite", AST_PROCEDURE_DECL, NULL);
    registerBuiltinFunction("rmDir", AST_FUNCTION_DECL, NULL);
    registerBuiltinFunction("Round", AST_FUNCTION_DECL, NULL);
    registerBuiltinFunction("SaveCursor", AST_PROCEDURE_DECL, NULL);
    registerBuiltinFunction("ScreenCols", AST_FUNCTION_DECL, NULL);
    registerBuiltinFunction("ScreenRows", AST_FUNCTION_DECL, NULL);
    registerBuiltinFunction("ShowCursor", AST_PROCEDURE_DECL, NULL);
    registerBuiltinFunction("Sin", AST_FUNCTION_DECL, NULL);
    registerBuiltinFunction("Sinh", AST_FUNCTION_DECL, NULL);
    registerBuiltinFunction("Sqr", AST_FUNCTION_DECL, NULL);
    registerBuiltinFunction("Sqrt", AST_FUNCTION_DECL, NULL);
    registerBuiltinFunction("Str", AST_PROCEDURE_DECL, NULL);
    registerBuiltinFunction("Succ", AST_FUNCTION_DECL, NULL);
    registerBuiltinFunction("Tan", AST_FUNCTION_DECL, NULL);
    registerBuiltinFunction("Tanh", AST_FUNCTION_DECL, NULL);
    registerBuiltinFunction("GotoXY", AST_PROCEDURE_DECL, NULL);
    registerBuiltinFunction("BoldText", AST_PROCEDURE_DECL, NULL);
    registerBuiltinFunction("BIBoldText", AST_PROCEDURE_DECL, NULL);
    registerBuiltinFunction("BlinkText", AST_PROCEDURE_DECL, NULL);
    registerBuiltinFunction("BIBlinkText", AST_PROCEDURE_DECL, NULL);
    registerBuiltinFunction("UnderlineText", AST_PROCEDURE_DECL, NULL);
    registerBuiltinFunction("BIUnderlineText", AST_PROCEDURE_DECL, NULL);
    registerBuiltinFunction("LowVideo", AST_PROCEDURE_DECL, NULL);
    registerBuiltinFunction("BILowVideo", AST_PROCEDURE_DECL, NULL);
    registerBuiltinFunction("NormVideo", AST_PROCEDURE_DECL, NULL);
    registerBuiltinFunction("BINormVideo", AST_PROCEDURE_DECL, NULL);
    registerBuiltinFunction("ClrScr", AST_PROCEDURE_DECL, NULL);
    registerBuiltinFunction("BIClrScr", AST_PROCEDURE_DECL, NULL);
    registerBuiltinFunction("TermBackground", AST_PROCEDURE_DECL, NULL);
    registerBuiltinFunction("TextBackground", AST_PROCEDURE_DECL, NULL);
    registerBuiltinFunction("TextBackgroundE", AST_PROCEDURE_DECL, NULL);
    registerBuiltinFunction("TextColor", AST_PROCEDURE_DECL, NULL);
    registerBuiltinFunction("TextColorE", AST_PROCEDURE_DECL, NULL);
    registerBuiltinFunction("Trunc", AST_FUNCTION_DECL, NULL);
    registerBuiltinFunction("UpCase", AST_FUNCTION_DECL, NULL);
    registerBuiltinFunction("BytecodeVersion", AST_FUNCTION_DECL, NULL);
    registerBuiltinFunction("Val", AST_PROCEDURE_DECL, NULL);
    registerBuiltinFunction("ValReal", AST_PROCEDURE_DECL, NULL);
    registerBuiltinFunction("VMVersion", AST_FUNCTION_DECL, NULL);
    registerBuiltinFunction("Window", AST_PROCEDURE_DECL, NULL);
    registerBuiltinFunction("WhereX", AST_FUNCTION_DECL, NULL);
    registerBuiltinFunction("BIWhereX", AST_FUNCTION_DECL, NULL);
    registerBuiltinFunction("WhereY", AST_FUNCTION_DECL, NULL);
    registerBuiltinFunction("BIWhereY", AST_FUNCTION_DECL, NULL);
    registerBuiltinFunction("mutex", AST_FUNCTION_DECL, NULL);
    registerBuiltinFunction("rcmutex", AST_FUNCTION_DECL, NULL);
    registerBuiltinFunction("lock", AST_PROCEDURE_DECL, NULL);
    registerBuiltinFunction("unlock", AST_PROCEDURE_DECL, NULL);
<<<<<<< HEAD
    registerBuiltinFunction("destroy", AST_PROCEDURE_DECL, NULL);
=======
    registerBuiltinFunction("destroyMutex", AST_PROCEDURE_DECL, NULL);
>>>>>>> 25e9b051
    /* Allow externally linked modules to add more builtins. */
    registerExtendedBuiltins();
    pthread_mutex_unlock(&builtin_registry_mutex);
}

<|MERGE_RESOLUTION|>--- conflicted
+++ resolved
@@ -3297,11 +3297,8 @@
     registerBuiltinFunction("rcmutex", AST_FUNCTION_DECL, NULL);
     registerBuiltinFunction("lock", AST_PROCEDURE_DECL, NULL);
     registerBuiltinFunction("unlock", AST_PROCEDURE_DECL, NULL);
-<<<<<<< HEAD
     registerBuiltinFunction("destroy", AST_PROCEDURE_DECL, NULL);
-=======
-    registerBuiltinFunction("destroyMutex", AST_PROCEDURE_DECL, NULL);
->>>>>>> 25e9b051
+
     /* Allow externally linked modules to add more builtins. */
     registerExtendedBuiltins();
     pthread_mutex_unlock(&builtin_registry_mutex);
