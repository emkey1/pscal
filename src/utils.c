--- conflicted
+++ resolved
@@ -1008,30 +1008,6 @@
              break;
         }
         case TYPE_MEMORYSTREAM:
-<<<<<<< HEAD
-            if (v->mstream) {
-        #ifdef DEBUG
-                fprintf(stderr, "[DEBUG]   Attempting to free MStream content for Value* at %p (mstream=%p)\n", (void*)v, (void*)v->mstream);
-        #endif
-                if (v->mstream->buffer) {
-        #ifdef DEBUG
-                    fprintf(stderr, "[DEBUG]     Freeing MStream buffer at %p (size=%d)\n", (void*)v->mstream->buffer, v->mstream->size);
-        #endif
-                    free(v->mstream->buffer);
-                    v->mstream->buffer = NULL;
-                }
-        #ifdef DEBUG
-                fprintf(stderr, "[DEBUG]     Freeing MStream struct itself at %p\n", (void*)v->mstream);
-        #endif
-                free(v->mstream);
-                v->mstream = NULL;
-            } else {
-        #ifdef DEBUG
-                fprintf(stderr, "[DEBUG]   MStream pointer is NULL, nothing to free for MStream.\n");
-        #endif
-            }
-            break;
-=======
              if (v->mstream) {
          #ifdef DEBUG
                  fprintf(stderr, "[DEBUG]   Attempting to free MStream content for Value* at %p (mstream=%p)\n", (void*)v, (void*)v->mstream);
@@ -1054,7 +1030,6 @@
          #endif
              }
              break;
->>>>>>> eda75549
         // Add other types if they allocate memory pointed to by Value struct members
         default:
 #ifdef DEBUG
