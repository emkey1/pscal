--- conflicted
+++ resolved
@@ -109,80 +109,9 @@
         fprintf(stderr, "Internal error: globalSymbols hash table is NULL at the start of runProgram.\n");
         EXIT_FAILURE_HANDLER();
     }
-<<<<<<< HEAD
-
-
-    /* Register built-in functions and procedures. */
-    // This populates the procedure_table with dummy AST nodes representing builtins.
-    // The registerBuiltinFunction should correctly configure these dummy nodes
-    // based on the builtin's parameters and return type.
-    registerBuiltinFunction("cos",       AST_FUNCTION_DECL, NULL); // Assumes AST_FUNCTION_DECL and AST_PROCEDURE_DECL are defined in ast.h
-    registerBuiltinFunction("sin",       AST_FUNCTION_DECL, NULL); // Assumes registerBuiltinFunction is defined in builtin.h/builtin.c
-    registerBuiltinFunction("tan",       AST_FUNCTION_DECL, NULL);
-    registerBuiltinFunction("sqrt",      AST_FUNCTION_DECL, NULL);
-    registerBuiltinFunction("ln",        AST_FUNCTION_DECL, NULL);
-    registerBuiltinFunction("exp",       AST_FUNCTION_DECL, NULL);
-    registerBuiltinFunction("abs",       AST_FUNCTION_DECL, NULL);
-    registerBuiltinFunction("assign",    AST_PROCEDURE_DECL, NULL); // File I/O: Assigns a filename to a file variable.
-    registerBuiltinFunction("pos",       AST_FUNCTION_DECL, NULL); // String: Finds substring position.
-    registerBuiltinFunction("close",     AST_PROCEDURE_DECL, NULL); // File I/O: Closes a file.
-    registerBuiltinFunction("copy",      AST_FUNCTION_DECL, NULL); // String: Copies substring.
-    registerBuiltinFunction("halt",      AST_PROCEDURE_DECL, NULL); // System: Exits program.
-    registerBuiltinFunction("exit",      AST_PROCEDURE_DECL, NULL); // System: Exit current routine
-    registerBuiltinFunction("inc",       AST_PROCEDURE_DECL, NULL); // System: Increments ordinal variable.
-    registerBuiltinFunction("ioresult",  AST_FUNCTION_DECL, NULL); // File I/O: Returns status of last I/O op.
-    registerBuiltinFunction("length",    AST_FUNCTION_DECL, NULL); // String: Returns length of string.
-    registerBuiltinFunction("randomize", AST_PROCEDURE_DECL, NULL); // System: Seeds random number generator.
-    registerBuiltinFunction("random",    AST_FUNCTION_DECL, NULL); // System: Generates random number.
-    registerBuiltinFunction("reset",     AST_PROCEDURE_DECL, NULL); // File I/O: Opens file for reading.
-    registerBuiltinFunction("rewrite",   AST_PROCEDURE_DECL, NULL); // File I/O: Opens file for writing (truncates).
-    registerBuiltinFunction("trunc",       AST_FUNCTION_DECL, NULL); // Math: Truncates Real to Integer.
-    registerBuiltinFunction("chr",       AST_FUNCTION_DECL, NULL); // Ordinal: Converts integer ordinal to char.
-    registerBuiltinFunction("ord",       AST_FUNCTION_DECL, NULL); // Ordinal: Returns ordinal value.
-    registerBuiltinFunction("upcase",    AST_FUNCTION_DECL, NULL); // String: Converts character to uppercase.
-    registerBuiltinFunction("mstreamcreate", AST_FUNCTION_DECL, NULL); // Memory Stream: Creates a memory stream object.
-    registerBuiltinFunction("mstreamloadfromfile", AST_PROCEDURE_DECL, NULL); // Memory Stream: Loads from file into stream.
-    registerBuiltinFunction("mstreamsavetofile", AST_PROCEDURE_DECL, NULL); // Memory Stream: Saves stream to file.
-    registerBuiltinFunction("mstreamfree", AST_PROCEDURE_DECL, NULL); // Memory Stream: Frees a memory stream object.
-    registerBuiltinFunction("api_send",  AST_FUNCTION_DECL, NULL); // Networking: Sends API request.
-    registerBuiltinFunction("api_receive", AST_FUNCTION_DECL, NULL); // Networking: Receives API response.
-    registerBuiltinFunction("paramcount", AST_FUNCTION_DECL, NULL); // CmdLine: Returns number of args.
-    registerBuiltinFunction("paramstr",  AST_FUNCTION_DECL, NULL); // CmdLine: Returns a specific arg string.
-    registerBuiltinFunction("readkey",   AST_FUNCTION_DECL, NULL); // Terminal IO: Reads a single key press.
-    registerBuiltinFunction("delay",     AST_PROCEDURE_DECL, NULL); // System: Pauses execution.
-    registerBuiltinFunction("keypressed", AST_FUNCTION_DECL, NULL); // Terminal IO: Checks if a key is in buffer.
-    registerBuiltinFunction("low",       AST_FUNCTION_DECL, NULL); // Ordinal: Returns lowest value of a type.
-    registerBuiltinFunction("high",      AST_FUNCTION_DECL, NULL); // Ordinal: Returns highest value of a type.
-    registerBuiltinFunction("succ",      AST_FUNCTION_DECL, NULL); // Ordinal: Returns successor of ordinal value.
-    registerBuiltinFunction("sqr",       AST_FUNCTION_DECL, NULL);
-    registerBuiltinFunction("inttostr",  AST_FUNCTION_DECL, NULL); // Conversion: Integer to String.
-    registerBuiltinFunction("screencols", AST_FUNCTION_DECL, NULL); // Terminal IO: Get terminal width.
-    registerBuiltinFunction("screenrows", AST_FUNCTION_DECL, NULL); // Terminal IO: Get terminal height.
-    registerBuiltinFunction("dec",       AST_PROCEDURE_DECL, NULL); // System: Decrements ordinal variable.
-    registerBuiltinFunction("textcolore", AST_PROCEDURE_DECL, NULL); // Terminal IO: Set foreground color (256).
-    registerBuiltinFunction("textbackgrounde", AST_PROCEDURE_DECL, NULL); // Terminal IO: Set background color (256).
-    registerBuiltinFunction("new",       AST_PROCEDURE_DECL, NULL); // Memory: Allocates memory for pointer.
-    registerBuiltinFunction("dispose",   AST_PROCEDURE_DECL, NULL); // Memory: Frees memory for pointer.
-    registerBuiltinFunction("round",     AST_FUNCTION_DECL, NULL);
-    registerBuiltinFunction("real",      AST_FUNCTION_DECL, NULL);  // Convert value to type real
-    registerBuiltinFunction("RealToStr", AST_FUNCTION_DECL, NULL);
-
-    // SDL Graphics built-ins
-    registerBuiltinFunction("initgraph", AST_PROCEDURE_DECL, NULL);
-    registerBuiltinFunction("closegraph", AST_PROCEDURE_DECL, NULL);
-    registerBuiltinFunction("graphloop", AST_PROCEDURE_DECL, NULL);
-    registerBuiltinFunction("getmaxx", AST_FUNCTION_DECL, NULL);
-    registerBuiltinFunction("getmaxy", AST_FUNCTION_DECL, NULL);
-    registerBuiltinFunction("setcolor", AST_PROCEDURE_DECL, NULL);
-    registerBuiltinFunction("putpixel", AST_PROCEDURE_DECL, NULL);
-    registerBuiltinFunction("updatescreen", AST_PROCEDURE_DECL, NULL);
-    registerBuiltinFunction("drawrect", AST_PROCEDURE_DECL, NULL);
-    registerBuiltinFunction("waitkeyevent", AST_PROCEDURE_DECL, NULL);
-=======
     
 #ifdef SDL
     // --- SDL GRAPHICS AND SOUND BUILT-INS ---
->>>>>>> 86e496a5
     registerBuiltinFunction("ClearDevice", AST_PROCEDURE_DECL, NULL);
     registerBuiltinFunction("CloseGraph", AST_PROCEDURE_DECL, NULL);
     registerBuiltinFunction("CreateTargetTexture", AST_FUNCTION_DECL, NULL);
