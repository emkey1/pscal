--- conflicted
+++ resolved
@@ -31,11 +31,8 @@
     {"fg", "fg", 18},
     {"bg", "bg", 19},
     {"wait", "wait", 20},
-<<<<<<< HEAD
     {"builtin", "builtin", 21},
-=======
     {"source", "source", 21},
->>>>>>> 74bb2b6a
     {"__shell_exec", "__shell_exec", 1001},
     {"__shell_pipeline", "__shell_pipeline", 1002},
     {"__shell_and", "__shell_and", 1003},
