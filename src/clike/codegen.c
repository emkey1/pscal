#include "clike/codegen.h"
#include "clike/builtins.h"
#include "backend_ast/builtin.h"
#include "clike/parser.h"
#include "clike/semantics.h"
#include "Pascal/ast.h"
#include "core/types.h"
#include "core/utils.h"
#include "symbol/symbol.h"
#include "Pascal/globals.h"
#include "compiler/compiler.h"
#include <string.h>
#include <strings.h>
#include <stdlib.h>
#include <stdio.h>
#include <ctype.h>

typedef struct {
    char *name;
    int name_idx;   // constant pool index for the variable name
    VarType type;
} GlobalVar;

static GlobalVar globalVars[256];
static int globalVarCount = 0;

typedef struct {
    char *name;
    int index;
    VarType type;
    int depth;
    int isArray;
    int *arrayDims;
    int dimCount;
    VarType elemType;
} LocalVar;

typedef struct {
    int breakAddrs[256];
    int breakCount;
    int continueAddrs[256];
    int continueCount;
} LoopInfo;

typedef struct {
    LocalVar locals[256];
    int localCount;
    int maxLocalCount;
    int paramCount;
    int scopeDepth;
    LoopInfo loops[256];
    int loopDepth;
} FuncContext;

static int addStringConstant(BytecodeChunk* chunk, const char* str) {
    Value val = makeString(str);
    int index = addConstantToChunk(chunk, &val);
    freeValue(&val);
    return index;
}

static char* tokenToCString(ClikeToken t) {
    char* s = (char*)malloc(t.length + 1);
    memcpy(s, t.lexeme, t.length);
    s[t.length] = '\0';
    return s;
}

// Convert a string token's lexeme into a C string while interpreting common
// escape sequences (currently \n, \r, \t, \\, and \" ).
static char* tokenStringToCString(ClikeToken t) {
    char* s = (char*)malloc(t.length + 1); // escaped string can't be longer
    int j = 0;
    for (int i = 0; i < t.length; i++) {
        char c = t.lexeme[i];
        if (c == '\\' && i + 1 < t.length) {
            char next = t.lexeme[++i];
            switch (next) {
                case 'n': s[j++] = '\n'; break;
                case 'r': s[j++] = '\r'; break;
                case 't': s[j++] = '\t'; break;
                case '\\': s[j++] = '\\'; break;
                case '"': s[j++] = '"'; break;
                default:   s[j++] = next; break;
            }
        } else {
            s[j++] = c;
        }
    }
    s[j] = '\0';
    return s;
}

// Local helper to construct identifier tokens for core AST nodes
static Token* makeIdentTokenLocal(const char* s) {
    Token* t = (Token*)malloc(sizeof(Token));
    t->type = TOKEN_IDENTIFIER;
    t->value = strdup(s);
    t->line = 0;
    t->column = 0;
    return t;
}

// Create a core AST node representing a builtin type token
static AST* makeBuiltinTypeASTFromToken(ClikeToken t) {
    const char* name = clikeTokenTypeToTypeName(t.type);
    VarType vt = clikeTokenTypeToVarType(t.type);
    if (!name) return NULL;
    Token* tok = makeIdentTokenLocal(name);
    AST* node = newASTNode(AST_VARIABLE, tok);
    setTypeAST(node, vt);
    return node;
}

static void beginScope(FuncContext* ctx) { ctx->scopeDepth++; }

static void endScope(FuncContext* ctx) {
    while (ctx->localCount > ctx->paramCount &&
           ctx->locals[ctx->localCount - 1].depth >= ctx->scopeDepth) {
        free(ctx->locals[ctx->localCount - 1].name);
        free(ctx->locals[ctx->localCount - 1].arrayDims);
        ctx->localCount--;
    }
    ctx->scopeDepth--;
}

static int addLocal(FuncContext* ctx, const char* name, VarType type, int isArray, int dimCount, int* arrayDims, VarType elemType) {
    ctx->locals[ctx->localCount].name = strdup(name);
    ctx->locals[ctx->localCount].index = ctx->localCount;
    ctx->locals[ctx->localCount].type = type;
    ctx->locals[ctx->localCount].depth = ctx->scopeDepth;
    ctx->locals[ctx->localCount].isArray = isArray;
    ctx->locals[ctx->localCount].dimCount = dimCount;
    ctx->locals[ctx->localCount].arrayDims = NULL;
    if (isArray && dimCount > 0 && arrayDims) {
        ctx->locals[ctx->localCount].arrayDims = (int*)malloc(sizeof(int) * dimCount);
        memcpy(ctx->locals[ctx->localCount].arrayDims, arrayDims, sizeof(int) * dimCount);
    }
    ctx->locals[ctx->localCount].elemType = elemType;
    ctx->localCount++;
    if (ctx->localCount > ctx->maxLocalCount) ctx->maxLocalCount = ctx->localCount;
    return ctx->localCount - 1;
}

static void registerGlobal(const char* name, VarType type, int name_idx) {
    globalVars[globalVarCount].name = strdup(name);
    globalVars[globalVarCount].type = type;
    globalVars[globalVarCount].name_idx = name_idx;
    globalVarCount++;
}

static int resolveGlobal(const char* name) {
    for (int i = 0; i < globalVarCount; i++) {
        if (strcmp(globalVars[i].name, name) == 0) return globalVars[i].name_idx;
    }
    return -1;
}

static int resolveLocal(FuncContext* ctx, const char* name) {
    for (int i = ctx->localCount - 1; i >= 0; i--) {
        if (strcmp(ctx->locals[i].name, name) == 0) return ctx->locals[i].index;
    }
    return -1;
}

static void compileStatement(ASTNodeClike *node, BytecodeChunk *chunk, FuncContext* ctx);
static void compileExpression(ASTNodeClike *node, BytecodeChunk *chunk, FuncContext* ctx);
static void collectLocals(ASTNodeClike *node, FuncContext* ctx);
static int countLocalDecls(ASTNodeClike *node);
static void compileGlobalVar(ASTNodeClike *node, BytecodeChunk *chunk);

// Helper to compile an l-value (currently only local identifiers) and push its
// address onto the stack.
static void compileLValue(ASTNodeClike *node, BytecodeChunk *chunk, FuncContext* ctx) {
    if (!node) return;
    if (node->type == TCAST_IDENTIFIER) {
        char* name = tokenToCString(node->token);
        int idx = resolveLocal(ctx, name);
        if (idx >= 0) {
            writeBytecodeChunk(chunk, OP_GET_LOCAL_ADDRESS, node->token.line);
            writeBytecodeChunk(chunk, (uint8_t)idx, node->token.line);
        } else {
            int gidx = resolveGlobal(name);
            if (gidx < 256) {
                writeBytecodeChunk(chunk, OP_GET_GLOBAL_ADDRESS, node->token.line);
                writeBytecodeChunk(chunk, (uint8_t)gidx, node->token.line);
            } else {
                writeBytecodeChunk(chunk, OP_GET_GLOBAL_ADDRESS16, node->token.line);
                emitShort(chunk, (uint16_t)gidx, node->token.line);
            }
        }
        free(name);
    } else if (node->type == TCAST_ARRAY_ACCESS) {
        for (int i = 0; i < node->child_count; ++i) {
            compileExpression(node->children[i], chunk, ctx);
        }
        if (node->left && node->left->type == TCAST_IDENTIFIER) {
            char* name = tokenToCString(node->left->token);
            int idx = resolveLocal(ctx, name);
            if (idx >= 0) {
                writeBytecodeChunk(chunk, OP_GET_LOCAL_ADDRESS, node->left->token.line);
                writeBytecodeChunk(chunk, (uint8_t)idx, node->left->token.line);
            } else {
                int gidx = resolveGlobal(name);
                if (gidx < 256) {
                    writeBytecodeChunk(chunk, OP_GET_GLOBAL_ADDRESS, node->left->token.line);
                    writeBytecodeChunk(chunk, (uint8_t)gidx, node->left->token.line);
                } else {
                    writeBytecodeChunk(chunk, OP_GET_GLOBAL_ADDRESS16, node->left->token.line);
                    emitShort(chunk, (uint16_t)gidx, node->left->token.line);
                }
            }
            free(name);
        } else {
            compileExpression(node->left, chunk, ctx);
        }
        writeBytecodeChunk(chunk, OP_GET_ELEMENT_ADDRESS, node->token.line);
        writeBytecodeChunk(chunk, (uint8_t)node->child_count, node->token.line);
    } else if (node->type == TCAST_MEMBER) {
        compileExpression(node->left, chunk, ctx);
        if (node->right && node->right->type == TCAST_IDENTIFIER) {
            char *fname = tokenToCString(node->right->token);
            int idx = addStringConstant(chunk, fname);
            if (idx < 256) {
                writeBytecodeChunk(chunk, OP_GET_FIELD_ADDRESS, node->token.line);
                writeBytecodeChunk(chunk, (uint8_t)idx, node->token.line);
            } else {
                writeBytecodeChunk(chunk, OP_GET_FIELD_ADDRESS16, node->token.line);
                emitShort(chunk, (uint16_t)idx, node->token.line);
            }
            free(fname);
        }
    }
}

static int countLocalDecls(ASTNodeClike *node) {
    if (!node) return 0;
    int count = (node->type == TCAST_VAR_DECL) ? 1 : 0;
    count += countLocalDecls(node->left);
    count += countLocalDecls(node->right);
    count += countLocalDecls(node->third);
    for (int i = 0; i < node->child_count; i++) {
        count += countLocalDecls(node->children[i]);
    }
    return count;
}

static void collectLocals(ASTNodeClike *node, FuncContext* ctx) {
    if (!node) return;
    for (int i = 0; i < node->child_count; i++) {
        ASTNodeClike* child = node->children[i];
        if (child->type == TCAST_VAR_DECL) {
            char* name = tokenToCString(child->token);
            addLocal(ctx, name, child->var_type, child->is_array, child->dim_count, child->array_dims, child->element_type);
            free(name);
        }
    }
}

static void compileStatement(ASTNodeClike *node, BytecodeChunk *chunk, FuncContext* ctx) {
    if (!node) return;
    switch (node->type) {
        case TCAST_RETURN:
            if (node->left) compileExpression(node->left, chunk, ctx);
            writeBytecodeChunk(chunk, OP_RETURN, node->token.line);
            break;
        case TCAST_THREAD_JOIN:
            if (node->left) compileExpression(node->left, chunk, ctx);
            writeBytecodeChunk(chunk, OP_THREAD_JOIN, node->token.line);
            break;
        case TCAST_EXPR_STMT:
            if (node->left) {
                compileExpression(node->left, chunk, ctx);
                bool needPop = true;
                if (node->left->type == TCAST_CALL) {
                    char* name = tokenToCString(node->left->token);
                    Symbol* sym = procedure_table ? hashTableLookup(procedure_table, name) : NULL;
                    BuiltinRoutineType btype = getBuiltinType(name);
                    if ((sym && sym->type == TYPE_VOID) || btype == BUILTIN_TYPE_PROCEDURE) {
                        needPop = false;
                    }
                    free(name);
                }
                if (needPop) {
                    writeBytecodeChunk(chunk, OP_POP, node->token.line);
                }
            }
            break;
        case TCAST_IF: {
            compileExpression(node->left, chunk, ctx);
            writeBytecodeChunk(chunk, OP_JUMP_IF_FALSE, node->token.line);
            int elseJump = chunk->count;
            emitShort(chunk, 0xFFFF, node->token.line);
            compileStatement(node->right, chunk, ctx);
            if (node->third) {
                writeBytecodeChunk(chunk, OP_JUMP, node->token.line);
                int endJump = chunk->count;
                emitShort(chunk, 0xFFFF, node->token.line);
                uint16_t offset = (uint16_t)(chunk->count - (elseJump + 2));
                patchShort(chunk, elseJump, offset);
                compileStatement(node->third, chunk, ctx);
                uint16_t endOffset = (uint16_t)(chunk->count - (endJump + 2));
                patchShort(chunk, endJump, endOffset);
            } else {
                uint16_t offset = (uint16_t)(chunk->count - (elseJump + 2));
                patchShort(chunk, elseJump, offset);
            }
            break;
        }
        case TCAST_WHILE: {
            LoopInfo* loop = &ctx->loops[ctx->loopDepth++];
            loop->breakCount = loop->continueCount = 0;
            int loopStart = chunk->count;
            compileExpression(node->left, chunk, ctx);
            writeBytecodeChunk(chunk, OP_JUMP_IF_FALSE, node->token.line);
            int exitJump = chunk->count;
            emitShort(chunk, 0xFFFF, node->token.line);
            compileStatement(node->right, chunk, ctx);
            for (int i = 0; i < loop->continueCount; i++) {
                patchShort(chunk, loop->continueAddrs[i], (uint16_t)(loopStart - (loop->continueAddrs[i] + 2)));
            }
            writeBytecodeChunk(chunk, OP_JUMP, node->token.line);
            int backOffset = loopStart - (chunk->count + 2);
            emitShort(chunk, (uint16_t)backOffset, node->token.line);
            int loopEnd = chunk->count;
            uint16_t exitOffset = (uint16_t)(loopEnd - (exitJump + 2));
            patchShort(chunk, exitJump, exitOffset);
            for (int i = 0; i < loop->breakCount; i++) {
                patchShort(chunk, loop->breakAddrs[i], (uint16_t)(loopEnd - (loop->breakAddrs[i] + 2)));
            }
            ctx->loopDepth--;
            break;
        }
        case TCAST_FOR: {
            LoopInfo* loop = &ctx->loops[ctx->loopDepth++];
            loop->breakCount = loop->continueCount = 0;
            beginScope(ctx);
            if (node->left) {
                if (node->left->type == TCAST_VAR_DECL) {
                    char* name = tokenToCString(node->left->token);
                    addLocal(ctx, name, node->left->var_type, node->left->is_array,
                             node->left->dim_count, node->left->array_dims,
                             node->left->element_type);
                    free(name);
                    compileStatement(node->left, chunk, ctx);
                } else if (node->left->type == TCAST_COMPOUND) {
                    for (int i = 0; i < node->left->child_count; ++i) {
                        ASTNodeClike *child = node->left->children[i];
                        char* name = tokenToCString(child->token);
                        addLocal(ctx, name, child->var_type, child->is_array,
                                 child->dim_count, child->array_dims,
                                 child->element_type);
                        free(name);
                        compileStatement(child, chunk, ctx);
                    }
                } else {
                    compileExpression(node->left, chunk, ctx);
                    writeBytecodeChunk(chunk, OP_POP, node->token.line);
                }
            }
            int loopStart = chunk->count;
            int exitJump = -1;
            if (node->right) {
                compileExpression(node->right, chunk, ctx);
                writeBytecodeChunk(chunk, OP_JUMP_IF_FALSE, node->token.line);
                exitJump = chunk->count;
                emitShort(chunk, 0xFFFF, node->token.line);
            }
            ASTNodeClike* body = node->child_count > 0 ? node->children[0] : NULL;
            compileStatement(body, chunk, ctx);
            int postStart = chunk->count;
            for (int i = 0; i < loop->continueCount; i++) {
                patchShort(chunk, loop->continueAddrs[i], (uint16_t)(postStart - (loop->continueAddrs[i] + 2)));
            }
            if (node->third) {
                compileExpression(node->third, chunk, ctx);
                writeBytecodeChunk(chunk, OP_POP, node->token.line);
            }
            writeBytecodeChunk(chunk, OP_JUMP, node->token.line);
            int backOffset = loopStart - (chunk->count + 2);
            emitShort(chunk, (uint16_t)backOffset, node->token.line);
            int loopEnd = chunk->count;
            if (exitJump != -1) {
                uint16_t exitOffset = (uint16_t)(loopEnd - (exitJump + 2));
                patchShort(chunk, exitJump, exitOffset);
            }
            for (int i = 0; i < loop->breakCount; i++) {
                patchShort(chunk, loop->breakAddrs[i], (uint16_t)(loopEnd - (loop->breakAddrs[i] + 2)));
            }
            endScope(ctx);
            ctx->loopDepth--;
            break;
        }
        case TCAST_DO_WHILE: {
            LoopInfo* loop = &ctx->loops[ctx->loopDepth++];
            loop->breakCount = loop->continueCount = 0;
            int loopStart = chunk->count;
            compileStatement(node->right, chunk, ctx);
            int continueTarget = chunk->count;
            for (int i = 0; i < loop->continueCount; i++) {
                patchShort(chunk, loop->continueAddrs[i], (uint16_t)(continueTarget - (loop->continueAddrs[i] + 2)));
            }
            compileExpression(node->left, chunk, ctx);
            writeBytecodeChunk(chunk, OP_JUMP_IF_FALSE, node->token.line);
            int exitJump = chunk->count;
            emitShort(chunk, 0xFFFF, node->token.line);
            writeBytecodeChunk(chunk, OP_JUMP, node->token.line);
            int backOffset = loopStart - (chunk->count + 2);
            emitShort(chunk, (uint16_t)backOffset, node->token.line);
            int loopEnd = chunk->count;
            uint16_t exitOffset = (uint16_t)(loopEnd - (exitJump + 2));
            patchShort(chunk, exitJump, exitOffset);
            for (int i = 0; i < loop->breakCount; i++) {
                patchShort(chunk, loop->breakAddrs[i], (uint16_t)(loopEnd - (loop->breakAddrs[i] + 2)));
            }
            ctx->loopDepth--;
            break;
        }
        case TCAST_SWITCH: {
            LoopInfo* loop = &ctx->loops[ctx->loopDepth++];
            loop->breakCount = loop->continueCount = 0;
            compileExpression(node->left, chunk, ctx);
            int *endJumps = NULL; int endCount = 0;
            for (int i = 0; i < node->child_count; ++i) {
                ASTNodeClike *br = node->children[i];
                writeBytecodeChunk(chunk, OP_DUP, node->token.line);
                compileExpression(br->left, chunk, ctx);
                writeBytecodeChunk(chunk, OP_EQUAL, node->token.line);
                writeBytecodeChunk(chunk, OP_JUMP_IF_FALSE, node->token.line);
                int skip = chunk->count; emitShort(chunk, 0xFFFF, node->token.line);
                writeBytecodeChunk(chunk, OP_POP, node->token.line);
                for (int j = 0; j < br->child_count; ++j) {
                    compileStatement(br->children[j], chunk, ctx);
                }
                writeBytecodeChunk(chunk, OP_JUMP, node->token.line);
                int endJump = chunk->count; emitShort(chunk, 0xFFFF, node->token.line);
                endJumps = realloc(endJumps, sizeof(int)*(endCount+1)); endJumps[endCount++] = endJump;
                patchShort(chunk, skip, (uint16_t)(chunk->count - (skip + 2)));
            }
            if (node->right) {
                writeBytecodeChunk(chunk, OP_POP, node->token.line);
                compileStatement(node->right, chunk, ctx);
            } else {
                writeBytecodeChunk(chunk, OP_POP, node->token.line);
            }
            int end = chunk->count;
            for (int i = 0; i < endCount; ++i) {
                patchShort(chunk, endJumps[i], (uint16_t)(end - (endJumps[i] + 2)));
            }
            free(endJumps);
            for (int i = 0; i < loop->breakCount; i++) {
                patchShort(chunk, loop->breakAddrs[i], (uint16_t)(end - (loop->breakAddrs[i] + 2)));
            }
            ctx->loopDepth--;
            break;
        }
        case TCAST_BREAK: {
            writeBytecodeChunk(chunk, OP_JUMP, node->token.line);
            int patch = chunk->count;
            emitShort(chunk, 0xFFFF, node->token.line);
            if (ctx->loopDepth > 0) {
                LoopInfo* loop = &ctx->loops[ctx->loopDepth - 1];
                loop->breakAddrs[loop->breakCount++] = patch;
            }
            break;
        }
        case TCAST_CONTINUE: {
            writeBytecodeChunk(chunk, OP_JUMP, node->token.line);
            int patch = chunk->count;
            emitShort(chunk, 0xFFFF, node->token.line);
            if (ctx->loopDepth > 0) {
                LoopInfo* loop = &ctx->loops[ctx->loopDepth - 1];
                loop->continueAddrs[loop->continueCount++] = patch;
            }
            break;
        }
        case TCAST_VAR_DECL: {
            char* name = tokenToCString(node->token);
            int idx = resolveLocal(ctx, name);
            free(name);
            if (node->var_type == TYPE_POINTER) {
                if (node->left) {
                    compileExpression(node->left, chunk, ctx);
                } else {
                    AST *base = NULL;
                    if (node->right && node->right->type == TCAST_IDENTIFIER) {
                        if (node->right->token.type == CLIKE_TOKEN_IDENTIFIER) {
                            char *tname = tokenToCString(node->right->token);
                            base = clikeLookupStruct(tname);
                            if (!base) base = lookupType(tname);
                            free(tname);
                        } else {
                            base = makeBuiltinTypeASTFromToken(node->right->token);
                        }
                    }
                    Value init;
                    if (base) {
                        init = makePointer(NULL, base);
                    } else {
                        init = makeValueForType(TYPE_POINTER, NULL, NULL);
                    }
                    int cidx = addConstantToChunk(chunk, &init);
                    freeValue(&init);
                    writeBytecodeChunk(chunk, OP_CONSTANT, node->token.line);
                    writeBytecodeChunk(chunk, (uint8_t)cidx, node->token.line);
                }
                writeBytecodeChunk(chunk, OP_SET_LOCAL, node->token.line);
                writeBytecodeChunk(chunk, (uint8_t)idx, node->token.line);
            } else if (node->is_array) {
                int elemNameIdx = addStringConstant(chunk, "");
                // Compile dynamic dimension sizes before emitting the init opcode
                if (node->array_dim_exprs) {
                    for (int d = 0; d < node->dim_count; ++d) {
                        if (node->array_dims[d] == 0 && node->array_dim_exprs[d]) {
                            compileExpression(node->array_dim_exprs[d], chunk, ctx);
                        }
                    }
                }
                writeBytecodeChunk(chunk, OP_INIT_LOCAL_ARRAY, node->token.line);
                writeBytecodeChunk(chunk, (uint8_t)idx, node->token.line);
                writeBytecodeChunk(chunk, (uint8_t)node->dim_count, node->token.line);
                for (int d = 0; d < node->dim_count; ++d) {
                    if (node->array_dims[d] == 0 && node->array_dim_exprs && node->array_dim_exprs[d]) {
                        emitShort(chunk, 0xFFFF, node->token.line);
                        emitShort(chunk, 0xFFFF, node->token.line);
                    } else {
                        Value lower = makeInt(0);
                        Value upper = makeInt(node->array_dims[d] - 1);
                        int lidx = addConstantToChunk(chunk, &lower);
                        int uidx = addConstantToChunk(chunk, &upper);
                        freeValue(&lower);
                        freeValue(&upper);
                        emitShort(chunk, (uint16_t)lidx, node->token.line);
                        emitShort(chunk, (uint16_t)uidx, node->token.line);
                    }
                }
                writeBytecodeChunk(chunk, (uint8_t)node->element_type, node->token.line);
                writeBytecodeChunk(chunk, (uint8_t)elemNameIdx, node->token.line);
                if (node->left && node->left->type == TCAST_STRING &&
                    node->element_type == TYPE_CHAR && node->dim_count == 1) {
                    char* str = tokenStringToCString(node->left->token);
                    int slen = strlen(str);
                    for (int i = 0; i <= slen; ++i) {
                        char ch = (i < slen) ? str[i] : '\0';
                        Value idxVal = makeInt(i);
                        int idxConst = addConstantToChunk(chunk, &idxVal);
                        freeValue(&idxVal);
                        writeBytecodeChunk(chunk, OP_CONSTANT, node->token.line);
                        writeBytecodeChunk(chunk, (uint8_t)idxConst, node->token.line);
                        writeBytecodeChunk(chunk, OP_GET_LOCAL_ADDRESS, node->token.line);
                        writeBytecodeChunk(chunk, (uint8_t)idx, node->token.line);
                        writeBytecodeChunk(chunk, OP_GET_ELEMENT_ADDRESS, node->token.line);
                        writeBytecodeChunk(chunk, 1, node->token.line);
                        Value chVal = makeChar(ch);
                        int chConst = addConstantToChunk(chunk, &chVal);
                        freeValue(&chVal);
                        writeBytecodeChunk(chunk, OP_CONSTANT, node->token.line);
                        writeBytecodeChunk(chunk, (uint8_t)chConst, node->token.line);
                        writeBytecodeChunk(chunk, OP_SET_INDIRECT, node->token.line);
                    }
                    free(str);
                }
            } else {
                if (node->left) {
                    compileExpression(node->left, chunk, ctx);
                } else {
                    Value init;
                    if (isRealType(node->var_type)) {
                        init = makeReal(0.0);
                        init.type = node->var_type;
                    } else {
                        switch (node->var_type) {
                            case TYPE_STRING:
                                init = makeNil();
                                break;
                            case TYPE_FILE:
                                init = makeValueForType(TYPE_FILE, NULL, NULL);
                                break;
                            case TYPE_MEMORYSTREAM:
                                init = makeValueForType(TYPE_MEMORYSTREAM, NULL, NULL);
                                break;
                            default:
                                init = makeInt(0);
                                init.type = node->var_type;
                                if (isIntlikeType(init.type)) init.u_val = 0;
                                break;
                        }
                    }
                    int cidx = addConstantToChunk(chunk, &init);
                    freeValue(&init);
                    writeBytecodeChunk(chunk, OP_CONSTANT, node->token.line);
                    writeBytecodeChunk(chunk, (uint8_t)cidx, node->token.line);
                }
                writeBytecodeChunk(chunk, OP_SET_LOCAL, node->token.line);
                writeBytecodeChunk(chunk, (uint8_t)idx, node->token.line);
            }
            break;
        }
        case TCAST_COMPOUND:
            beginScope(ctx);
            collectLocals(node, ctx);
            for (int i = 0; i < node->child_count; i++) {
                compileStatement(node->children[i], chunk, ctx);
            }
            endScope(ctx);
            break;
        default:
            break;
    }
}

static void compileGlobalVar(ASTNodeClike *node, BytecodeChunk *chunk) {
    if (!node) return;
    char* name = tokenToCString(node->token);
    int name_idx = addStringConstant(chunk, name);
    registerGlobal(name, node->var_type, name_idx);
    if (name_idx < 256) {
        writeBytecodeChunk(chunk, OP_DEFINE_GLOBAL, node->token.line);
        writeBytecodeChunk(chunk, (uint8_t)name_idx, node->token.line);
    } else {
        writeBytecodeChunk(chunk, OP_DEFINE_GLOBAL16, node->token.line);
        emitShort(chunk, (uint16_t)name_idx, node->token.line);
    }
    writeBytecodeChunk(chunk, (uint8_t)node->var_type, node->token.line);
    if (node->var_type == TYPE_ARRAY && node->is_array) {
        /* Emit array dimension metadata similar to OP_INIT_LOCAL_ARRAY */
        writeBytecodeChunk(chunk, (uint8_t)node->dim_count, node->token.line);
        for (int d = 0; d < node->dim_count; ++d) {
            if (node->array_dims[d] > 0) {
                Value lower = makeInt(0);
                Value upper = makeInt(node->array_dims[d] - 1);
                emitShort(chunk, (uint16_t)addConstantToChunk(chunk, &lower), node->token.line);
                emitShort(chunk, (uint16_t)addConstantToChunk(chunk, &upper), node->token.line);
                freeValue(&lower);
                freeValue(&upper);
            } else {
                /* Undefined dimension size; emit zero bounds */
                emitShort(chunk, 0, node->token.line);
                emitShort(chunk, 0, node->token.line);
            }
        }
        int elemNameIdx = addStringConstant(chunk, "");
        writeBytecodeChunk(chunk, (uint8_t)node->element_type, node->token.line);
        writeBytecodeChunk(chunk, (uint8_t)elemNameIdx, node->token.line);
    } else {
        const char* type_name = varTypeToString(node->var_type);
        int type_idx = addStringConstant(chunk, type_name);
        emitShort(chunk, (uint16_t)type_idx, node->token.line);
        if (node->var_type == TYPE_STRING) {
            Value zero = makeInt(0);
            int len_idx = addConstantToChunk(chunk, &zero);
            freeValue(&zero);
            emitShort(chunk, (uint16_t)len_idx, node->token.line);
        }
    }
    if (node->left) {
        FuncContext dummy = {0};
        compileExpression(node->left, chunk, &dummy);
        if (name_idx < 256) {
            writeBytecodeChunk(chunk, OP_SET_GLOBAL, node->token.line);
            writeBytecodeChunk(chunk, (uint8_t)name_idx, node->token.line);
        } else {
            writeBytecodeChunk(chunk, OP_SET_GLOBAL16, node->token.line);
            emitShort(chunk, (uint16_t)name_idx, node->token.line);
        }
    }
    free(name);
}
static void compileExpression(ASTNodeClike *node, BytecodeChunk *chunk, FuncContext* ctx) {
    if (!node) return;
    switch (node->type) {
        case TCAST_NUMBER: {
            Value v;
            if (node->token.type == CLIKE_TOKEN_FLOAT_LITERAL) {
                v = makeReal(node->token.float_val);
            } else if (node->token.type == CLIKE_TOKEN_CHAR_LITERAL) {
                // Emit character literals distinctly
                v = makeChar(node->token.int_val);
            } else {
                // Default to 64-bit integer regardless of inferred var_type
                v = makeInt(node->token.int_val);
            }
            int idx = addConstantToChunk(chunk, &v);
            writeBytecodeChunk(chunk, OP_CONSTANT, node->token.line);
            writeBytecodeChunk(chunk, (uint8_t)idx, node->token.line);
            break;
        }
        case TCAST_SIZEOF: {
            Value v = makeInt(node->token.int_val);
            v.type = TYPE_INT64;
            int idx = addConstantToChunk(chunk, &v);
            writeBytecodeChunk(chunk, OP_CONSTANT, node->token.line);
            writeBytecodeChunk(chunk, (uint8_t)idx, node->token.line);
            break;
        }
        case TCAST_STRING: {
            char* s = tokenStringToCString(node->token);
            Value v = makeString(s);
            free(s);
            int idx = addConstantToChunk(chunk, &v);
            freeValue(&v);
            writeBytecodeChunk(chunk, OP_CONSTANT, node->token.line);
            writeBytecodeChunk(chunk, (uint8_t)idx, node->token.line);
            break;
        }
        case TCAST_BINOP:
            compileExpression(node->left, chunk, ctx);
            if (node->token.type == CLIKE_TOKEN_AND_AND ||
                node->token.type == CLIKE_TOKEN_OR_OR) {
                writeBytecodeChunk(chunk, OP_NOT, node->token.line);
                writeBytecodeChunk(chunk, OP_NOT, node->token.line);
            }
            compileExpression(node->right, chunk, ctx);
            if (node->token.type == CLIKE_TOKEN_AND_AND ||
                node->token.type == CLIKE_TOKEN_OR_OR) {
                writeBytecodeChunk(chunk, OP_NOT, node->token.line);
                writeBytecodeChunk(chunk, OP_NOT, node->token.line);
            }
            switch (node->token.type) {
                case CLIKE_TOKEN_PLUS: writeBytecodeChunk(chunk, OP_ADD, node->token.line); break;
                case CLIKE_TOKEN_MINUS: writeBytecodeChunk(chunk, OP_SUBTRACT, node->token.line); break;
                case CLIKE_TOKEN_STAR: writeBytecodeChunk(chunk, OP_MULTIPLY, node->token.line); break;
                case CLIKE_TOKEN_SLASH:
                    if (isIntlikeType(node->var_type) &&
                        node->left && node->right &&
                        isIntlikeType(node->left->var_type) &&
                        isIntlikeType(node->right->var_type)) {
                        /*
                         * In C, dividing two integers performs integer division
                         * (truncating toward zero). The VM has a dedicated
                         * opcode for this behaviour (OP_INT_DIV), whereas
                         * OP_DIVIDE always produces a real result. Without this
                         * check, expressions like `w / 4` would yield a real
                         * value, which breaks APIs expecting integer arguments
                         * (e.g. drawrect in the graphics tests).
                         */
                        writeBytecodeChunk(chunk, OP_INT_DIV, node->token.line);
                    } else {
                        writeBytecodeChunk(chunk, OP_DIVIDE, node->token.line);
                    }
                    break;
                case CLIKE_TOKEN_PERCENT: writeBytecodeChunk(chunk, OP_MOD, node->token.line); break;
                case CLIKE_TOKEN_GREATER: writeBytecodeChunk(chunk, OP_GREATER, node->token.line); break;
                case CLIKE_TOKEN_GREATER_EQUAL: writeBytecodeChunk(chunk, OP_GREATER_EQUAL, node->token.line); break;
                case CLIKE_TOKEN_LESS: writeBytecodeChunk(chunk, OP_LESS, node->token.line); break;
                case CLIKE_TOKEN_LESS_EQUAL: writeBytecodeChunk(chunk, OP_LESS_EQUAL, node->token.line); break;
                case CLIKE_TOKEN_EQUAL_EQUAL: writeBytecodeChunk(chunk, OP_EQUAL, node->token.line); break;
                case CLIKE_TOKEN_BANG_EQUAL: writeBytecodeChunk(chunk, OP_NOT_EQUAL, node->token.line); break;
                case CLIKE_TOKEN_AND_AND: writeBytecodeChunk(chunk, OP_AND, node->token.line); break;
                case CLIKE_TOKEN_OR_OR: writeBytecodeChunk(chunk, OP_OR, node->token.line); break;
                case CLIKE_TOKEN_BIT_AND: writeBytecodeChunk(chunk, OP_AND, node->token.line); break;
                case CLIKE_TOKEN_BIT_OR: writeBytecodeChunk(chunk, OP_OR, node->token.line); break;
                case CLIKE_TOKEN_SHL: writeBytecodeChunk(chunk, OP_SHL, node->token.line); break;
                case CLIKE_TOKEN_SHR: writeBytecodeChunk(chunk, OP_SHR, node->token.line); break;
                default: break;
            }
            break;
        case TCAST_TERNARY: {
            compileExpression(node->left, chunk, ctx);
            writeBytecodeChunk(chunk, OP_JUMP_IF_FALSE, node->token.line);
            int elseJump = chunk->count;
            emitShort(chunk, 0xFFFF, node->token.line);
            compileExpression(node->right, chunk, ctx);
            writeBytecodeChunk(chunk, OP_JUMP, node->token.line);
            int endJump = chunk->count;
            emitShort(chunk, 0xFFFF, node->token.line);
            uint16_t elseOffset = (uint16_t)(chunk->count - (elseJump + 2));
            patchShort(chunk, elseJump, elseOffset);
            compileExpression(node->third, chunk, ctx);
            uint16_t endOffset = (uint16_t)(chunk->count - (endJump + 2));
            patchShort(chunk, endJump, endOffset);
            break;
        }
        case TCAST_UNOP:
            compileExpression(node->left, chunk, ctx);
            switch (node->token.type) {
                case CLIKE_TOKEN_MINUS: writeBytecodeChunk(chunk, OP_NEGATE, node->token.line); break;
                case CLIKE_TOKEN_BANG: writeBytecodeChunk(chunk, OP_NOT, node->token.line); break;
                case CLIKE_TOKEN_TILDE: writeBytecodeChunk(chunk, OP_NOT, node->token.line); break;
                default: break;
            }
            break;
        case TCAST_ADDR:
            compileLValue(node->left, chunk, ctx);
            break;
        case TCAST_DEREF:
            compileExpression(node->left, chunk, ctx);
            writeBytecodeChunk(chunk, OP_GET_INDIRECT, node->token.line);
            break;
        case TCAST_ASSIGN: {
            if (node->left) {
                if (node->left->type == TCAST_IDENTIFIER) {
                    char* name = tokenToCString(node->left->token);
                    int idx = resolveLocal(ctx, name);
                    int gidx = -1;
                    if (idx < 0) gidx = resolveGlobal(name);
                    compileExpression(node->right, chunk, ctx);
                    writeBytecodeChunk(chunk, OP_DUP, node->token.line);
                    if (idx >= 0) {
                        writeBytecodeChunk(chunk, OP_SET_LOCAL, node->token.line);
                        writeBytecodeChunk(chunk, (uint8_t)idx, node->token.line);
                    } else if (gidx >= 0) {
                        if (gidx < 256) {
                            writeBytecodeChunk(chunk, OP_SET_GLOBAL, node->token.line);
                            writeBytecodeChunk(chunk, (uint8_t)gidx, node->token.line);
                        } else {
                            writeBytecodeChunk(chunk, OP_SET_GLOBAL16, node->token.line);
                            emitShort(chunk, (uint16_t)gidx, node->token.line);
                        }
                    }
                    free(name);
                } else if (node->left->type == TCAST_ARRAY_ACCESS) {
                    /*
                     * In C, an assignment expression evaluates to the value
                     * being assigned.  Our VM's OP_SET_INDIRECT no longer
                     * leaves a copy of the value on the stack (Pascal
                     * semantics), so we must explicitly preserve it for the
                     * expression result.
                     *
                     * Evaluate the right-hand side first and duplicate it so
                     * one copy remains after the store.  Then compute the
                     * l-value address, swap to place the address beneath the
                     * value and perform the indirect assignment.  The
                     * duplicated value is left on the stack as the expression
                     * result, allowing surrounding expression statements to
                     * pop it without disturbing the stack.
                     */
                    compileExpression(node->right, chunk, ctx);      // [..., value]
                    writeBytecodeChunk(chunk, OP_DUP, node->token.line); // [..., value, value]
                    compileLValue(node->left, chunk, ctx);            // [..., value, value, ptr]
                    writeBytecodeChunk(chunk, OP_SWAP, node->token.line); // [..., value, ptr, value]
                    writeBytecodeChunk(chunk, OP_SET_INDIRECT, node->token.line); // [..., value]
                } else if (node->left->type == TCAST_DEREF) {
                    compileExpression(node->right, chunk, ctx);      // [..., value]
                    writeBytecodeChunk(chunk, OP_DUP, node->token.line); // [..., value, value]
                    compileExpression(node->left->left, chunk, ctx); // [..., value, value, ptr]
                    writeBytecodeChunk(chunk, OP_SWAP, node->token.line); // [..., value, ptr, value]
                    writeBytecodeChunk(chunk, OP_SET_INDIRECT, node->token.line); // [..., value]
                } else if (node->left->type == TCAST_MEMBER) {
                    compileExpression(node->right, chunk, ctx);      // [..., value]
                    writeBytecodeChunk(chunk, OP_DUP, node->token.line); // [..., value, value]
                    compileLValue(node->left, chunk, ctx);           // [..., value, value, ptr]
                    writeBytecodeChunk(chunk, OP_SWAP, node->token.line); // [..., value, ptr, value]
                    writeBytecodeChunk(chunk, OP_SET_INDIRECT, node->token.line); // [..., value]
                }
            }
            break;
        }
        case TCAST_IDENTIFIER: {
            char* name = tokenToCString(node->token);
            if (strcasecmp(name, "NULL") == 0) {
                Value v; memset(&v, 0, sizeof(Value));
                // Emit a NIL constant instead of a zeroed POINTER to preserve
                // the base type of pointer variables when assigning NULL.
                // Using TYPE_POINTER here would clear the base type and later
                // operations (e.g. dereferencing) would fail.
                v.type = TYPE_NIL;
                int cidx = addConstantToChunk(chunk, &v);
                writeBytecodeChunk(chunk, OP_CONSTANT, node->token.line);
                writeBytecodeChunk(chunk, (uint8_t)cidx, node->token.line);
                free(name);
                break;
            }
            int idx = resolveLocal(ctx, name);
            if (idx >= 0) {
                writeBytecodeChunk(chunk, OP_GET_LOCAL, node->token.line);
                writeBytecodeChunk(chunk, (uint8_t)idx, node->token.line);
            } else {
                int gidx = resolveGlobal(name);
                if (gidx < 256) {
                    writeBytecodeChunk(chunk, OP_GET_GLOBAL, node->token.line);
                    writeBytecodeChunk(chunk, (uint8_t)gidx, node->token.line);
                } else {
                    writeBytecodeChunk(chunk, OP_GET_GLOBAL16, node->token.line);
                    emitShort(chunk, (uint16_t)gidx, node->token.line);
                }
            }
            free(name);
            break;
        }
        case TCAST_ARRAY_ACCESS:
            compileLValue(node, chunk, ctx);
            writeBytecodeChunk(chunk, OP_GET_INDIRECT, node->token.line);
            break;
        case TCAST_MEMBER:
            compileExpression(node->left, chunk, ctx);
            if (node->right && node->right->type == TCAST_IDENTIFIER) {
                char *fname = tokenToCString(node->right->token);
                int idx = addStringConstant(chunk, fname);
                if (idx < 256) {
                    writeBytecodeChunk(chunk, OP_GET_FIELD_ADDRESS, node->token.line);
                    writeBytecodeChunk(chunk, (uint8_t)idx, node->token.line);
                } else {
                    writeBytecodeChunk(chunk, OP_GET_FIELD_ADDRESS16, node->token.line);
                    emitShort(chunk, (uint16_t)idx, node->token.line);
                }
                free(fname);
            }
            writeBytecodeChunk(chunk, OP_GET_INDIRECT, node->token.line);
            break;
        case TCAST_THREAD_SPAWN: {
            ASTNodeClike *call = node->left;
            if (call && call->type == TCAST_CALL) {
                char *name = tokenToCString(call->token);
                Symbol* sym = procedure_table ? hashTableLookup(procedure_table, name) : NULL;
                if (sym) {
                    /*
                     * When a function with local variables is spawned directly,
                     * the new thread begins execution without a call frame,
                     * so its locals overlap the stack base.  Any POP used to
                     * discard the assignment result then wipes out the just-
                     * stored local, leaving it NIL (e.g. feeding NIL to
                     * built-ins like toupper).  Generate a wrapper that
                     * performs a normal OP_CALL so the callee runs with a
                     * proper stack frame and separate local slot storage.
                     */
                    writeBytecodeChunk(chunk, OP_THREAD_CREATE, call->token.line);
                    int patch = chunk->count;
                    emitShort(chunk, 0xFFFF, call->token.line); // placeholder for wrapper addr

                    // Jump over inlined wrapper so main thread continues execution.
                    writeBytecodeChunk(chunk, OP_JUMP, call->token.line);
                    int jumpPatch = chunk->count;
                    emitShort(chunk, 0xFFFF, call->token.line);

                    int wrapper_addr = chunk->count;
                    int nameIdx = addStringConstant(chunk, name);
                    writeBytecodeChunk(chunk, OP_CALL, call->token.line);
                    emitShort(chunk, (uint16_t)nameIdx, call->token.line);
                    emitShort(chunk, (uint16_t)sym->bytecode_address, call->token.line);
                    writeBytecodeChunk(chunk, (uint8_t)sym->arity, call->token.line);
                    writeBytecodeChunk(chunk, OP_RETURN, call->token.line);

                    // Patch addresses: spawn target and jump over wrapper.
                    patchShort(chunk, patch, (uint16_t)wrapper_addr);
                    patchShort(chunk, jumpPatch, (uint16_t)(chunk->count - (jumpPatch + 2)));
                }
                free(name);
            }
            break;
        }
        case TCAST_CALL: {
            char *name = tokenToCString(node->token);
            if (strcasecmp(name, "mutex") == 0) {
                free(name);
                if (node->child_count != 0) {
                    fprintf(stderr, "Compile error: mutex expects no arguments.\n");
                }
                writeBytecodeChunk(chunk, OP_MUTEX_CREATE, node->token.line);
                break;
            }
            if (strcasecmp(name, "rcmutex") == 0) {
                free(name);
                if (node->child_count != 0) {
                    fprintf(stderr, "Compile error: rcmutex expects no arguments.\n");
                }
                writeBytecodeChunk(chunk, OP_RCMUTEX_CREATE, node->token.line);
                break;
            }
            if (strcasecmp(name, "lock") == 0) {
                if (node->child_count != 1) {
                    fprintf(stderr, "Compile error: lock expects 1 argument.\n");
                } else {
                    compileExpression(node->children[0], chunk, ctx);
                }
                free(name);
                writeBytecodeChunk(chunk, OP_MUTEX_LOCK, node->token.line);
                break;
            }
            if (strcasecmp(name, "unlock") == 0) {
                if (node->child_count != 1) {
                    fprintf(stderr, "Compile error: unlock expects 1 argument.\n");
                } else {
                    compileExpression(node->children[0], chunk, ctx);
                }
                free(name);
                writeBytecodeChunk(chunk, OP_MUTEX_UNLOCK, node->token.line);
                break;
            }
<<<<<<< HEAD
            if (strcasecmp(name, "destroy") == 0) {
                if (node->child_count != 1) {
                    fprintf(stderr, "Compile error: destroy expects 1 argument.\n");
=======
            if (strcasecmp(name, "destroymutex") == 0) {
                if (node->child_count != 1) {
                    fprintf(stderr, "Compile error: destroyMutex expects 1 argument.\n");
>>>>>>> 25e9b051
                } else {
                    compileExpression(node->children[0], chunk, ctx);
                }
                free(name);
                writeBytecodeChunk(chunk, OP_MUTEX_DESTROY, node->token.line);
                break;
            }
            if (strcasecmp(name, "printf") == 0) {
                int arg_index = 0;
                int write_arg_count = 0;
                if (node->child_count > 0 && node->children[0]->type == TCAST_STRING) {
                    arg_index = 1;
                    char* fmt = tokenStringToCString(node->children[0]->token);
                    size_t flen = strlen(fmt);
                    char* seg = malloc(flen + 1);
                    size_t seglen = 0;
                    for (size_t i = 0; i < flen; ++i) {
                        if (fmt[i] == '%' && i + 1 < flen) {
                            if (fmt[i + 1] == '%') {
                                seg[seglen++] = '%';
                                i++; // skip second %
                            } else {
                                size_t j = i + 1;
                                int width = 0;
                                int precision = -1;
                                while (j < flen && isdigit((unsigned char)fmt[j])) {
                                    width = width * 10 + (fmt[j] - '0');
                                    j++;
                                }
                                if (j < flen && fmt[j] == '.') {
                                    j++;
                                    precision = 0;
                                    while (j < flen && isdigit((unsigned char)fmt[j])) {
                                        precision = precision * 10 + (fmt[j] - '0');
                                        j++;
                                    }
                                }
                                const char *length_mods = "hlLjzt";
                                while (j < flen && strchr(length_mods, fmt[j]) != NULL) {
                                    j++;
                                }
                                const char *specifiers = "cdiuoxXfFeEgGaAspn";
                                if (j < flen && strchr(specifiers, fmt[j]) != NULL && arg_index < node->child_count) {
                                    if (seglen > 0) {
                                        seg[seglen] = '\0';
                                        Value strv = makeString(seg);
                                        int cidx = addConstantToChunk(chunk, &strv);
                                        freeValue(&strv);
                                        writeBytecodeChunk(chunk, OP_CONSTANT, node->token.line);
                                        writeBytecodeChunk(chunk, (uint8_t)cidx, node->token.line);
                                        write_arg_count++;
                                        seglen = 0;
                                    }
                                    compileExpression(node->children[arg_index++], chunk, ctx);
                                    if (width > 0 || precision >= 0) {
                                        if (precision < 0) precision = PASCAL_DEFAULT_FLOAT_PRECISION;
                                        writeBytecodeChunk(chunk, OP_FORMAT_VALUE, node->token.line);
                                        writeBytecodeChunk(chunk, (uint8_t)width, node->token.line);
                                        writeBytecodeChunk(chunk, (uint8_t)precision, node->token.line);
                                    }
                                    write_arg_count++;
                                    i = j; // skip full format specifier
                                } else {
                                    seg[seglen++] = '%';
                                }
                            }
                        } else {
                            seg[seglen++] = fmt[i];
                        }
                    }
                    if (seglen > 0) {
                        seg[seglen] = '\0';
                        Value strv = makeString(seg);
                        int cidx = addConstantToChunk(chunk, &strv);
                        freeValue(&strv);
                        writeBytecodeChunk(chunk, OP_CONSTANT, node->token.line);
                        writeBytecodeChunk(chunk, (uint8_t)cidx, node->token.line);
                        write_arg_count++;
                    }
                    free(seg);
                    free(fmt);
                }
                for (; arg_index < node->child_count; ++arg_index) {
                    compileExpression(node->children[arg_index], chunk, ctx);
                    write_arg_count++;
                }
                writeBytecodeChunk(chunk, OP_WRITE, node->token.line);
                writeBytecodeChunk(chunk, (uint8_t)write_arg_count, node->token.line);
                Value zero = makeInt(0);
                int zidx = addConstantToChunk(chunk, &zero);
                freeValue(&zero);
                writeBytecodeChunk(chunk, OP_CONSTANT, node->token.line);
                writeBytecodeChunk(chunk, (uint8_t)zidx, node->token.line);
            } else if (strcasecmp(name, "scanf") == 0 || strcasecmp(name, "readln") == 0) {
                // Compile arguments as l-values (addresses) and call the VM's
                // `readln` builtin. `scanf` returns 0 to mimic C semantics,
                // while `readln` is treated as a procedure.
                for (int i = 0; i < node->child_count; ++i) {
                    compileLValue(node->children[i], chunk, ctx);
                }
                int rlIndex = addStringConstant(chunk, "readln");
                writeBytecodeChunk(chunk, OP_CALL_BUILTIN, node->token.line);
                emitShort(chunk, (uint16_t)rlIndex, node->token.line);
                writeBytecodeChunk(chunk, (uint8_t)node->child_count, node->token.line);

                if (strcasecmp(name, "scanf") == 0) {
                    Value zero = makeInt(0);
                    int idx = addConstantToChunk(chunk, &zero);
                    freeValue(&zero);
                    writeBytecodeChunk(chunk, OP_CONSTANT, node->token.line);
                    writeBytecodeChunk(chunk, (uint8_t)idx, node->token.line);
                }
            } else if (strcasecmp(name, "assign") == 0 ||
                       strcasecmp(name, "reset") == 0 ||
                       strcasecmp(name, "rewrite") == 0 ||
                       strcasecmp(name, "append") == 0 ||
                       strcasecmp(name, "eof") == 0 ||
                       strcasecmp(name, "close") == 0 ||
                       strcasecmp(name, "rename") == 0 ||
                       strcasecmp(name, "remove") == 0) {
                // File builtins take the file variable as a VAR parameter.
                if (node->child_count > 0) {
                    compileLValue(node->children[0], chunk, ctx);
                    for (int i = 1; i < node->child_count; ++i) {
                        compileExpression(node->children[i], chunk, ctx);
                    }
                }
                const char* vmName = name;
                if (strcasecmp(name, "remove") == 0) vmName = "erase";
                int fnIndex = addStringConstant(chunk, vmName);
                writeBytecodeChunk(chunk, OP_CALL_BUILTIN, node->token.line);
                emitShort(chunk, (uint16_t)fnIndex, node->token.line);
                writeBytecodeChunk(chunk, (uint8_t)node->child_count, node->token.line);
            } else if (strcasecmp(name, "random") == 0) {
                // Direct wrapper around the VM's random builtin.
                for (int i = 0; i < node->child_count; ++i) {
                    compileExpression(node->children[i], chunk, ctx);
                }
                int rIndex = addStringConstant(chunk, "random");
                writeBytecodeChunk(chunk, OP_CALL_BUILTIN, node->token.line);
                emitShort(chunk, (uint16_t)rIndex, node->token.line);
                writeBytecodeChunk(chunk, (uint8_t)node->child_count, node->token.line);
            } else if (strcasecmp(name, "itoa") == 0) {
                // Wrap Pascal's Str builtin: first argument is a value,
                // second is a VAR string parameter.
                if (node->child_count == 2) {
                    compileExpression(node->children[0], chunk, ctx);
                    compileLValue(node->children[1], chunk, ctx);
                } else {
                    for (int i = 0; i < node->child_count; ++i) {
                        compileExpression(node->children[i], chunk, ctx);
                    }
                }
                int strIndex = addStringConstant(chunk, "str");
                writeBytecodeChunk(chunk, OP_CALL_BUILTIN, node->token.line);
                emitShort(chunk, (uint16_t)strIndex, node->token.line);
                writeBytecodeChunk(chunk, (uint8_t)node->child_count, node->token.line);
            } else if (strcasecmp(name, "strlen") == 0) {
                // Map C's strlen to the Pascal-style length builtin.
                for (int i = 0; i < node->child_count; ++i) {
                    compileExpression(node->children[i], chunk, ctx);
                }
                int lenIndex = addStringConstant(chunk, "length");
                writeBytecodeChunk(chunk, OP_CALL_BUILTIN, node->token.line);
                emitShort(chunk, (uint16_t)lenIndex, node->token.line);
                writeBytecodeChunk(chunk, (uint8_t)node->child_count, node->token.line);
            } else if (strcasecmp(name, "exit") == 0) {
                // Map C-like exit to the VM's halt builtin to allow an optional exit code.
                for (int i = 0; i < node->child_count; ++i) {
                    compileExpression(node->children[i], chunk, ctx);
                }
                int hIndex = addStringConstant(chunk, "halt");
                writeBytecodeChunk(chunk, OP_CALL_BUILTIN, node->token.line);
                emitShort(chunk, (uint16_t)hIndex, node->token.line);
                writeBytecodeChunk(chunk, (uint8_t)node->child_count, node->token.line);
            } else {
                for (int i = 0; i < node->child_count; ++i) {
                    compileExpression(node->children[i], chunk, ctx);
                }
                Symbol* sym = procedure_table ? hashTableLookup(procedure_table, name) : NULL;
                int nameIndex = addStringConstant(chunk, name);
                if (sym) {
                    writeBytecodeChunk(chunk, OP_CALL, node->token.line);
                    emitShort(chunk, (uint16_t)nameIndex, node->token.line);
                    if (sym->is_defined) {
                        emitShort(chunk, (uint16_t)sym->bytecode_address, node->token.line);
                    } else {
                        emitShort(chunk, 0xFFFF, node->token.line);
                    }
                    writeBytecodeChunk(chunk, (uint8_t)node->child_count, node->token.line);
                } else {
                    writeBytecodeChunk(chunk, OP_CALL_BUILTIN, node->token.line);
                    emitShort(chunk, (uint16_t)nameIndex, node->token.line);
                    writeBytecodeChunk(chunk, (uint8_t)node->child_count, node->token.line);
                }
            }
            free(name);
            break;
        }
        default:
            break;
    }
}

static void compileFunction(ASTNodeClike *func, BytecodeChunk *chunk) {
    if (!func || !func->right) return;

    FuncContext ctx = {0};
    // Parameters
    if (func->left) {
        for (int i = 0; i < func->left->child_count; i++) {
            ASTNodeClike* p = func->left->children[i];
            char* name = tokenToCString(p->token);
            addLocal(&ctx, name, p->var_type, 0, 0, NULL, TYPE_UNKNOWN);
            free(name);
            ctx.paramCount++;
        }
    }
    /*
     * Track the maximum number of locals that exist at any point during
     * compilation.  The call frame must allocate space for this many locals
     * (minus the parameters) when the function is executed.  We also perform a
     * recursive pre-pass to count every local declaration in the function. If
     * the pre-pass reports more locals than were ever simultaneously live, we
     * still allocate the larger amount to be safe.
     */
    int declaredLocals = countLocalDecls(func->right);
    ctx.maxLocalCount = ctx.localCount;

    int address = chunk->count;
    char* fname = tokenToCString(func->token);
    /*
     * Symbol lookups are case-insensitive.  The symbol table stores all
     * procedure names in lowercase, but the token text preserves the
     * original casing.  This meant that procedures with mixed-case names
     * (e.g. "computeRowsThread0") were inserted using their original case
     * and later lookups using the lowercase form failed, causing instructions
     * such as OP_THREAD_CREATE to be omitted.
     *
     * Normalize the function name to lowercase before inserting it into the
     * procedure table so lookups succeed regardless of the original casing.
     */
    toLowerString(fname);
    Symbol* sym = hashTableLookup(procedure_table, fname);
    if (!sym) {
        sym = malloc(sizeof(Symbol));
        memset(sym, 0, sizeof(Symbol));
        sym->name = strdup(fname);
        hashTableInsert(procedure_table, sym);
    }
    sym->bytecode_address = address;
    sym->arity = (uint8_t)ctx.paramCount;
    sym->type = func->var_type;
    sym->is_defined = true;

    compileStatement(func->right, chunk, &ctx);
    writeBytecodeChunk(chunk, OP_RETURN, func->token.line);

    /* The total locals required are whichever is larger: the maximum locals
     * seen during compilation (minus parameters) or the number of declarations
     * discovered by the pre-pass. */
    int needed = ctx.maxLocalCount - ctx.paramCount;
    if (declaredLocals > needed) needed = declaredLocals;
    sym->locals_count = (uint8_t)needed;

    for (int i = 0; i < ctx.paramCount; i++) {
        free(ctx.locals[i].name);
    }
    free(fname);
}

static void predeclareFunctions(ASTNodeClike *program) {
    if (!program) return;
    for (int i = 0; i < program->child_count; ++i) {
        ASTNodeClike *decl = program->children[i];
        if (decl->type != TCAST_FUN_DECL) continue;
        char *name = tokenToCString(decl->token);
        toLowerString(name);
        if (!hashTableLookup(procedure_table, name)) {
            Symbol *sym = malloc(sizeof(Symbol));
            memset(sym, 0, sizeof(Symbol));
            sym->name = strdup(name);
            sym->arity = decl->left ? decl->left->child_count : 0;
            sym->type = decl->var_type;
            sym->is_defined = false;
            hashTableInsert(procedure_table, sym);
        }
        free(name);
    }
}

static void patchForwardCalls(BytecodeChunk *chunk) {
    if (!procedure_table || !chunk || !chunk->code) return;
    for (int offset = 0; offset < chunk->count; ) {
        uint8_t opcode = chunk->code[offset];
        if (opcode == OP_CALL) {
            if (offset + 5 >= chunk->count) break;
            uint16_t address = (uint16_t)((chunk->code[offset + 3] << 8) |
                                          chunk->code[offset + 4]);
            if (address == 0xFFFF) {
                uint16_t name_index = (uint16_t)((chunk->code[offset + 1] << 8) |
                                                 chunk->code[offset + 2]);
                if (name_index < chunk->constants_count &&
                    chunk->constants[name_index].type == TYPE_STRING) {
                    const char *proc_name = AS_STRING(chunk->constants[name_index]);
                    char lookup[MAX_SYMBOL_LENGTH];
                    strncpy(lookup, proc_name, sizeof(lookup) - 1);
                    lookup[sizeof(lookup) - 1] = '\0';
                    toLowerString(lookup);
                    Symbol *sym = hashTableLookup(procedure_table, lookup);
                    if (sym && sym->is_defined) {
                        patchShort(chunk, offset + 3,
                                   (uint16_t)sym->bytecode_address);
                    } else {
                        fprintf(stderr,
                                "Compiler Error: Procedure '%s' was called but never defined.\n",
                                proc_name);
                    }
                }
            }
            offset += 6;
        } else {
            offset += getInstructionLength(chunk, offset);
        }
    }
}

void clikeCompile(ASTNodeClike *program, BytecodeChunk *chunk) {
    initBytecodeChunk(chunk);
    if (!program) return;

    globalVarCount = 0;

    // Compile global variable declarations first so they are initialized
    // before main is invoked.
    for (int i = 0; i < program->child_count; ++i) {
        ASTNodeClike *decl = program->children[i];
        if (decl->type == TCAST_VAR_DECL) {
            compileGlobalVar(decl, chunk);
        }
    }

    // Predeclare all functions so forward references are recognized.
    predeclareFunctions(program);

    // Emit a call to main after globals have been defined.
    writeBytecodeChunk(chunk, OP_CALL, 0);
    int mainNameIdx = addStringConstant(chunk, "main");
    emitShort(chunk, (uint16_t)mainNameIdx, 0);
    int mainAddrPatch = chunk->count;
    emitShort(chunk, 0, 0);
    int mainArityPatch = chunk->count;
    writeBytecodeChunk(chunk, 0, 0);
    writeBytecodeChunk(chunk, OP_HALT, 0);

    int mainAddress = -1;
    uint8_t mainArity = 0;

    // Compile imported modules before the main program
    for (int i = 0; i < clike_import_count; ++i) {
        const char *orig_path = clike_imports[i];
        const char *path = orig_path;
        char *allocated_path = NULL;
        FILE *f = fopen(path, "rb");
        if (!f) {
            const char *lib_dir = getenv("CLIKE_LIB_DIR");
            if (lib_dir && *lib_dir) {
                size_t len = strlen(lib_dir) + 1 + strlen(orig_path) + 1;
                allocated_path = (char*)malloc(len);
                snprintf(allocated_path, len, "%s/%s", lib_dir, orig_path);
                f = fopen(allocated_path, "rb");
                if (f) path = allocated_path; else { free(allocated_path); allocated_path = NULL; }
            }
        }
        if (!f) {
            const char *default_dir = "/usr/local/pscal/clike/lib";
            size_t len = strlen(default_dir) + 1 + strlen(orig_path) + 1;
            allocated_path = (char*)malloc(len);
            snprintf(allocated_path, len, "%s/%s", default_dir, orig_path);
            f = fopen(allocated_path, "rb");
            if (f) path = allocated_path; else { free(allocated_path); allocated_path = NULL; }
        }
        if (!f) {
            fprintf(stderr, "Could not open import '%s'\n", orig_path);
            continue;
        }
        fseek(f, 0, SEEK_END);
        long len = ftell(f);
        rewind(f);
        char *src = (char*)malloc(len + 1);
        if (!src) { fclose(f); continue; }
        size_t bytes_read = fread(src, 1, len, f);
        if (bytes_read != (size_t)len) {
            fprintf(stderr, "Error reading import '%s'\n", orig_path);
            free(src);
            fclose(f);
            continue;
        }
        src[len] = '\0';
        fclose(f);

        ParserClike p; initParserClike(&p, src);
        ASTNodeClike *modProg = parseProgramClike(&p);
        freeParserClike(&p);

        if (!verifyASTClikeLinks(modProg, NULL)) {
            fprintf(stderr, "AST verification failed for module '%s' after parsing.\n", path);
            freeASTClike(modProg);
            free(src);
            EXIT_FAILURE_HANDLER();
            return;
        }

        analyzeSemanticsClike(modProg);

        if (!verifyASTClikeLinks(modProg, NULL)) {
            fprintf(stderr, "AST verification failed for module '%s' after semantic analysis.\n", path);
            freeASTClike(modProg);
            free(src);
            EXIT_FAILURE_HANDLER();
            return;
        }
        predeclareFunctions(modProg);
        for (int j = 0; j < modProg->child_count; ++j) {
            ASTNodeClike *decl = modProg->children[j];
            if (decl->type == TCAST_FUN_DECL) {
                compileFunction(decl, chunk);
            }
        }
        freeASTClike(modProg);
        free(src);
        if (allocated_path) free(allocated_path);
    }

    for (int i = 0; i < program->child_count; ++i) {
        ASTNodeClike *decl = program->children[i];
        if (decl->type != TCAST_FUN_DECL) continue;
        char *name = tokenToCString(decl->token);
        compileFunction(decl, chunk);
        if (strcmp(name, "main") == 0) {
            Symbol* sym = (Symbol*)hashTableLookup(procedure_table, name);
            mainAddress = sym->bytecode_address;
            mainArity = sym->arity;
        }
        free(name);
    }

    if (mainAddress >= 0) {
        patchShort(chunk, mainAddrPatch, (uint16_t)mainAddress);
        chunk->code[mainArityPatch] = mainArity;
    }

    patchForwardCalls(chunk);

    for (int i = 0; i < clike_import_count; ++i) {
        free(clike_imports[i]);
    }
    free(clike_imports);
    clike_imports = NULL;
    clike_import_count = 0;
    clikeFreeStructs();
}
<|MERGE_RESOLUTION|>--- conflicted
+++ resolved
@@ -977,15 +977,10 @@
                 writeBytecodeChunk(chunk, OP_MUTEX_UNLOCK, node->token.line);
                 break;
             }
-<<<<<<< HEAD
             if (strcasecmp(name, "destroy") == 0) {
                 if (node->child_count != 1) {
                     fprintf(stderr, "Compile error: destroy expects 1 argument.\n");
-=======
-            if (strcasecmp(name, "destroymutex") == 0) {
-                if (node->child_count != 1) {
-                    fprintf(stderr, "Compile error: destroyMutex expects 1 argument.\n");
->>>>>>> 25e9b051
+
                 } else {
                     compileExpression(node->children[0], chunk, ctx);
                 }
