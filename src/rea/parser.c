--- conflicted
+++ resolved
@@ -1128,7 +1128,6 @@
 
 static AST *parseWhile(ReaParser *p) {
     reaAdvance(p); // consume 'while'
-<<<<<<< HEAD
     if (p->current.type == REA_TOKEN_LEFT_PAREN) reaAdvance(p);
     AST *condition = parseExpression(p);
     if (p->current.type == REA_TOKEN_RIGHT_PAREN) reaAdvance(p);
@@ -1375,37 +1374,6 @@
     }
     if (p->current.type == REA_TOKEN_SEMICOLON) reaAdvance(p);
     return uses;
-=======
-    if (p->current.type == REA_TOKEN_LEFT_PAREN) {
-        reaAdvance(p);
-    }
-    AST *condition = parseExpression(p);
-    if (p->current.type == REA_TOKEN_RIGHT_PAREN) {
-        reaAdvance(p);
-    }
-
-    AST *body = NULL;
-    if (p->current.type == REA_TOKEN_LEFT_BRACE) {
-        body = parseBlock(p);
-    } else {
-        body = parseStatement(p);
-    }
-
-    AST *node = newASTNode(AST_WHILE, NULL);
-    setLeft(node, condition);
-    setRight(node, body);
-    return node;
-}
-
-static AST *parseBreak(ReaParser *p) {
-    ReaToken br = p->current;
-    reaAdvance(p); // consume 'break'
-    if (p->current.type == REA_TOKEN_SEMICOLON) {
-        reaAdvance(p);
-    }
-    Token *tok = newToken(TOKEN_BREAK, "break", br.line, 0);
-    return newASTNode(AST_BREAK, tok);
->>>>>>> ba02485b
 }
 
 static AST *parseStatement(ReaParser *p) {
