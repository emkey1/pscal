//
//  symbol.c
//  pscal
//
//  Created by Michael Miller on 3/25/25.
//
#include <SDL2/SDL.h>
#include <SDL2/SDL_ttf.h>
#include "lexer.h"
#include "utils.h"
#include "globals.h"
#include "interpreter.h"
#include <string.h>
#include <ctype.h>
#include <stdbool.h>
#include "symbol.h"
#include <assert.h>
#include "list.h"
#include "ast.h"

// SDL Globals
SDL_Window* gSdlWindow = NULL;
SDL_Renderer* gSdlRenderer = NULL;
SDL_Color gSdlCurrentColor = { 255, 255, 255, 255 }; // Default white
bool gSdlInitialized = false;
int gSdlWidth = 0;
int gSdlHeight = 0;
TTF_Font* gSdlFont = NULL;
int gSdlFontSize   = 16;
SDL_Texture* gSdlTextures[MAX_SDL_TEXTURES];
int gSdlTextureWidths[MAX_SDL_TEXTURES];
int gSdlTextureHeights[MAX_SDL_TEXTURES];
bool gSdlTtfInitialized = false;
// SDL Stuff End



// --- Hash Table Implementation ---

/**
 * Creates a new hash table.
 * Allocates memory for the HashTable structure and initializes buckets to NULL.
 * Exits the program with a failure status if memory allocation fails.
 *
 * @return A pointer to the newly created HashTable structure.
 */
HashTable *createHashTable(void) {
    HashTable *table = malloc(sizeof(HashTable));
    if (!table) {
        fprintf(stderr, "Memory allocation error in createHashTable\n");
        EXIT_FAILURE_HANDLER();
    }
    // Initialize all buckets to NULL
    for (int i = 0; i < HASHTABLE_SIZE; ++i) {
        table->buckets[i] = NULL;
    }
    DEBUG_PRINT("[DEBUG SYMBOL] Created HashTable at %p with %d buckets.\n", (void*)table, HASHTABLE_SIZE);
    return table;
}

/**
 * Frees all memory allocated for a hash table, including all Symbols within buckets.
 *
 * @param table A pointer to the HashTable structure to free.
 */
void freeHashTable(HashTable *table) {
    if (!table) {
        return;
    }
    DEBUG_PRINT("[DEBUG SYMBOL] Freeing HashTable at %p.\n", (void*)table);
    // Iterate through each bucket
    for (int i = 0; i < HASHTABLE_SIZE; ++i) {
        // Traverse and free the linked list in the current bucket
        Symbol *current = table->buckets[i];
        while (current) {
            Symbol *next = current->next;
            DEBUG_PRINT("[DEBUG SYMBOL] Freeing Symbol '%s' at %p in bucket %d.\n", current->name ? current->name : "?", (void*)current, i);
            
            if (current->name) {
                free(current->name);
                current->name = NULL; // Good practice
            }
            
            if (current->value) { // Check if there is a value pointer
                if (!current->is_alias) {
                    #ifdef DEBUG
                    fprintf(stderr, "[DEBUG SYMBOL] Freeing Value contents for NON-ALIASED Symbol '%s' at %p (Value* is %p).\n",
                            current->name ? current->name : "NULL", (void*)current, (void*)current->value);
                    #endif
                    freeValue(current->value); // Frees the *contents* of the Value struct

                    // --- CORRECTED: Only free the Value struct itself if it's not an alias ---
                    #ifdef DEBUG
                    fprintf(stderr, "[DEBUG SYMBOL] Freeing Value struct itself for NON-ALIASED Symbol '%s' at %p (Value* was %p).\n",
                            current->name ? current->name : "NULL", (void*)current, (void*)current->value);
                    #endif
                    free(current->value);      // Frees the Value struct itself
                    // --- END CORRECTION ---

                } else {
                    // If it's an alias, just nullify the pointer in the symbol struct
                    // to prevent double-free. The memory it points to is owned elsewhere.
                    #ifdef DEBUG
                    fprintf(stderr, "[DEBUG SYMBOL] Not freeing (neither contents nor struct) for ALIASED Value for Symbol '%s' at %p. Value owned by original symbol.\n",
                            current->name ? current->name : "NULL", (void*)current);
                    #endif
                }
<<<<<<< HEAD
#ifdef DEBUG
                fprintf(stderr, "[DEBUG SYMBOL] Freeing Value struct itself for Symbol '%s' at %p (Value* was %p).\n",
                        current->name ? current->name : "NULL", (void*)current, (void*)current->value);
#endif
                free(current->value);      // Frees the Value struct itself
                current->value = NULL;     // Nullify to prevent dangling pointer issues if current is accessed again (though it's about to be freed)
=======
                current->value = NULL; // Nullify the pointer in the Symbol struct in both cases (alias or freed)
>>>>>>> dcfe425f
            }
            free(current); // Free the Symbol struct
            current = next;
        }
        table->buckets[i] = NULL; // Ensure bucket pointer is NULL after freeing
    }
    // Free the HashTable structure itself
    free(table);
}
/**
 * Simple hash function for symbol names.
 * Sums ASCII values, multiplies by a prime, and takes modulo HASHTABLE_SIZE.
 * Uses strcasecmp for lookup, so hash can be based on original case.
 *
 * @param name The symbol name string.
 * @return The hash value (an index into the hash table buckets array).
 */
int hashFunctionName(const char *name) {
    if (!name) return 0; // Handle NULL name safely
    unsigned long hash = 0;
    int c;
    // Using a simple polynomial rolling hash approach
    // You can use more sophisticated hash functions if needed
    while ((c = *name++)) {
        hash = hash * 31 + tolower((unsigned char)c); // Use tolower for case-insensitivity in hashing too
    }
    return hash % HASHTABLE_SIZE; // Map hash value to an index within the table size
}


/**
 * Internal helper to look up a symbol in a specific hash table.
 *
 * @param table A pointer to the HashTable to search.
 * @param name  The symbol name string to look up.
 * @return A pointer to the found Symbol, or NULL if not found.
 */
Symbol *hashTableLookup(HashTable *table, const char *name) {
    if (!table || !name) {
        return NULL;
    }
    // Calculate the hash index for the name
    int index = hashFunctionName(name);

    // Traverse the linked list in the corresponding bucket
    Symbol *current = table->buckets[index];
    while (current) {
        // Compare the name (case-insensitive for lookups)
        if (current->name && strcasecmp(current->name, name) == 0) {
            return current; // Symbol found
        }
        current = current->next;
    }

    return NULL; // Symbol not found in this table
}

/**
 * Internal helper to insert a Symbol into a hash table.
 * Assumes the Symbol struct and its contents (name, value) are already allocated.
 * Handles collisions by adding to the head of the bucket's linked list.
 * Does NOT check for duplicates; callers should use hashTableLookup first if needed.
 *
 * @param table  A pointer to the HashTable to insert into.
 * @param symbol A pointer to the Symbol structure to insert.
 */
void hashTableInsert(HashTable *table, Symbol *symbol) {
    if (!table || !symbol || !symbol->name) {
        fprintf(stderr, "Internal error: Invalid parameters for hashTableInsert.\n");
        // Decide how to handle invalid input (exit or return)
        EXIT_FAILURE_HANDLER(); // Exiting on internal structure error
    }

    // Calculate the hash index for the symbol's name
    int index = hashFunctionName(symbol->name);

    // Insert the symbol at the head of the linked list in the bucket
    symbol->next = table->buckets[index]; // New symbol points to the current head
    table->buckets[index] = symbol;        // Bucket head now points to the new symbol

    DEBUG_PRINT("[DEBUG SYMBOL] Inserted Symbol '%s' at %p into bucket %d of HashTable %p.\n",
                symbol->name, (void*)symbol, index, (void*)table);
}


// --- Modified Public Symbol Table Functions ---

// Helper to search only in the global symbol table (now a HashTable).
Symbol *lookupGlobalSymbol(const char *name) {
    DEBUG_PRINT("[DEBUG SYMBOL] lookupGlobalSymbol: Searching for '%s' in globalSymbols %p.\n", name, (void*)globalSymbols);
    // Use the internal hash table lookup helper
    if (!globalSymbols) { // Defensive check if global table is not initialized
        fprintf(stderr, "Internal error: globalSymbols hash table is NULL.\n");
        return NULL;
    }
    return hashTableLookup(globalSymbols, name);
}

// Helper to search only in the local symbol table (now a HashTable).
Symbol *lookupLocalSymbol(const char *name) {
    DEBUG_PRINT("[DEBUG SYMBOL] lookupLocalSymbol: Searching for '%s' in localSymbols %p.\n", name, (void*)localSymbols);
    // Use the internal hash table lookup helper
    if (!localSymbols) { // Defensive check if local table is not initialized (valid state during global scope)
         DEBUG_PRINT("[DEBUG SYMBOL] lookupLocalSymbol: localSymbols is NULL, symbol '%s' not found locally.\n", name);
         return NULL;
    }
    return hashTableLookup(localSymbols, name);
}

/**
 * Looks up a symbol by name, checking the local scope first, then the global scope.
 * Exits the program if the symbol is not found in either scope.
 *
 * @param name The symbol name string to look up.
 * @return A pointer to the found Symbol structure.
 */
Symbol *lookupSymbol(const char *name) {
    // Check local scope first
    Symbol *sym = lookupLocalSymbol(name);

    // If not found in local scope, check global scope
    if (!sym) {
        sym = lookupGlobalSymbol(name);
    }

    // If the symbol is still not found in either scope, it's a runtime error.
    if (!sym) {
        fprintf(stderr, "Runtime error: Symbol '%s' not found.\n", name);
#ifdef DEBUG
        dumpSymbolTable(); // Dump the tables for debugging the error
#endif
        EXIT_FAILURE_HANDLER();
    }

    DEBUG_PRINT("[DEBUG SYMBOL] lookupSymbol: '%s' found, type=%s\n", name, varTypeToString(sym->type));

    return sym;
}


// --- Functions for inserting symbols (modified to use hashTableInsert) ---

/**
 * Inserts a new global symbol into the global symbol table (hash table).
 * Creates a new Symbol structure and initializes its Value.
 * Checks for duplicates before inserting (optional, current impl ignores duplicates).
 * Exits the program if memory allocation fails.
 *
 * @param name    The name of the symbol.
 * @param type    The VarType of the symbol.
 * @param type_def The AST node defining the type (used for complex types like records/arrays).
 */
void insertGlobalSymbol(const char *name, VarType type, AST *type_def) {
    if (!name || name[0] == '\0') {
        fprintf(stderr, "[ERROR] Attempted to insert global symbol with invalid name.\n");
        return;
    }

    // Check for duplicates before inserting (optional - currently just warns/returns)
    // If strict "duplicate identifier" errors are needed, this check should be here
    // before allocation. For now, let's match the previous behavior and allow
    // the parser to potentially warn, or just silently ignore duplicates during insertion.
     if (lookupGlobalSymbol(name)) {
         // DEBUG_PRINT("[Warning] Duplicate global symbol '%s' ignored during insertion.\n", name);
         return; // Do not insert if it already exists
     }


    // Allocate Symbol struct
    Symbol *new_symbol = malloc(sizeof(Symbol));
    if (!new_symbol) { fprintf(stderr, "Memory allocation error in insertGlobalSymbol (Symbol struct)\n"); EXIT_FAILURE_HANDLER(); }

    // Duplicate name
    new_symbol->name = strdup(name);
    if (!new_symbol->name) { fprintf(stderr, "Memory allocation error (strdup name) in insertGlobalSymbol\n"); free(new_symbol); EXIT_FAILURE_HANDLER(); }

    // Set basic fields
    new_symbol->type = type;
    new_symbol->is_alias = false;
    new_symbol->is_const = false;
    new_symbol->is_local_var = false; // Globals aren't local vars
    new_symbol->next = NULL; // Will be linked by hashTableInsert
    new_symbol->type_def = type_def; // Store type definition link

    // Allocate the Value struct itself
    new_symbol->value = malloc(sizeof(Value));
    if (!new_symbol->value) { fprintf(stderr, "Memory allocation error (malloc Value) in insertGlobalSymbol\n"); free(new_symbol->name); free(new_symbol); EXIT_FAILURE_HANDLER(); }

    // Initialize the contents of the Value struct using the helper function
    *(new_symbol->value) = makeValueForType(type, type_def); // Use assignment to copy the returned Value

    DEBUG_PRINT("[DEBUG SYMBOL] Created Symbol '%s' at %p (Value @ %p, base_type_node @ %p).\n",
                new_symbol->name, (void*)new_symbol, (void*)new_symbol->value, (void*)(new_symbol->value ? new_symbol->value->base_type_node : NULL));


    // <<< MODIFIED: Insert into the global hash table >>>
    // The globalSymbols hash table must be created before calling this function.
    if (!globalSymbols) {
         fprintf(stderr, "Internal error: globalSymbols hash table is NULL during insertGlobalSymbol.\n");
         // Clean up allocated symbol and value before exiting
         if (new_symbol->value) freeValue(new_symbol->value); free(new_symbol->value);
         if (new_symbol->name) free(new_symbol->name);
         free(new_symbol);
         EXIT_FAILURE_HANDLER();
    }
    hashTableInsert(globalSymbols, new_symbol);
    // <<< END MODIFIED >>>

    // The symbol is now owned by the hash table structure.
}


/**
 * Inserts a new local symbol into the local symbol table (hash table).
 * Creates a new Symbol structure and initializes its Value.
 * Checks if a symbol with the same name already exists in the local scope (case-insensitive).
 * Exits the program if memory allocation fails.
 *
 * @param name                 The name of the symbol.
 * @param type                 The VarType of the symbol.
 * @param type_def             The AST node defining the type.
 * @param is_variable_declaration Flag indicating if this is a variable declaration (affects popLocalEnv).
 * @return A pointer to the newly created Symbol, or the existing one if a duplicate was found.
 */
Symbol *insertLocalSymbol(const char *name, VarType type, AST* type_def, bool is_variable_declaration) {
    if (!name || name[0] == '\0') {
         fprintf(stderr, "[ERROR] Attempted to insert local symbol with invalid name.\n");
         return NULL; // Return NULL on error
    }

    // <<< MODIFIED: Check for existing local symbol using hash table lookup >>>
    // Check for existing local symbol (case-insensitive) in the current local scope
    if (!localSymbols) { // localSymbols must be created before calling this function
         fprintf(stderr, "Internal error: localSymbols hash table is NULL during insertLocalSymbol.\n");
         EXIT_FAILURE_HANDLER();
    }
    Symbol *existing = hashTableLookup(localSymbols, name);
    if (existing) {
        DEBUG_PRINT("[DEBUG SYMBOL] insertLocalSymbol: Symbol '%s' already exists in local scope, returning existing.\n", name);
        return existing; // Symbol already exists in this scope
    }
    // <<< END MODIFIED >>>


    // Create a new symbol if it doesn't exist locally
    Symbol *sym = malloc(sizeof(Symbol));
    if (!sym) {
        fprintf(stderr, "FATAL: malloc failed for Symbol struct in insertLocalSymbol for '%s'\n", name);
        EXIT_FAILURE_HANDLER();
    }

    DEBUG_PRINT("[DEBUG SYMBOL] insertLocalSymbol('%s', type=%s, is_var_decl=%d)\n", name, varTypeToString(type), is_variable_declaration);

    // Duplicate the name (lowercase not strictly needed anymore with strcasecmp in lookup/hash)
    sym->name = strdup(name);
    if (!sym->name) {
        fprintf(stderr, "FATAL: strdup failed for name in insertLocalSymbol for '%s'\n", name);
        free(sym);
        EXIT_FAILURE_HANDLER();
    }

    // Assign type information
    sym->type = type;
    sym->type_def = type_def; // Store link to the AST type definition node

    // Allocate and initialize the Value struct using the helper function
    sym->value = malloc(sizeof(Value));
    if (!sym->value) {
        fprintf(stderr, "FATAL: malloc failed for Value struct in insertLocalSymbol for '%s'\n", sym->name);
        free(sym->name);
        free(sym);
        EXIT_FAILURE_HANDLER();
    }
    *(sym->value) = makeValueForType(type, type_def); // Initialize using helper

    DEBUG_PRINT("[DEBUG SYMBOL] Created Symbol '%s' at %p (Value @ %p, base_type_node @ %p).\n",
                sym->name, (void*)sym, (void*)sym->value, (void*)(sym->value ? sym->value->base_type_node : NULL));


    // Set flags
    sym->is_alias = false;
    sym->is_local_var = is_variable_declaration; // Mark as local variable for correct cleanup
    sym->is_const = false; // Local variables are not constants initially
    sym->next = NULL; // Will be linked by hashTableInsert


    // <<< MODIFIED: Insert into the local hash table >>>
    hashTableInsert(localSymbols, sym);
    // <<< END MODIFIED >>>

    // The symbol is now owned by the local hash table structure.
    return sym; // Return the newly created symbol
}

// --- Modified Environment Management Functions ---

/**
 * Saves the current local symbol environment (hash table) state.
 * Replaces the current localSymbols hash table with a new empty one
 * for the next scope, and stores the old one in the snapshot.
 *
 * @param snap Pointer to a SymbolEnvSnapshot structure to store the current environment.
 */
void saveLocalEnv(SymbolEnvSnapshot *snap) {
    if (!snap) {
        fprintf(stderr, "Internal error: saveLocalEnv called with NULL snapshot.\n");
        EXIT_FAILURE_HANDLER();
    }
    // Store the current local symbol table (hash table pointer) in the snapshot.
    snap->head = localSymbols;

    // Create a new empty hash table for the new local scope.
    localSymbols = createHashTable();
    DEBUG_PRINT("[DEBUG SYMBOL] Saved local env %p, created new empty local env %p.\n", (void*)snap->head, (void*)localSymbols);
}

/**
 * Restores the previous local symbol environment (hash table) from a snapshot.
 * Frees the current local symbol table and replaces it with the one from the snapshot.
 *
 * @param snap Pointer to a SymbolEnvSnapshot structure containing the previous environment.
 */
void restoreLocalEnv(SymbolEnvSnapshot *snap) {
    if (!snap) {
        fprintf(stderr, "Internal error: restoreLocalEnv called with NULL snapshot.\n");
        EXIT_FAILURE_HANDLER();
    }
    // Pop the current local symbol table (free its memory).
    // The current localSymbols table holds symbols inserted in the now-ending scope.
    DEBUG_PRINT("[DEBUG SYMBOL] Restoring local env. Freeing current local env %p.\n", (void*)localSymbols);
    freeHashTable(localSymbols);

    // Restore the previous local symbol table from the snapshot.
    localSymbols = snap->head;
    DEBUG_PRINT("[DEBUG SYMBOL] Restored local env to %p.\n", (void*)localSymbols);
}

/**
 * Pops the entire current local symbol environment (hash table).
 * Frees all memory associated with the local symbol table and sets localSymbols to NULL.
 * Note: This is similar to restoreLocalEnv but typically called at the end of the
 * main program block or when explicitly clearing all local scope.
 * In the current interpreter structure, restoreLocalEnv handles freeing when moving
 * between nested scopes. popLocalEnv might only be strictly needed for the
 * final cleanup of the outermost local scope (main block vars), or if restoreLocalEnv
 * isn't used for the outermost block. Let's adapt it to free the current local table.
 */
void popLocalEnv(void) {
    DEBUG_PRINT("[DEBUG SYMBOL] popLocalEnv: Freeing current local env %p.\n", (void*)localSymbols);
    // Free the current local symbol table.
    freeHashTable(localSymbols);

    // Set the local symbol table pointer to NULL.
    localSymbols = NULL;
    DEBUG_PRINT("[DEBUG SYMBOL] popLocalEnv: localSymbols set to NULL.\n");
}

// --- Other Symbol Table Functions (Implementation changes) ---

// updateSymbol implementation remains largely the same, but it uses lookupSymbol (which is modified).
// assignToRecord implementation remains the same.

/**
 * Looks up a symbol in a specific hash table environment.
 * This helper is used by save/restore and other internal functions.
 *
 * @param table A pointer to the HashTable environment to search.
 * @param name  The symbol name string to look up.
 * @return A pointer to the found Symbol, or NULL if not found.
 */
Symbol *lookupSymbolIn(HashTable *env, const char *name) {
     if (!env) return NULL; // Handle NULL environment safely
     return hashTableLookup(env, name); // Use the internal hash table lookup
}

/**
 * Dumps the global and local symbol tables (now hash tables).
 */
/**
 * Dumps the global and local symbol tables (now hash tables).
 * Iterates through each bucket in the hash table and the linked list of Symbols within it,
 * calling dumpSymbol for each Symbol.
 */
void dumpSymbolTable(void) {
    printf("--- Symbol Table Dump ---\n");

    // Dump Global Symbol Table
    printf("Global Symbols (%p):\n", (void*)globalSymbols);
    // Check if the global hash table itself is NULL (e.g., if initSymbolSystem failed or hasn't run).
    if (!globalSymbols) {
        printf("  (null)\n");
    } else {
        // Iterate through each bucket in the global hash table array.
        for (int i = 0; i < HASHTABLE_SIZE; ++i) {
            // Get the head of the linked list for the current bucket.
            Symbol *sym = globalSymbols->buckets[i]; // <<< Correctly starts traversal from the bucket
            // Only print if the bucket is not empty.
            if (sym) {
                printf("  Bucket %d:\n", i);
                // Traverse the linked list of Symbols within the current bucket.
                while (sym) {
                    printf("    "); // Indent symbols within a bucket for clarity.
                    // Call dumpSymbol to print the details of this individual Symbol.
                    // The prototype for dumpSymbol should be available via utils.h.
                    dumpSymbol(sym); // Assumes dumpSymbol is defined and prototyped.
                    sym = sym->next; // Move to the next Symbol in the linked list.
                }
            }
        }
    }

    // Dump Local Symbol Table
    printf("Local Symbols (%p):\n", (void*)localSymbols);
    // Check if the local hash table itself is NULL.
    // localSymbols will be NULL in the global scope before any function calls.
    if (!localSymbols) {
        printf("  (null)\n");
    } else {
         // Iterate through each bucket in the local hash table array.
        for (int i = 0; i < HASHTABLE_SIZE; ++i) {
             // Get the head of the linked list for the current bucket.
            Symbol *sym = localSymbols->buckets[i]; // <<< Correctly starts traversal from the bucket
             // Only print if the bucket is not empty.
            if (sym) {
                printf("  Bucket %d:\n", i);
                // Traverse the linked list of Symbols within the current bucket.
                while (sym) {
                    printf("    "); // Indent symbols within a bucket.
                    // Call dumpSymbol to print the details of this individual Symbol.
                    // The prototype for dumpSymbol should be available via utils.h.
                    dumpSymbol(sym); // Assumes dumpSymbol is defined and prototyped.
                    sym = sym->next; // Move to the next Symbol in the linked list.
                }
            }
        }
    }

    printf("--- End of Symbol Table Dump ---\n");
}
// --- Modified Pointer Alias Nullification ---
// Modify nullifyPointerAliasesByAddrValue to iterate over HashTable buckets
void nullifyPointerAliasesByAddrValue(HashTable* table, uintptr_t disposedAddrValue) {
    if (!table) return;

    // Iterate through each bucket
    for (int i = 0; i < HASHTABLE_SIZE; ++i) {
        // Traverse the linked list in the current bucket
        Symbol* current = table->buckets[i];
        while (current) {
            // Compare the stored pointer address (cast to integer) with the disposed address value
            if (current->value && current->type == TYPE_POINTER &&
                ((uintptr_t)current->value->ptr_val) == disposedAddrValue) {
                #ifdef DEBUG
                fprintf(stderr, "[DEBUG DISPOSE] Nullifying alias '%s' in bucket %d which pointed to disposed memory address 0x%lx.\n",
                        current->name ? current->name : "?", i, disposedAddrValue);
                #endif
                current->value->ptr_val = NULL; // Set the alias pointer to nil
            }
            current = current->next;
        }
    }
}

/**
 * Update the value of an existing symbol in the symbol tables.
 * Looks up the symbol by name (first in local scope, then global).
 * Assigns the new value, handling type compatibility, memory management for complex types,
 * and preventing assignment to constants.
 * Exits the program with a runtime error if the symbol is not found, is a constant,
 * or if there's a type mismatch or memory allocation failure during assignment.
 *
 * @param name The name of the symbol to update.
 * @param val  The new Value to assign to the symbol. A copy is made if necessary.
 */
void updateSymbol(const char *name, Value val) {
    // Look up the symbol in the symbol tables (local then global).
    // lookupSymbol handles the "symbol not found" error and exits if necessary.
    Symbol *sym = lookupSymbol(name);

    #ifdef DEBUG // Debug print to show which symbol is being updated and its properties
    fprintf(stderr, "[DEBUG updateSymbol] Attempting to update symbol '%s' (Type: %s, Value @ %p, is_const: %d, is_alias: %d, is_local_var: %d). Incoming value type: %s\n",
            name, varTypeToString(sym->type), (void*)(sym ? sym->value : NULL),
            sym ? sym->is_const : -1, sym ? sym->is_alias : -1, sym ? sym->is_local_var : -1,
            varTypeToString(val.type));
    fflush(stderr); // Flush debug output immediately
    #endif

    // Check if the symbol is a constant. Constants cannot be reassigned.
    if (sym->is_const) {
        fprintf(stderr, "Runtime error: Cannot assign to constant '%s'.\n", name);
        // Free the incoming value 'val' as it won't be used for assignment.
        freeValue(&val); // Assumes freeValue is defined and works for all Value types.
        EXIT_FAILURE_HANDLER(); // Terminate the program.
    }

    // Defensive check: Ensure the Symbol has an allocated Value structure to update.
    // This should be true if insertGlobalSymbol/insertLocalSymbol worked correctly (they allocate sym->value).
    if (!sym->value) {
        fprintf(stderr, "Runtime error: Symbol '%s' has NULL value pointer during assignment.\n", name);
        // Free the incoming value 'val'.
        freeValue(&val);
        EXIT_FAILURE_HANDLER();
    }

    // --- Type Compatibility Check ---
    // Check if the type of the new value is compatible with the symbol's declared type.
    // Implement type coercion/promotion rules here based on Pascal semantics.
    bool types_compatible = false;
    if (sym->type == val.type) {
        types_compatible = true; // Exact type match
    } else {
        // Handle specific allowed coercions and promotions.
        // Example: Integer to Real is allowed. Single Char to String is allowed.
        // Integer/Byte/Word/Boolean/Char to Integer/Real might be allowed depending on operation/context.
        // Pointers can only be assigned to compatible pointers or nil.

        if (sym->type == TYPE_REAL && val.type == TYPE_INTEGER) types_compatible = true; // Integer to Real promotion
        else if (sym->type == TYPE_INTEGER && val.type == TYPE_REAL) { /* Real to Integer requires explicit Trunc/Round */ types_compatible = false; } // No implicit Real to Integer
        else if (sym->type == TYPE_STRING && val.type == TYPE_CHAR) types_compatible = true; // Char to String promotion (creates a 1-char string)
        else if (sym->type == TYPE_CHAR && val.type == TYPE_STRING && val.s_val && strlen(val.s_val) == 1) types_compatible = true; // Single-char String to Char
        else if (sym->type == TYPE_INTEGER && (val.type == TYPE_BYTE || val.type == TYPE_WORD || val.type == TYPE_BOOLEAN || val.type == TYPE_CHAR)) types_compatible = true; // Ordinal to Integer
        else if ((sym->type == TYPE_BYTE || sym->type == TYPE_WORD || sym->type == TYPE_BOOLEAN || sym->type == TYPE_CHAR) && val.type == TYPE_INTEGER) types_compatible = true; // Integer to smaller Ordinal (potential truncation/warning handled below)
        else if (sym->type == TYPE_BOOLEAN && val.type == TYPE_INTEGER) types_compatible = true; // Integer to Boolean (0=False, non-0=True)
        else if (sym->type == TYPE_ENUM && val.type == TYPE_ENUM) { // Enum to same Enum type
             // Strict check: require enum names to match (case-sensitive?)
             if ((sym->value->enum_val.enum_name == NULL && val.enum_val.enum_name == NULL) ||
                 (sym->value->enum_val.enum_name != NULL && val.enum_val.enum_name != NULL &&
                  strcmp(sym->value->enum_val.enum_name, val.enum_val.enum_name) == 0)) {
                 types_compatible = true;
             } else {
                 #ifdef DEBUG
                 fprintf(stderr, "[DEBUG updateSymbol] Enum type mismatch: Cannot assign enum '%s' to enum '%s'.\n",
                         val.enum_val.enum_name ? val.enum_val.enum_name : "?",
                         sym->value->enum_val.enum_name ? sym->value->enum_val.enum_name : "?");
                 #endif
                 types_compatible = false;
             }
        }
        else if (sym->type == TYPE_ENUM && val.type == TYPE_INTEGER) types_compatible = true; // Integer to Enum (assign by ordinal value)
        else if (sym->type == TYPE_POINTER && (val.type == TYPE_POINTER || val.type == TYPE_NIL)) types_compatible = true; // Pointer to Pointer or Nil

        // Add other compatible type checks as needed (e.g., Set to Set)
        else if (sym->type == TYPE_SET && val.type == TYPE_SET) types_compatible = true;
        else if (sym->type == TYPE_MEMORYSTREAM && val.type == TYPE_MEMORYSTREAM) types_compatible = true; // Shallow copy likely intended
        else if (sym->type == TYPE_FILE && val.type == TYPE_FILE) {
             fprintf(stderr, "Runtime error: Direct assignment of FILE variables is not supported.\n"); // Explicitly disallow File assignment
             freeValue(&val); // Free incoming value
             EXIT_FAILURE_HANDLER();
        }
    }


    if (!types_compatible) {
        fprintf(stderr, "Runtime error: Type mismatch. Cannot assign %s to %s for symbol '%s'.\n",
                varTypeToString(val.type), varTypeToString(sym->type), name);
        fprintf(stderr, "%d", val.type);
        freeValue(&val); // Free incoming value
        EXIT_FAILURE_HANDLER(); // Terminate the program on type mismatch.
    }
    // --- End Type Compatibility Check ---


    // --- Free Old Value Contents (if necessary) ---
    // For complex types and strings, free the dynamically allocated content
    // BEFORE overwriting the Value union or pointer.
    // For simple types, direct assignment of the union member is fine;
    // no dynamic memory is owned by the Value struct itself for them.
    // For pointers, freeValue only sets ptr_val to NULL, doesn't free pointed-to data.
    // We only need to free the *contents* if the target symbol's Value struct
    // currently holds dynamic memory for its type.
    // The freeValue function handles the logic for different types.
    // We free the OLD value's contents *before* the assignment.
    // We should NOT free the Value struct itself (sym->value), only its contents.
    freeValue(sym->value); // Free the contents of the target symbol's current value.


    // --- Perform Assignment ---
    // Copy the new value into the symbol's value storage.
    // Use makeCopyOfValue for complex types to ensure a deep copy.
    // For simple types or shallow-copied pointers/handles, direct struct copy or member assignment is sufficient.

    // Let's use a switch based on the *symbol's declared type* (sym->type)
    // to handle the assignment correctly, potentially promoting the incoming value (val) if needed.

    switch (sym->type) {
        case TYPE_INTEGER:
            // Coerce compatible types to Integer.
            if (val.type == TYPE_INTEGER || val.type == TYPE_BYTE || val.type == TYPE_WORD || val.type == TYPE_BOOLEAN) sym->value->i_val = val.i_val;
            else if (val.type == TYPE_CHAR) sym->value->i_val = (long long)val.c_val; // Char to Integer (ASCII)
            else if (val.type == TYPE_REAL) sym->value->i_val = (long long)val.r_val; // Real to Integer (truncation)
            break;
            
        case TYPE_REAL:
            // Coerce compatible types to Real.
            if (val.type == TYPE_REAL) sym->value->r_val = val.r_val;
            else if (val.type == TYPE_INTEGER) sym->value->r_val = (double)val.i_val; // Integer to Real promotion
            else if (val.type == TYPE_CHAR) sym->value->r_val = (double)val.c_val; // Char to Real promotion
            break;
            
        case TYPE_BYTE:
            // Coerce compatible types to Byte.
            if (val.type == TYPE_INTEGER || val.type == TYPE_BYTE || val.type == TYPE_WORD) {
                // Check for potential overflow/underflow when assigning Integer to Byte.
                if (val.i_val < 0 || val.i_val > 255) {
                    fprintf(stderr, "Runtime warning: Assignment to BYTE variable '%s' out of range (0-255). Value %lld will be truncated.\n", name, val.i_val);
                }
                sym->value->i_val = (val.i_val & 0xFF); // Store the lower 8 bits.
            } else if (val.type == TYPE_CHAR) {
                sym->value->i_val = (long long)val.c_val; // Char to Byte (ASCII)
            } else if (val.type == TYPE_BOOLEAN) {
                sym->value->i_val = val.i_val; // Boolean (0/1) to Byte
            }
            break;
            
        case TYPE_WORD:
            // Coerce compatible types to Word.
            if (val.type == TYPE_INTEGER || val.type == TYPE_BYTE || val.type == TYPE_WORD) {
                // Check for potential overflow/underflow when assigning Integer to Word.
                if (val.i_val < 0 || val.i_val > 65535) {
                    fprintf(stderr, "Runtime warning: Assignment to WORD variable '%s' out of range (0-65535). Value %lld will be truncated.\n", name, val.i_val);
                }
                sym->value->i_val = (val.i_val & 0xFFFF); // Store the lower 16 bits.
            } else if (val.type == TYPE_CHAR) {
                sym->value->i_val = (long long)val.c_val; // Char to Word (ASCII)
            } else if (val.type == TYPE_BOOLEAN) {
                sym->value->i_val = val.i_val; // Boolean (0/1) to Word
            }
            break;
            
            
        case TYPE_STRING: {
            // Free existing string data in the target symbol's value (already done by freeValue(sym->value)).
            // Create and assign a new string based on the incoming value.
            const char* source_str = NULL;
            char char_buf[2]; // Buffer for potential Char to String conversion
            
            // Get the source string pointer, handling incoming CHAR or STRING.
            if (val.type == TYPE_STRING) {
                source_str = val.s_val;
            } else if (val.type == TYPE_CHAR) { // Allow assigning CHAR to STRING (creates a 1-char string).
                char_buf[0] = val.c_val;
                char_buf[1] = '\0'; // Null-terminate the buffer.
                source_str = char_buf;
            }
            // Handle NULL source string defensively.
            if (!source_str) source_str = "";
            
            // Handle fixed vs dynamic length string assignment.
            if (sym->value->max_length > 0) { // Target is a fixed-length string.
                size_t source_len = strlen(source_str);
                // Copy up to the maximum length of the target string.
                size_t copy_len = (source_len > (size_t)sym->value->max_length) ? (size_t)sym->value->max_length : source_len;
                
                // Allocate memory for the fixed-length string (max_length + 1 for null terminator).
                sym->value->s_val = malloc((size_t)sym->value->max_length + 1);
                if (!sym->value->s_val) {
                    fprintf(stderr, "FATAL: Memory allocation failed for fixed string assignment to '%s'.\n", name);
                    // Free incoming value 'val' (especially if it's a String/Record/Array/Set/Enum etc.)
                    freeValue(&val);
                    EXIT_FAILURE_HANDLER();
                }
                // Copy the source string content into the allocated buffer.
                strncpy(sym->value->s_val, source_str, copy_len);
                // Ensure null termination at the end of the copied content.
                sym->value->s_val[copy_len] = '\0';
                
                // The buffer is already null-terminated at max_length + 1.
                
            } else { // Target is a dynamic string (max_length is -1).
                // Create a duplicate of the source string.
                sym->value->s_val = strdup(source_str);
                if (!sym->value->s_val) {
                    fprintf(stderr, "FATAL: Memory allocation failed for dynamic string assignment to '%s'.\n", name);
                    freeValue(&val);
                    EXIT_FAILURE_HANDLER();
                }
            }
            // The type of the symbol's value remains TYPE_STRING.
            break;
        }
        case TYPE_RECORD:
             // Free existing record content (already done by freeValue(sym->value)).
             // Make a deep copy of the incoming record value and assign it.
             *(sym->value) = makeCopyOfValue(&val); // makeCopyOfValue handles deep copy.
             // Ensure the type is correct (should be copied by makeCopyOfValue, but double check).
             sym->value->type = TYPE_RECORD;
             break;

        case TYPE_BOOLEAN:
             // Coerce compatible types to Boolean.
             if (val.type == TYPE_BOOLEAN) sym->value->i_val = val.i_val; // Boolean to Boolean (0/1)
             else if (val.type == TYPE_INTEGER) sym->value->i_val = (val.i_val != 0) ? 1 : 0; // Integer to Boolean (0=False, non-0=True)
             break;

        case TYPE_FILE:
             fprintf(stderr, "Runtime error: Direct assignment of FILE variables is not supported.\n");
             // Free incoming value 'val' (especially if it's a File Value).
             freeValue(&val);
             EXIT_FAILURE_HANDLER();
             break; // Should not be reached

        case TYPE_ARRAY:
             // Free existing array content (already done by freeValue(sym->value)).
             // Make a deep copy of the incoming array value and assign it.
             *(sym->value) = makeCopyOfValue(&val); // makeCopyOfValue handles deep copy.
             // Ensure the type is correct.
             sym->value->type = TYPE_ARRAY;
             break;

        case TYPE_CHAR:
             // Coerce compatible types to Char.
             if (val.type == TYPE_CHAR) sym->value->c_val = val.c_val; // Char to Char
             else if (val.type == TYPE_STRING && val.s_val && strlen(val.s_val) == 1) sym->value->c_val = val.s_val[0]; // Single-char String to Char
             else if (val.type == TYPE_INTEGER) { // Integer to Char (by ordinal value)
                  if (val.i_val < 0 || val.i_val > 255) { // Check ASCII range
                      fprintf(stderr, "Runtime warning: Assignment to CHAR variable '%s' out of ASCII range (0-255). Value %lld will be truncated.\n", name, val.i_val);
                  }
                  sym->value->c_val = (char)(val.i_val & 0xFF); // Take lower 8 bits as char.
             }
             sym->value->type = TYPE_CHAR; // Ensure the type is set.
             break;

        case TYPE_MEMORYSTREAM:
             // Free existing memory stream content (if needed, freeValue(sym->value) should handle this).
             // Memory streams are typically shallow copied (pointers are copied).
             // This assumes MStream structs are shared or have separate ownership models.
             // If MStream structs themselves need deep copying, makeCopyOfValue should handle it.
             // Assuming makeCopyOfValue handles MStream correctly or shallow copy is intended:
             *(sym->value) = makeCopyOfValue(&val); // Use makeCopyOfValue for consistency.
             sym->value->type = TYPE_MEMORYSTREAM;
             break;

        case TYPE_ENUM:
             // Free existing enum name string if present (freeValue(sym->value) handles this).
             // Assign the new enum value.
             if (val.type == TYPE_ENUM) { // Enum to same/compatible Enum type
                  // Free the old enum name string from the symbol's value.
                  if(sym->value->enum_val.enum_name) free(sym->value->enum_val.enum_name);

                  // Copy the new enum value's name and ordinal.
                  sym->value->enum_val.enum_name = val.enum_val.enum_name ? strdup(val.enum_val.enum_name) : NULL;
                  sym->value->enum_val.ordinal = val.enum_val.ordinal;
             } else if (val.type == TYPE_INTEGER) { // Integer to Enum (assign by ordinal)
                  // Check if the ordinal is within the valid range for the enum type.
                  // This requires looking up the enum type definition.
                  AST* typeDef = sym->type_def; // Get the AST node for the symbol's type definition.
                  if (typeDef && typeDef->type == AST_TYPE_REFERENCE) typeDef = typeDef->right; // Resolve reference.

                  long long maxOrdinal = -1;
                  if (typeDef && typeDef->type == AST_ENUM_TYPE) { maxOrdinal = typeDef->child_count - 1; }
                  else {
                      #ifdef DEBUG
                       fprintf(stderr, "[DEBUG updateSymbol] Cannot determine enum definition for range check on type '%s' assigned to '%s'.\n",
                               val.enum_val.enum_name ? val.enum_val.enum_name : "?",
                               name);
                       #endif
                       // Continue without range check if definition is not found.
                  }

                  if (maxOrdinal != -1 && (val.i_val < 0 || val.i_val > maxOrdinal)) {
                       fprintf(stderr, "Runtime warning: Assignment to ENUM variable '%s' out of range (0..%lld). Value %lld is invalid.\n", name, maxOrdinal, val.i_val);
                       // Decide how to handle out-of-range assignment (clamp, error, or assign anyway).
                       // Let's assign the ordinal value but warn.
                  }
                  // Free the old enum name string.
                  if(sym->value->enum_val.enum_name) free(sym->value->enum_val.enum_name);
                  sym->value->enum_val.enum_name = NULL; // No name associated with integer assignment.
                  sym->value->enum_val.ordinal = (int)val.i_val; // Assign the integer ordinal value.
             }
             sym->value->type = TYPE_ENUM; // Ensure type is correct.
             break;

        case TYPE_SET:
             // Free existing set content (freeValue(sym->value) handles this).
             // Make a deep copy of the incoming set value and assign it.
             *(sym->value) = makeCopyOfValue(&val); // makeCopyOfValue handles deep copy.
             // Ensure the type is correct.
             sym->value->type = TYPE_SET;
             break;

        case TYPE_POINTER:
            // Handling assignment to a POINTER symbol.
            // The incoming value's type is already checked to be TYPE_POINTER or TYPE_NIL.

            #ifdef DEBUG // ADDED DEBUG PRINTS IN POINTER CASE
            fprintf(stderr, "[DEBUG updateSymbol] Assigning to POINTER symbol '%s'. Incoming value type: %s\n",
                             name, varTypeToString(val.type));
            if (val.type == TYPE_POINTER) {
                fprintf(stderr, "[DEBUG updateSymbol]   Incoming pointer value: %p\n", (void*)val.ptr_val);
            } else if (val.type == TYPE_NIL) {
                fprintf(stderr, "[DEBUG updateSymbol]   Incoming value is NIL (assigning NULL to ptr_val).\n");
            }
            #endif // END ADDED DEBUG PRINTS

            // Assign the pointer value from the incoming Value.
            // If val.type is TYPE_NIL, val.ptr_val is expected to be NULL,
            // and assigning NULL to sym->value->ptr_val correctly sets the pointer to nil.
            sym->value->ptr_val = val.ptr_val;

            // The base_type_node represents the declared type of the pointer variable
            // and should NOT change during assignment. It was set during symbol insertion.
            // sym->value->base_type_node = ... // DO NOT CHANGE THIS HERE

            // Ensure the symbol's value type is correctly set to POINTER.
            // This is crucial because the Value struct is copied into sym->value below.
            // The incoming 'val' might be TYPE_NIL, but the symbol is TYPE_POINTER.
            sym->value->type = TYPE_POINTER;

            break;

        case TYPE_VOID:
             // Should not be able to assign to a VOID type symbol.
             fprintf(stderr, "Runtime error: Attempted assignment to VOID type symbol '%s'.\n", name);
             freeValue(&val);
             EXIT_FAILURE_HANDLER();
             break; // Should not be reached.

        default:
            // Handle other unhandled target types defensively.
            fprintf(stderr, "Runtime error: unhandled target type (%s) in updateSymbol assignment logic for '%s'.\n",
                    varTypeToString(sym->type), name);
            freeValue(&val);
            EXIT_FAILURE_HANDLER();
            break; // Should not be reached.
    }

    // Free the incoming Value struct's *contents* now that its data has been used
    // for assignment or copied into the symbol's value.
    // This is crucial for complex types where 'val' might hold dynamic memory.
    // For simple types, freeValue is a no-op for contents but safe to call.
    // Note: 'val' itself (the struct on the stack) is not freed here, only its contents.
    // freeValue(&val); // Frees contents like val.s_val, val.record_val, etc.

    #ifdef DEBUG // Optional debug print after assignment
    fprintf(stderr, "[DEBUG updateSymbol] Assignment to '%s' successful. Final value type: %s\n",
            name, varTypeToString(sym->value->type));
    #endif
}<|MERGE_RESOLUTION|>--- conflicted
+++ resolved
@@ -105,16 +105,7 @@
                             current->name ? current->name : "NULL", (void*)current);
                     #endif
                 }
-<<<<<<< HEAD
-#ifdef DEBUG
-                fprintf(stderr, "[DEBUG SYMBOL] Freeing Value struct itself for Symbol '%s' at %p (Value* was %p).\n",
-                        current->name ? current->name : "NULL", (void*)current, (void*)current->value);
-#endif
-                free(current->value);      // Frees the Value struct itself
-                current->value = NULL;     // Nullify to prevent dangling pointer issues if current is accessed again (though it's about to be freed)
-=======
                 current->value = NULL; // Nullify the pointer in the Symbol struct in both cases (alias or freed)
->>>>>>> dcfe425f
             }
             free(current); // Free the Symbol struct
             current = next;
