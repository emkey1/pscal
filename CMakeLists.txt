# CMakeLists.txt – top of your repo
cmake_minimum_required(VERSION 3.24)
project(pscal C)

# ---- Version Generation Logic ----
string(TIMESTAMP CURRENT_YEAR "%Y")
string(TIMESTAMP CURRENT_MONTH "%m")
string(TIMESTAMP CURRENT_DAY "%d")
string(TIMESTAMP CURRENT_HOUR "%H")
string(TIMESTAMP CURRENT_MINUTE "%M")
set(BASE_VERSION "${CURRENT_YEAR}${CURRENT_MONTH}${CURRENT_DAY}.${CURRENT_HOUR}${CURRENT_MINUTE}")
option(RELEASE_BUILD "Build as a release version (appends _REL)" OFF)
<<<<<<< HEAD
option(BUILD_SPSCAL "Build SDL-enabled release binary" OFF)
option(BUILD_SDSCAL "Build SDL-enabled debug binary" OFF)

=======
>>>>>>> 86e496a5
if(RELEASE_BUILD)
    set(VERSION_SUFFIX "_REL")
else()
    set(VERSION_SUFFIX "_DEV")
endif()
set(PROGRAM_VERSION_STRING "${BASE_VERSION}${VERSION_SUFFIX}")
message(STATUS "Building Pscal Version: ${PROGRAM_VERSION_STRING}")
# ---- End Version Generation Logic ----

set(CMAKE_C_STANDARD 11)
add_compile_options(-Wall)
set(CMAKE_RUNTIME_OUTPUT_DIRECTORY ${CMAKE_BINARY_DIR}/bin)
add_compile_definitions(PROGRAM_VERSION="${PROGRAM_VERSION_STRING}")

<<<<<<< HEAD
# ---- gather sources ------------------------------------------------------
file(GLOB SRC_FILES CONFIGURE_DEPENDS src/*.c src/*.h)
set(EXE_TARGETS pscal dscal hscal)

# ---- Release build -------------------------------------------------------
add_executable(pscal ${SRC_FILES})
target_compile_options(pscal PRIVATE -O3)
if(RELEASE_BUILD) # If you use the CMake option RELEASE_BUILD
    target_compile_definitions(pscal PRIVATE RELEASE) # Define RELEASE C macro for pscal target
endif()

if(BUILD_SPSCAL)
    add_executable(spscal ${SRC_FILES})
    target_compile_definitions(spscal PRIVATE SDL)
    target_compile_options(spscal PRIVATE -O3)
    list(APPEND EXE_TARGETS spscal)
endif()

# ---- ASan debug build ----------------------------------------------------
#add_executable(dscal ${SRC_FILES})
#target_compile_definitions(dscal PRIVATE DEBUG)
#target_compile_options( dscal PRIVATE -fsanitize=address -g)
#target_link_options( dscal PRIVATE -fsanitize=address)
add_executable(dscal ${SRC_FILES})
target_compile_definitions(dscal PRIVATE DEBUG)
target_compile_options( dscal PRIVATE -fsanitize=address -g)
target_link_options( dscal PRIVATE -fsanitize=address)

if(BUILD_SDSCAL)
    add_executable(sdscal ${SRC_FILES})
    target_compile_definitions(sdscal PRIVATE SDL DEBUG)
    target_compile_options(sdscal PRIVATE -fsanitize=address -g)
    target_link_options(sdscal PRIVATE -fsanitize=address)
    list(APPEND EXE_TARGETS sdscal)
endif()

# ---- “no-exit” build -----------------------------------------------------
add_executable(hscal ${SRC_FILES})
target_compile_definitions(hscal PRIVATE SUPPRESS_EXIT)
target_compile_options( hscal PRIVATE -g)

# ---- optional install ----------------------------------------------------
include(GNUInstallDirs)
install(TARGETS ${EXE_TARGETS} RUNTIME DESTINATION "${CMAKE_INSTALL_BINDIR}")

# --------------------------------------------------------------------------
# SDL Support  ──────────────────────────────────────────────────────────────
find_package(SDL2 REQUIRED)
find_package(SDL2_image REQUIRED)
find_package(SDL2_mixer REQUIRED)
find_package(SDL2_ttf REQUIRED)
message(STATUS "SDL2_INCLUDE_DIRS = ${SDL2_INCLUDE_DIRS}") # Core SDL2 includes
# For SDL2::SDL2, SDL2_LIBRARIES might not be the primary way to get link info,
# but FindSDL2.cmake often still populates it.
message(STATUS "SDL2_LIBRARIES    = ${SDL2_LIBRARIES}")

# Initialize PLATFORM_ specific variables for SDL components
foreach(comp TTF MIXER IMAGE)
    set(PLATFORM_SDL2_${comp}_INCLUDE_DIRS "")
    set(PLATFORM_SDL2_${comp}_LIBRARIES "")
endforeach()

# --------------------------------------------------------------------------
if(APPLE)
    message(STATUS "Platform: Apple macOS – hunting SDL2_* components")

    macro(_find_sdl_component COMPONENT brew_name header_name)
        string(TOLOWER "${COMPONENT}" lc_comp) # Use a different variable name like lc_comp
        # Try find_package first which might populate SDL2_${lc_comp}_INCLUDE_DIRS and SDL2_${lc_comp}_LIBRARIES
        find_package(SDL2_${lc_comp} QUIET)

        set(_inc_dirs "${SDL2_${lc_comp}_INCLUDE_DIRS}") # Use the result from find_package
        set(_libs "${SDL2_${lc_comp}_LIBRARIES}")       # Use the result from find_package

        # If find_package didn't find include dirs or the header doesn't exist at that path
        if(NOT _inc_dirs OR NOT EXISTS "${_inc_dirs}/SDL2/${header_name}")
            execute_process(
                COMMAND brew --prefix "${brew_name}"
                OUTPUT_VARIABLE _brew_pref
                OUTPUT_STRIP_TRAILING_WHITESPACE
                RESULT_VARIABLE _brew_ok
                ERROR_QUIET)
            if(_brew_ok EQUAL 0 AND _brew_pref AND EXISTS "${_brew_pref}/include/SDL2/${header_name}")
                message(STATUS "Found SDL2_${lc_comp} include path via brew: ${_brew_pref}/include")
                list(APPEND _inc_dirs "${_brew_pref}/include") # Append brew path
                find_library(_lib_path NAMES SDL2_${lc_comp}
                                   PATHS "${_brew_pref}/lib" NO_DEFAULT_PATH)
                if(_lib_path)
                    message(STATUS "Found SDL2_${lc_comp} library via brew: ${_lib_path}")
                    list(APPEND _libs "${_lib_path}")
                else()
                    message(WARNING "Could not find SDL2_${lc_comp} library in brew path, using name 'SDL2_${lc_comp}'.")
                    list(APPEND _libs "SDL2_${lc_comp}") # Fallback to name
                endif()
            else()
                message(WARNING "Could not find SDL2_${lc_comp} via brew or standard find_package for includes.")
            endif()
        endif()
=======
# Optionally enable SDL-based features
option(SDL "Enable SDL-based graphics and audio" OFF)
if(SDL)
    add_compile_definitions(SDL)
endif()

# ---- macOS SDK auto-detect (fixes stale MacOSX.sdk paths) ----
if(APPLE AND NOT DEFINED CMAKE_OSX_SYSROOT)
    execute_process(
        COMMAND xcrun --sdk macosx --show-sdk-path
        OUTPUT_VARIABLE _MACOSX_SDK_PATH
        OUTPUT_STRIP_TRAILING_WHITESPACE
        ERROR_QUIET
    )
    if(_MACOSX_SDK_PATH AND EXISTS "${_MACOSX_SDK_PATH}/usr/include")
        set(CMAKE_OSX_SYSROOT "${_MACOSX_SDK_PATH}" CACHE PATH "Selected macOS SDK" FORCE)
        message(STATUS "Using macOS SDK: ${CMAKE_OSX_SYSROOT}")
    endif()
endif()
>>>>>>> 86e496a5

# ---- Include Directories (Project Structure) ----
include_directories(
    src
    src/core
    src/frontend
    src/symbol
    src/backend_ast
    src/compiler
    src/vm
)

# ---- Dependencies ----
if(SDL)
    find_package(PkgConfig REQUIRED)

    # --- SDL2 Core ---
    find_package(SDL2 REQUIRED)
    message(STATUS "SDL2 Core Include Dirs: ${SDL2_INCLUDE_DIRS}")
    message(STATUS "SDL2 Core Libraries Variable: ${SDL2_LIBRARIES}") # e.g., /path/to/libSDL2.dylib or SDL2::SDL2

    # --- SDL2_image ---
    pkg_check_modules(PC_SDL2_IMAGE REQUIRED SDL2_image)
    message(STATUS "SDL2_image (pkg-config) Include Dirs: ${PC_SDL2_IMAGE_INCLUDE_DIRS}")
    message(STATUS "SDL2_image (pkg-config) Libs: ${PC_SDL2_IMAGE_LIBRARIES}")
    message(STATUS "SDL2_image (pkg-config) Lib Dirs: ${PC_SDL2_IMAGE_LIBRARY_DIRS}")
    message(STATUS "SDL2_image (pkg-config) Other LDFLAGS: ${PC_SDL2_IMAGE_LDFLAGS_OTHER}")

    # --- SDL2_mixer ---
    pkg_check_modules(PC_SDL2_MIXER REQUIRED SDL2_mixer)
    message(STATUS "SDL2_mixer (pkg-config) Include Dirs: ${PC_SDL2_MIXER_INCLUDE_DIRS}")
    message(STATUS "SDL2_mixer (pkg-config) Libs: ${PC_SDL2_MIXER_LIBRARIES}")
    message(STATUS "SDL2_mixer (pkg-config) Lib Dirs: ${PC_SDL2_MIXER_LIBRARY_DIRS}")
    message(STATUS "SDL2_mixer (pkg-config) Other LDFLAGS: ${PC_SDL2_MIXER_LDFLAGS_OTHER}")

    # --- SDL2_ttf ---
    pkg_check_modules(PC_SDL2_TTF REQUIRED SDL2_ttf)
    message(STATUS "SDL2_ttf (pkg-config) Include Dirs: ${PC_SDL2_TTF_INCLUDE_DIRS}")
    message(STATUS "SDL2_ttf (pkg-config) Libs: ${PC_SDL2_TTF_LIBRARIES}")
    message(STATUS "SDL2_ttf (pkg-config) Lib Dirs: ${PC_SDL2_TTF_LIBRARY_DIRS}")
    message(STATUS "SDL2_ttf (pkg-config) Other LDFLAGS: ${PC_SDL2_TTF_LDFLAGS_OTHER}")
endif()

# --- CURL (two-path strategy) ---
# Option A (default): use system SDK curl via FindCURL (imported target CURL::libcurl)
# Option B (opt-in): prefer Homebrew curl for OpenSSL, etc.
option(PSCAL_USE_BREW_CURL "Prefer Homebrew-provided curl over the macOS SDK one" OFF)
if(APPLE AND PSCAL_USE_BREW_CURL)
    # Hint FindCURL using Homebrew prefix and pkg-config
    execute_process(
        COMMAND brew --prefix curl
        OUTPUT_VARIABLE _BREW_CURL_PREFIX
        OUTPUT_STRIP_TRAILING_WHITESPACE
        ERROR_QUIET
    )
    if(_BREW_CURL_PREFIX AND EXISTS "${_BREW_CURL_PREFIX}")
        list(PREPEND CMAKE_PREFIX_PATH "${_BREW_CURL_PREFIX}")
        # Propagate pkg-config hint for libcurl.pc
        if(DEFINED ENV{PKG_CONFIG_PATH})
            set(ENV{PKG_CONFIG_PATH} "${_BREW_CURL_PREFIX}/lib/pkgconfig:$ENV{PKG_CONFIG_PATH}")
        else()
            set(ENV{PKG_CONFIG_PATH} "${_BREW_CURL_PREFIX}/lib/pkgconfig")
        endif()
        message(STATUS "Hinting CURL with Homebrew prefix: ${_BREW_CURL_PREFIX}")
    else()
        message(WARNING "PSCAL_USE_BREW_CURL=ON but Homebrew curl not found; falling back to system CURL.")
    endif()
endif()

find_package(CURL REQUIRED)
if(TARGET CURL::libcurl)
    message(STATUS "CURL: using imported target CURL::libcurl")
else()
    message(STATUS "CURL Include Dirs: ${CURL_INCLUDE_DIRS}")
    message(STATUS "CURL Libraries Variable: ${CURL_LIBRARIES}")
endif()

# ---- Source Files ----
set(PSCAL_SOURCES
    src/main.c src/globals.c
    src/core/types.c src/core/utils.c src/core/list.c
    src/frontend/lexer.c src/frontend/parser.c src/frontend/ast.c
    src/symbol/symbol.c
    src/backend_ast/interpreter.c src/backend_ast/builtin.c
    src/backend_ast/builtin_network_api.c
    src/compiler/bytecode.c src/compiler/compiler.c
    src/vm/vm.c
)

# --- Conditionally add SDL source files ---
if(SDL)
    list(APPEND PSCAL_SOURCES
        src/backend_ast/sdl.c
        src/backend_ast/audio.c
    )
endif()


# ---- Executable Targets Function ----
function(add_pscal_executable target_name)
    add_executable(${target_name} ${PSCAL_SOURCES})
    
    if(SDL)
        target_include_directories(${target_name} PRIVATE
            ${SDL2_INCLUDE_DIRS}
            ${PC_SDL2_IMAGE_INCLUDE_DIRS}
            ${PC_SDL2_MIXER_INCLUDE_DIRS}
            ${PC_SDL2_TTF_INCLUDE_DIRS}
        )
    endif()
    if(NOT TARGET CURL::libcurl AND CURL_INCLUDE_DIRS)
        target_include_directories(${target_name} PRIVATE ${CURL_INCLUDE_DIRS})
    endif()

    if(SDL)
        # Add library search paths from pkg-config
        target_link_directories(${target_name} PRIVATE
            ${PC_SDL2_IMAGE_LIBRARY_DIRS}
            ${PC_SDL2_MIXER_LIBRARY_DIRS}
            ${PC_SDL2_TTF_LIBRARY_DIRS}
        )
    endif()

    # Construct the list of libraries and flags to link
    set(TARGET_LINK_LIBS "")

    if(SDL)
        # Core SDL2
        if(TARGET SDL2::SDL2)
            list(APPEND TARGET_LINK_LIBS SDL2::SDL2)
        else()
            list(APPEND TARGET_LINK_LIBS ${SDL2_LIBRARIES})
        endif()

        # SDL Extensions - using the library names from pkg-config
        list(APPEND TARGET_LINK_LIBS ${PC_SDL2_IMAGE_LIBRARIES})
        list(APPEND TARGET_LINK_LIBS ${PC_SDL2_MIXER_LIBRARIES})
        list(APPEND TARGET_LINK_LIBS ${PC_SDL2_TTF_LIBRARIES})

        # Add other linker flags from pkg-config (these might include rpath, etc.)
        list(APPEND TARGET_LINK_LIBS ${PC_SDL2_IMAGE_LDFLAGS_OTHER})
        list(APPEND TARGET_LINK_LIBS ${PC_SDL2_MIXER_LDFLAGS_OTHER})
        list(APPEND TARGET_LINK_LIBS ${PC_SDL2_TTF_LDFLAGS_OTHER})
    endif()

    # CURL
    if(TARGET CURL::libcurl)
        list(APPEND TARGET_LINK_LIBS CURL::libcurl)
    else()
        list(APPEND TARGET_LINK_LIBS ${CURL_LIBRARIES})
    endif()

    list(APPEND TARGET_LINK_LIBS m) # Math library

    # Specific options for dscal (ASan)
    if(${target_name} STREQUAL "dscal")
        list(APPEND TARGET_LINK_LIBS "-fsanitize=address")
    endif()

    # Optional: Remove duplicate library names from the list before linking
    if(TARGET_LINK_LIBS)
        list(REMOVE_DUPLICATES TARGET_LINK_LIBS)
    endif()
<<<<<<< HEAD
endforeach()
list(REMOVE_DUPLICATES ALL_SDL_LIBRARIES)
message(STATUS "Consolidated All SDL Libraries to Link = ${ALL_SDL_LIBRARIES}")

# --- Apply to targets ---
foreach(TARGET_EXE ${EXE_TARGETS})
    target_include_directories(${TARGET_EXE} PRIVATE ${ALL_SDL_INCLUDE_DIRS})
    target_link_libraries(${TARGET_EXE} PRIVATE ${ALL_SDL_LIBRARIES} m curl) # Added m and curl here
endforeach()
# --------------------------------------------------------------------------

# ---- common libs - m and curl are now linked in the loop above ----
# target_link_libraries(pscal PRIVATE m curl) # These are redundant now
# target_link_libraries(dscal PRIVATE m curl)
# target_link_libraries(hscal PRIVATE m curl)
=======

    message(STATUS "Linking ${target_name} with: ${TARGET_LINK_LIBS}")
    target_link_libraries(${target_name} PRIVATE ${TARGET_LINK_LIBS})

    if(SDL)
        target_compile_definitions(${target_name} PRIVATE SDL)
    endif()

    # Specific compile definitions and options
    if(${target_name} STREQUAL "pscal")
        target_compile_options(${target_name} PRIVATE -O3)
        if(RELEASE_BUILD)
            target_compile_definitions(${target_name} PRIVATE RELEASE)
        else()
            target_compile_definitions(${target_name} PRIVATE DEBUGNOT)
        endif()
    elseif(${target_name} STREQUAL "dscal")
        target_compile_definitions(${target_name} PRIVATE DEBUG)
        target_compile_options(${target_name} PRIVATE -fsanitize=address -g)
    elseif(${target_name} STREQUAL "hscal")
        target_compile_definitions(${target_name} PRIVATE DEBUG SUPPRESS_EXIT)
        target_compile_options(${target_name} PRIVATE -g)
    endif()
endfunction()

add_pscal_executable(pscal)
add_pscal_executable(dscal)
# add_pscal_executable(hscal) // Lets not build this normally

# ---- Examples ----
add_subdirectory(Examples)

# ---- optional install ----
include(GNUInstallDirs)
install(TARGETS pscal dscal
        RUNTIME DESTINATION "${CMAKE_INSTALL_BINDIR}")
>>>>>>> 86e496a5
<|MERGE_RESOLUTION|>--- conflicted
+++ resolved
@@ -10,12 +10,6 @@
 string(TIMESTAMP CURRENT_MINUTE "%M")
 set(BASE_VERSION "${CURRENT_YEAR}${CURRENT_MONTH}${CURRENT_DAY}.${CURRENT_HOUR}${CURRENT_MINUTE}")
 option(RELEASE_BUILD "Build as a release version (appends _REL)" OFF)
-<<<<<<< HEAD
-option(BUILD_SPSCAL "Build SDL-enabled release binary" OFF)
-option(BUILD_SDSCAL "Build SDL-enabled debug binary" OFF)
-
-=======
->>>>>>> 86e496a5
 if(RELEASE_BUILD)
     set(VERSION_SUFFIX "_REL")
 else()
@@ -30,106 +24,6 @@
 set(CMAKE_RUNTIME_OUTPUT_DIRECTORY ${CMAKE_BINARY_DIR}/bin)
 add_compile_definitions(PROGRAM_VERSION="${PROGRAM_VERSION_STRING}")
 
-<<<<<<< HEAD
-# ---- gather sources ------------------------------------------------------
-file(GLOB SRC_FILES CONFIGURE_DEPENDS src/*.c src/*.h)
-set(EXE_TARGETS pscal dscal hscal)
-
-# ---- Release build -------------------------------------------------------
-add_executable(pscal ${SRC_FILES})
-target_compile_options(pscal PRIVATE -O3)
-if(RELEASE_BUILD) # If you use the CMake option RELEASE_BUILD
-    target_compile_definitions(pscal PRIVATE RELEASE) # Define RELEASE C macro for pscal target
-endif()
-
-if(BUILD_SPSCAL)
-    add_executable(spscal ${SRC_FILES})
-    target_compile_definitions(spscal PRIVATE SDL)
-    target_compile_options(spscal PRIVATE -O3)
-    list(APPEND EXE_TARGETS spscal)
-endif()
-
-# ---- ASan debug build ----------------------------------------------------
-#add_executable(dscal ${SRC_FILES})
-#target_compile_definitions(dscal PRIVATE DEBUG)
-#target_compile_options( dscal PRIVATE -fsanitize=address -g)
-#target_link_options( dscal PRIVATE -fsanitize=address)
-add_executable(dscal ${SRC_FILES})
-target_compile_definitions(dscal PRIVATE DEBUG)
-target_compile_options( dscal PRIVATE -fsanitize=address -g)
-target_link_options( dscal PRIVATE -fsanitize=address)
-
-if(BUILD_SDSCAL)
-    add_executable(sdscal ${SRC_FILES})
-    target_compile_definitions(sdscal PRIVATE SDL DEBUG)
-    target_compile_options(sdscal PRIVATE -fsanitize=address -g)
-    target_link_options(sdscal PRIVATE -fsanitize=address)
-    list(APPEND EXE_TARGETS sdscal)
-endif()
-
-# ---- “no-exit” build -----------------------------------------------------
-add_executable(hscal ${SRC_FILES})
-target_compile_definitions(hscal PRIVATE SUPPRESS_EXIT)
-target_compile_options( hscal PRIVATE -g)
-
-# ---- optional install ----------------------------------------------------
-include(GNUInstallDirs)
-install(TARGETS ${EXE_TARGETS} RUNTIME DESTINATION "${CMAKE_INSTALL_BINDIR}")
-
-# --------------------------------------------------------------------------
-# SDL Support  ──────────────────────────────────────────────────────────────
-find_package(SDL2 REQUIRED)
-find_package(SDL2_image REQUIRED)
-find_package(SDL2_mixer REQUIRED)
-find_package(SDL2_ttf REQUIRED)
-message(STATUS "SDL2_INCLUDE_DIRS = ${SDL2_INCLUDE_DIRS}") # Core SDL2 includes
-# For SDL2::SDL2, SDL2_LIBRARIES might not be the primary way to get link info,
-# but FindSDL2.cmake often still populates it.
-message(STATUS "SDL2_LIBRARIES    = ${SDL2_LIBRARIES}")
-
-# Initialize PLATFORM_ specific variables for SDL components
-foreach(comp TTF MIXER IMAGE)
-    set(PLATFORM_SDL2_${comp}_INCLUDE_DIRS "")
-    set(PLATFORM_SDL2_${comp}_LIBRARIES "")
-endforeach()
-
-# --------------------------------------------------------------------------
-if(APPLE)
-    message(STATUS "Platform: Apple macOS – hunting SDL2_* components")
-
-    macro(_find_sdl_component COMPONENT brew_name header_name)
-        string(TOLOWER "${COMPONENT}" lc_comp) # Use a different variable name like lc_comp
-        # Try find_package first which might populate SDL2_${lc_comp}_INCLUDE_DIRS and SDL2_${lc_comp}_LIBRARIES
-        find_package(SDL2_${lc_comp} QUIET)
-
-        set(_inc_dirs "${SDL2_${lc_comp}_INCLUDE_DIRS}") # Use the result from find_package
-        set(_libs "${SDL2_${lc_comp}_LIBRARIES}")       # Use the result from find_package
-
-        # If find_package didn't find include dirs or the header doesn't exist at that path
-        if(NOT _inc_dirs OR NOT EXISTS "${_inc_dirs}/SDL2/${header_name}")
-            execute_process(
-                COMMAND brew --prefix "${brew_name}"
-                OUTPUT_VARIABLE _brew_pref
-                OUTPUT_STRIP_TRAILING_WHITESPACE
-                RESULT_VARIABLE _brew_ok
-                ERROR_QUIET)
-            if(_brew_ok EQUAL 0 AND _brew_pref AND EXISTS "${_brew_pref}/include/SDL2/${header_name}")
-                message(STATUS "Found SDL2_${lc_comp} include path via brew: ${_brew_pref}/include")
-                list(APPEND _inc_dirs "${_brew_pref}/include") # Append brew path
-                find_library(_lib_path NAMES SDL2_${lc_comp}
-                                   PATHS "${_brew_pref}/lib" NO_DEFAULT_PATH)
-                if(_lib_path)
-                    message(STATUS "Found SDL2_${lc_comp} library via brew: ${_lib_path}")
-                    list(APPEND _libs "${_lib_path}")
-                else()
-                    message(WARNING "Could not find SDL2_${lc_comp} library in brew path, using name 'SDL2_${lc_comp}'.")
-                    list(APPEND _libs "SDL2_${lc_comp}") # Fallback to name
-                endif()
-            else()
-                message(WARNING "Could not find SDL2_${lc_comp} via brew or standard find_package for includes.")
-            endif()
-        endif()
-=======
 # Optionally enable SDL-based features
 option(SDL "Enable SDL-based graphics and audio" OFF)
 if(SDL)
@@ -149,7 +43,6 @@
         message(STATUS "Using macOS SDK: ${CMAKE_OSX_SYSROOT}")
     endif()
 endif()
->>>>>>> 86e496a5
 
 # ---- Include Directories (Project Structure) ----
 include_directories(
@@ -313,23 +206,6 @@
     if(TARGET_LINK_LIBS)
         list(REMOVE_DUPLICATES TARGET_LINK_LIBS)
     endif()
-<<<<<<< HEAD
-endforeach()
-list(REMOVE_DUPLICATES ALL_SDL_LIBRARIES)
-message(STATUS "Consolidated All SDL Libraries to Link = ${ALL_SDL_LIBRARIES}")
-
-# --- Apply to targets ---
-foreach(TARGET_EXE ${EXE_TARGETS})
-    target_include_directories(${TARGET_EXE} PRIVATE ${ALL_SDL_INCLUDE_DIRS})
-    target_link_libraries(${TARGET_EXE} PRIVATE ${ALL_SDL_LIBRARIES} m curl) # Added m and curl here
-endforeach()
-# --------------------------------------------------------------------------
-
-# ---- common libs - m and curl are now linked in the loop above ----
-# target_link_libraries(pscal PRIVATE m curl) # These are redundant now
-# target_link_libraries(dscal PRIVATE m curl)
-# target_link_libraries(hscal PRIVATE m curl)
-=======
 
     message(STATUS "Linking ${target_name} with: ${TARGET_LINK_LIBS}")
     target_link_libraries(${target_name} PRIVATE ${TARGET_LINK_LIBS})
@@ -365,5 +241,4 @@
 # ---- optional install ----
 include(GNUInstallDirs)
 install(TARGETS pscal dscal
-        RUNTIME DESTINATION "${CMAKE_INSTALL_BINDIR}")
->>>>>>> 86e496a5
+        RUNTIME DESTINATION "${CMAKE_INSTALL_BINDIR}")