--- conflicted
+++ resolved
@@ -78,11 +78,6 @@
 file(MAKE_DIRECTORY "${CMAKE_BINARY_DIR}/generated")
 configure_file(src/core/pscal_paths.h.in "${CMAKE_BINARY_DIR}/generated/pscal_paths.h" @ONLY)
 include_directories("${CMAKE_BINARY_DIR}/generated")
-include_directories("${CMAKE_SOURCE_DIR}")
-include_directories("${CMAKE_SOURCE_DIR}/src")
-include_directories("${CMAKE_SOURCE_DIR}/src/core")
-include_directories("${CMAKE_SOURCE_DIR}/src/Pascal")
-include_directories("${CMAKE_SOURCE_DIR}/src/symbol")
 file(WRITE "${CMAKE_BINARY_DIR}/pscal_install_root.txt" "${PSCAL_INSTALL_ROOT}\n")
 
 if(PSCAL_PLATFORM_IOS)
@@ -157,7 +152,6 @@
 option(ENABLE_EXT_BUILTIN_USER "Enable extended user builtins" ON)
 option(ENABLE_EXT_BUILTIN_YYJSON "Enable extended yyjson builtins" ON)
 option(ENABLE_EXT_BUILTIN_SQLITE "Enable extended sqlite builtins" ON)
-<<<<<<< HEAD
 
 # Default the 3D extended builtins to ON whenever SDL support is enabled so
 # the bundled 3D demos (which rely on the physics helpers) continue to work
@@ -203,51 +197,63 @@
 if(ENABLE_EXT_BUILTIN_GRAPHICS)
     add_compile_definitions(ENABLE_EXT_BUILTIN_GRAPHICS)
 endif()
-=======
->>>>>>> 60d86ffc
 set(PSCAL_SQLITE_LIBS "")
+set(PSCAL_SQLITE_INCLUDE_DIRS "")
 if(ENABLE_EXT_BUILTIN_SQLITE)
-    set(_PSCAL_SQLITE_FOUND FALSE)
     find_package(SQLite3 QUIET)
     if(SQLite3_FOUND)
-        set(_PSCAL_SQLITE_FOUND TRUE)
-        if(TARGET SQLite::SQLite3)
-            set(PSCAL_SQLITE_LIBS SQLite::SQLite3)
-        else()
+        add_compile_definitions(ENABLE_EXT_BUILTIN_SQLITE)
+        if(SQLite3_LIBRARIES)
             set(PSCAL_SQLITE_LIBS ${SQLite3_LIBRARIES})
-            if(SQLite3_INCLUDE_DIRS)
-                include_directories(${SQLite3_INCLUDE_DIRS})
-            endif()
+        endif()
+        if(SQLite3_INCLUDE_DIRS)
+            set(PSCAL_SQLITE_INCLUDE_DIRS ${SQLite3_INCLUDE_DIRS})
         endif()
     else()
-        find_package(PkgConfig QUIET)
-        if(PkgConfig_FOUND)
-            pkg_check_modules(PC_SQLITE3 QUIET sqlite3)
-            if(PC_SQLITE3_FOUND)
-                set(_PSCAL_SQLITE_FOUND TRUE)
-                set(PSCAL_SQLITE_LIBS ${PC_SQLITE3_LIBRARIES} ${PC_SQLITE3_LDFLAGS_OTHER})
-                if(PC_SQLITE3_INCLUDE_DIRS)
-                    include_directories(${PC_SQLITE3_INCLUDE_DIRS})
-                endif()
-            endif()
-        endif()
-    endif()
-    if(NOT _PSCAL_SQLITE_FOUND)
-        message(WARNING "SQLite3 development files not found; disabling extended sqlite builtins.")
-        set(ENABLE_EXT_BUILTIN_SQLITE OFF CACHE BOOL "Enable extended sqlite builtins" FORCE)
-        set(PSCAL_SQLITE_LIBS "")
-    endif()
-endif()
-
-# Default the 3D extended builtins to ON whenever SDL support is enabled so
-# the bundled 3D demos (which rely on the physics helpers) continue to work
-# out of the box.  Respect explicit cache values when users override the
-# toggle on the command line.
-set(_ENABLE_EXT_BUILTIN_3D_DEFAULT OFF)
+        if(release)
+            message(FATAL_ERROR "-Drelease requires SQLite3 development files so extended sqlite builtins can be enabled.")
+        else()
+            message(WARNING "SQLite3 development files not found; disabling sqlite extended builtins. Set -DENABLE_EXT_BUILTIN_SQLITE=OFF to silence this warning.")
+            set(ENABLE_EXT_BUILTIN_SQLITE OFF CACHE BOOL "Enable extended sqlite builtins" FORCE)
+        endif()
+    endif()
+endif()
+
+# ---- macOS SDK auto-detect (fixes stale MacOSX.sdk paths) ----
+if(APPLE AND NOT DEFINED CMAKE_OSX_SYSROOT)
+    execute_process(
+        COMMAND xcrun --sdk macosx --show-sdk-path
+        OUTPUT_VARIABLE _MACOSX_SDK_PATH
+        OUTPUT_STRIP_TRAILING_WHITESPACE
+        ERROR_QUIET
+    )
+    if(_MACOSX_SDK_PATH AND EXISTS "${_MACOSX_SDK_PATH}/usr/include")
+        set(CMAKE_OSX_SYSROOT "${_MACOSX_SDK_PATH}" CACHE PATH "Selected macOS SDK" FORCE)
+        message(STATUS "Using macOS SDK: ${CMAKE_OSX_SYSROOT}")
+    endif()
+endif()
+
+# ---- Include Directories (Project Structure) ----
+include_directories(
+    src
+    src/core
+    src/Pascal
+    src/clike
+    src/symbol
+    src/backend_ast
+    src/compiler
+    src/vm
+    src/third_party/yyjson
+    lib
+)
+if(ENABLE_EXT_BUILTIN_SQLITE AND PSCAL_SQLITE_INCLUDE_DIRS)
+    include_directories(${PSCAL_SQLITE_INCLUDE_DIRS})
+endif()
+
+# ---- Dependencies ----
+set(PSCAL_OPENGL_TARGET "")
+
 if(SDL)
-    set(PSCALI_SDL_IMAGE_FALLBACK_TO_SDL2 OFF)
-    set(PSCALI_SDL_MIXER_FALLBACK_TO_SDL2 OFF)
-    set(PSCALI_SDL_TTF_FALLBACK_TO_SDL2 OFF)
     find_package(PkgConfig REQUIRED)
 
     set(PSCAL_SDL_INCLUDE_DIRS "")
@@ -285,39 +291,10 @@
                 endif()
             endif()
             if(_PSCAL_SDL_FOUND)
-                set(_PSCAL_SDL_ADDONS_FOUND TRUE)
-
-                foreach(_addon IN ITEMS IMAGE MIXER TTF)
-                    string(TOLOWER "${_addon}" _addon_lower)
-                    set(_preferred "SDL3_${_addon_lower}")
-                    set(_fallback "SDL2_${_addon_lower}")
-                    set(_found_var "_PSCAL_SDL_${_addon}_FOUND")
-                    set(${_found_var} FALSE)
-                    foreach(_candidate ${_preferred} ${_fallback})
-                        pkg_check_modules(PC_SDL_${_addon} QUIET ${_candidate})
-                        if(PC_SDL_${_addon}_FOUND)
-                            set(${_found_var} TRUE)
-                            if(NOT _candidate STREQUAL ${_preferred})
-                                message(WARNING "${_preferred} not found; using ${_candidate} with the SDL3 core.")
-                                if(_addon STREQUAL "IMAGE")
-                                    set(PSCALI_SDL_IMAGE_FALLBACK_TO_SDL2 ON)
-                                elseif(_addon STREQUAL "MIXER")
-                                    set(PSCALI_SDL_MIXER_FALLBACK_TO_SDL2 ON)
-                                elseif(_addon STREQUAL "TTF")
-                                    set(PSCALI_SDL_TTF_FALLBACK_TO_SDL2 ON)
-                                endif()
-                            endif()
-                            break()
-                        endif()
-                    endforeach()
-
-                    if(NOT ${_found_var})
-                        set(_PSCAL_SDL_ADDONS_FOUND FALSE)
-                        break()
-                    endif()
-                endforeach()
-
-                if(NOT _PSCAL_SDL_ADDONS_FOUND)
+                pkg_check_modules(PC_SDL_IMAGE QUIET SDL3_image)
+                pkg_check_modules(PC_SDL_MIXER QUIET SDL3_mixer)
+                pkg_check_modules(PC_SDL_TTF QUIET SDL3_ttf)
+                if(NOT (PC_SDL_IMAGE_FOUND AND PC_SDL_MIXER_FOUND AND PC_SDL_TTF_FOUND))
                     set(_PSCAL_SDL_FOUND FALSE)
                 endif()
             endif()
@@ -353,11 +330,7 @@
             set(_PSCAL_SDL_SELECTED_MAJOR ${_PSCAL_SDL_MAJOR})
             break()
         elseif(_PSCAL_SDL_MAJOR EQUAL 3)
-            if(DEFINED _PSCAL_SDL_ADDONS_FOUND AND NOT _PSCAL_SDL_ADDONS_FOUND)
-                message(WARNING "SDL3 add-on libraries (image/mixer/ttf) not fully available; falling back to SDL2.")
-            else()
-                message(WARNING "SDL3 development headers not found; falling back to SDL2.")
-            endif()
+            message(WARNING "SDL3 development headers not found; falling back to SDL2.")
         endif()
     endforeach()
 
@@ -373,15 +346,6 @@
         add_compile_definitions(SDL)
         if(_PSCAL_SDL_SELECTED_MAJOR EQUAL 3)
             add_compile_definitions(PSCALI_SDL3)
-            if(PSCALI_SDL_IMAGE_FALLBACK_TO_SDL2)
-                add_compile_definitions(PSCALI_SDL_IMAGE_FALLBACK_TO_SDL2)
-            endif()
-            if(PSCALI_SDL_MIXER_FALLBACK_TO_SDL2)
-                add_compile_definitions(PSCALI_SDL_MIXER_FALLBACK_TO_SDL2)
-            endif()
-            if(PSCALI_SDL_TTF_FALLBACK_TO_SDL2)
-                add_compile_definitions(PSCALI_SDL_TTF_FALLBACK_TO_SDL2)
-            endif()
         endif()
         message(STATUS "SDL${_PSCAL_SDL_SELECTED_MAJOR} detected via ${_PSCAL_SDL_PROVIDER}")
         if(PSCAL_SDL_INCLUDE_DIRS)
@@ -408,6 +372,8 @@
         elseif(OPENGL_LIBRARIES)
             set(PSCAL_OPENGL_TARGET ${OPENGL_LIBRARIES})
         endif()
+
+        # Provide backward-compatible variable names used elsewhere in the build.
     endif()
 endif()
 
@@ -880,34 +846,29 @@
         target_link_libraries(exsh PRIVATE ${PSCAL_SQLITE_LIBS})
     endif()
 
-<<<<<<< HEAD
     if(SDL)
         target_include_directories(exsh PRIVATE
-            ${SDL2_INCLUDE_DIRS}
-            ${PC_SDL2_IMAGE_INCLUDE_DIRS}
-            ${PC_SDL2_MIXER_INCLUDE_DIRS}
-            ${PC_SDL2_TTF_INCLUDE_DIRS}
+            ${PSCAL_SDL_INCLUDE_DIRS}
+            ${PC_SDL_IMAGE_INCLUDE_DIRS}
+            ${PC_SDL_MIXER_INCLUDE_DIRS}
+            ${PC_SDL_TTF_INCLUDE_DIRS}
         )
 
         target_link_directories(exsh PRIVATE
-            ${PC_SDL2_IMAGE_LIBRARY_DIRS}
-            ${PC_SDL2_MIXER_LIBRARY_DIRS}
-            ${PC_SDL2_TTF_LIBRARY_DIRS}
+            ${PC_SDL_IMAGE_LIBRARY_DIRS}
+            ${PC_SDL_MIXER_LIBRARY_DIRS}
+            ${PC_SDL_TTF_LIBRARY_DIRS}
         )
 
         set(EXSH_SDL_LIBS "")
-        if(TARGET SDL2::SDL2)
-            list(APPEND EXSH_SDL_LIBS SDL2::SDL2)
-        else()
-            list(APPEND EXSH_SDL_LIBS ${SDL2_LIBRARIES})
-        endif()
+        list(APPEND EXSH_SDL_LIBS ${PSCAL_SDL_CORE_LINK_LIBS})
         list(APPEND EXSH_SDL_LIBS
-            ${PC_SDL2_IMAGE_LIBRARIES}
-            ${PC_SDL2_MIXER_LIBRARIES}
-            ${PC_SDL2_TTF_LIBRARIES}
-            ${PC_SDL2_IMAGE_LDFLAGS_OTHER}
-            ${PC_SDL2_MIXER_LDFLAGS_OTHER}
-            ${PC_SDL2_TTF_LDFLAGS_OTHER}
+            ${PC_SDL_IMAGE_LIBRARIES}
+            ${PC_SDL_MIXER_LIBRARIES}
+            ${PC_SDL_TTF_LIBRARIES}
+            ${PC_SDL_IMAGE_LDFLAGS_OTHER}
+            ${PC_SDL_MIXER_LDFLAGS_OTHER}
+            ${PC_SDL_TTF_LDFLAGS_OTHER}
         )
         if(PSCAL_OPENGL_TARGET)
             list(APPEND EXSH_SDL_LIBS ${PSCAL_OPENGL_TARGET})
@@ -918,36 +879,6 @@
         list(REMOVE_DUPLICATES EXSH_SDL_LIBS)
         target_link_libraries(exsh PRIVATE ${EXSH_SDL_LIBS})
         target_compile_definitions(exsh PRIVATE SDL)
-=======
-if(SDL)
-    target_include_directories(exsh PRIVATE
-        ${PSCAL_SDL_INCLUDE_DIRS}
-        ${PC_SDL_IMAGE_INCLUDE_DIRS}
-        ${PC_SDL_MIXER_INCLUDE_DIRS}
-        ${PC_SDL_TTF_INCLUDE_DIRS}
-    )
-
-    target_link_directories(exsh PRIVATE
-        ${PC_SDL_IMAGE_LIBRARY_DIRS}
-        ${PC_SDL_MIXER_LIBRARY_DIRS}
-        ${PC_SDL_TTF_LIBRARY_DIRS}
-    )
-
-    set(EXSH_SDL_LIBS "")
-    list(APPEND EXSH_SDL_LIBS ${PSCAL_SDL_CORE_LINK_LIBS})
-    list(APPEND EXSH_SDL_LIBS
-        ${PC_SDL_IMAGE_LIBRARIES}
-        ${PC_SDL_MIXER_LIBRARIES}
-        ${PC_SDL_TTF_LIBRARIES}
-        ${PC_SDL_IMAGE_LDFLAGS_OTHER}
-        ${PC_SDL_MIXER_LDFLAGS_OTHER}
-        ${PC_SDL_TTF_LDFLAGS_OTHER}
-    )
-    if(PSCAL_OPENGL_TARGET)
-        list(APPEND EXSH_SDL_LIBS ${PSCAL_OPENGL_TARGET})
-    elseif(OPENGL_LIBRARIES)
-        list(APPEND EXSH_SDL_LIBS ${OPENGL_LIBRARIES})
->>>>>>> 60d86ffc
     endif()
 endif()
 
@@ -977,7 +908,6 @@
 list(REMOVE_ITEM CLIKE_REPL_SOURCES src/clike/main.c)
 list(APPEND CLIKE_REPL_SOURCES src/clike/repl.c)
 
-<<<<<<< HEAD
 if(NOT PSCAL_PLATFORM_IOS)
     add_executable(clike ${CLIKE_SOURCES})
     target_link_libraries(clike PRIVATE pscal_core_static)
@@ -1012,31 +942,27 @@
     # headers that reference SDL types.
     if(SDL)
         target_include_directories(clike PRIVATE
-            ${SDL2_INCLUDE_DIRS}
-            ${PC_SDL2_IMAGE_INCLUDE_DIRS}
-            ${PC_SDL2_MIXER_INCLUDE_DIRS}
-            ${PC_SDL2_TTF_INCLUDE_DIRS}
+            ${PSCAL_SDL_INCLUDE_DIRS}
+            ${PC_SDL_IMAGE_INCLUDE_DIRS}
+            ${PC_SDL_MIXER_INCLUDE_DIRS}
+            ${PC_SDL_TTF_INCLUDE_DIRS}
         )
 
         target_link_directories(clike PRIVATE
-            ${PC_SDL2_IMAGE_LIBRARY_DIRS}
-            ${PC_SDL2_MIXER_LIBRARY_DIRS}
-            ${PC_SDL2_TTF_LIBRARY_DIRS}
+            ${PC_SDL_IMAGE_LIBRARY_DIRS}
+            ${PC_SDL_MIXER_LIBRARY_DIRS}
+            ${PC_SDL_TTF_LIBRARY_DIRS}
         )
 
         set(CLIKE_SDL_LIBS "")
-        if(TARGET SDL2::SDL2)
-            list(APPEND CLIKE_SDL_LIBS SDL2::SDL2)
-        else()
-            list(APPEND CLIKE_SDL_LIBS ${SDL2_LIBRARIES})
-        endif()
+        list(APPEND CLIKE_SDL_LIBS ${PSCAL_SDL_CORE_LINK_LIBS})
         list(APPEND CLIKE_SDL_LIBS
-            ${PC_SDL2_IMAGE_LIBRARIES}
-            ${PC_SDL2_MIXER_LIBRARIES}
-            ${PC_SDL2_TTF_LIBRARIES}
-            ${PC_SDL2_IMAGE_LDFLAGS_OTHER}
-            ${PC_SDL2_MIXER_LDFLAGS_OTHER}
-            ${PC_SDL2_TTF_LDFLAGS_OTHER}
+            ${PC_SDL_IMAGE_LIBRARIES}
+            ${PC_SDL_MIXER_LIBRARIES}
+            ${PC_SDL_TTF_LIBRARIES}
+            ${PC_SDL_IMAGE_LDFLAGS_OTHER}
+            ${PC_SDL_MIXER_LDFLAGS_OTHER}
+            ${PC_SDL_TTF_LDFLAGS_OTHER}
         )
         if(PSCAL_OPENGL_TARGET)
             list(APPEND CLIKE_SDL_LIBS ${PSCAL_OPENGL_TARGET})
@@ -1049,68 +975,17 @@
         target_compile_definitions(clike PRIVATE SDL)
 
         target_include_directories(clike-repl PRIVATE
-            ${SDL2_INCLUDE_DIRS}
-            ${PC_SDL2_IMAGE_INCLUDE_DIRS}
-            ${PC_SDL2_MIXER_INCLUDE_DIRS}
-            ${PC_SDL2_TTF_INCLUDE_DIRS}
+            ${PSCAL_SDL_INCLUDE_DIRS}
+            ${PC_SDL_IMAGE_INCLUDE_DIRS}
+            ${PC_SDL_MIXER_INCLUDE_DIRS}
+            ${PC_SDL_TTF_INCLUDE_DIRS}
         )
 
         target_link_directories(clike-repl PRIVATE
-            ${PC_SDL2_IMAGE_LIBRARY_DIRS}
-            ${PC_SDL2_MIXER_LIBRARY_DIRS}
-            ${PC_SDL2_TTF_LIBRARY_DIRS}
-        )
-=======
-# When SDL support is enabled, clike needs the same SDL include paths,
-# library directories, and libraries as the other executables to compile
-# headers that reference SDL types.
-if(SDL)
-    target_include_directories(clike PRIVATE
-        ${PSCAL_SDL_INCLUDE_DIRS}
-        ${PC_SDL_IMAGE_INCLUDE_DIRS}
-        ${PC_SDL_MIXER_INCLUDE_DIRS}
-        ${PC_SDL_TTF_INCLUDE_DIRS}
-    )
-
-    target_link_directories(clike PRIVATE
-        ${PC_SDL_IMAGE_LIBRARY_DIRS}
-        ${PC_SDL_MIXER_LIBRARY_DIRS}
-        ${PC_SDL_TTF_LIBRARY_DIRS}
-    )
-
-    set(CLIKE_SDL_LIBS "")
-    list(APPEND CLIKE_SDL_LIBS ${PSCAL_SDL_CORE_LINK_LIBS})
-    list(APPEND CLIKE_SDL_LIBS
-        ${PC_SDL_IMAGE_LIBRARIES}
-        ${PC_SDL_MIXER_LIBRARIES}
-        ${PC_SDL_TTF_LIBRARIES}
-        ${PC_SDL_IMAGE_LDFLAGS_OTHER}
-        ${PC_SDL_MIXER_LDFLAGS_OTHER}
-        ${PC_SDL_TTF_LDFLAGS_OTHER}
-    )
-    if(PSCAL_OPENGL_TARGET)
-        list(APPEND CLIKE_SDL_LIBS ${PSCAL_OPENGL_TARGET})
-    elseif(OPENGL_LIBRARIES)
-        list(APPEND CLIKE_SDL_LIBS ${OPENGL_LIBRARIES})
-    endif()
-    list(APPEND CLIKE_SDL_LIBS ${PSCAL_SDL_PLATFORM_LIBS})
-    list(REMOVE_DUPLICATES CLIKE_SDL_LIBS)
-    target_link_libraries(clike PRIVATE ${CLIKE_SDL_LIBS})
-    target_compile_definitions(clike PRIVATE SDL)
-
-    target_include_directories(clike-repl PRIVATE
-        ${PSCAL_SDL_INCLUDE_DIRS}
-        ${PC_SDL_IMAGE_INCLUDE_DIRS}
-        ${PC_SDL_MIXER_INCLUDE_DIRS}
-        ${PC_SDL_TTF_INCLUDE_DIRS}
-    )
-
-    target_link_directories(clike-repl PRIVATE
-        ${PC_SDL_IMAGE_LIBRARY_DIRS}
-        ${PC_SDL_MIXER_LIBRARY_DIRS}
-        ${PC_SDL_TTF_LIBRARY_DIRS}
-    )
->>>>>>> 60d86ffc
+            ${PC_SDL_IMAGE_LIBRARY_DIRS}
+            ${PC_SDL_MIXER_LIBRARY_DIRS}
+            ${PC_SDL_TTF_LIBRARY_DIRS}
+        )
 
         target_link_libraries(clike-repl PRIVATE ${CLIKE_SDL_LIBS})
         target_compile_definitions(clike-repl PRIVATE SDL)
@@ -1157,34 +1032,29 @@
         target_link_libraries(rea PRIVATE ${PSCAL_SQLITE_LIBS})
     endif()
 
-<<<<<<< HEAD
     if(SDL)
         target_include_directories(rea PRIVATE
-            ${SDL2_INCLUDE_DIRS}
-            ${PC_SDL2_IMAGE_INCLUDE_DIRS}
-            ${PC_SDL2_MIXER_INCLUDE_DIRS}
-            ${PC_SDL2_TTF_INCLUDE_DIRS}
+            ${PSCAL_SDL_INCLUDE_DIRS}
+            ${PC_SDL_IMAGE_INCLUDE_DIRS}
+            ${PC_SDL_MIXER_INCLUDE_DIRS}
+            ${PC_SDL_TTF_INCLUDE_DIRS}
         )
 
         target_link_directories(rea PRIVATE
-            ${PC_SDL2_IMAGE_LIBRARY_DIRS}
-            ${PC_SDL2_MIXER_LIBRARY_DIRS}
-            ${PC_SDL2_TTF_LIBRARY_DIRS}
+            ${PC_SDL_IMAGE_LIBRARY_DIRS}
+            ${PC_SDL_MIXER_LIBRARY_DIRS}
+            ${PC_SDL_TTF_LIBRARY_DIRS}
         )
 
         set(REA_SDL_LIBS "")
-        if(TARGET SDL2::SDL2)
-            list(APPEND REA_SDL_LIBS SDL2::SDL2)
-        else()
-            list(APPEND REA_SDL_LIBS ${SDL2_LIBRARIES})
-        endif()
+        list(APPEND REA_SDL_LIBS ${PSCAL_SDL_CORE_LINK_LIBS})
         list(APPEND REA_SDL_LIBS
-            ${PC_SDL2_IMAGE_LIBRARIES}
-            ${PC_SDL2_MIXER_LIBRARIES}
-            ${PC_SDL2_TTF_LIBRARIES}
-            ${PC_SDL2_IMAGE_LDFLAGS_OTHER}
-            ${PC_SDL2_MIXER_LDFLAGS_OTHER}
-            ${PC_SDL2_TTF_LDFLAGS_OTHER}
+            ${PC_SDL_IMAGE_LIBRARIES}
+            ${PC_SDL_MIXER_LIBRARIES}
+            ${PC_SDL_TTF_LIBRARIES}
+            ${PC_SDL_IMAGE_LDFLAGS_OTHER}
+            ${PC_SDL_MIXER_LDFLAGS_OTHER}
+            ${PC_SDL_TTF_LDFLAGS_OTHER}
         )
         if(PSCAL_OPENGL_TARGET)
             list(APPEND REA_SDL_LIBS ${PSCAL_OPENGL_TARGET})
@@ -1195,36 +1065,6 @@
         list(REMOVE_DUPLICATES REA_SDL_LIBS)
         target_link_libraries(rea PRIVATE ${REA_SDL_LIBS})
         target_compile_definitions(rea PRIVATE SDL)
-=======
-if(SDL)
-    target_include_directories(rea PRIVATE
-        ${PSCAL_SDL_INCLUDE_DIRS}
-        ${PC_SDL_IMAGE_INCLUDE_DIRS}
-        ${PC_SDL_MIXER_INCLUDE_DIRS}
-        ${PC_SDL_TTF_INCLUDE_DIRS}
-    )
-
-    target_link_directories(rea PRIVATE
-        ${PC_SDL_IMAGE_LIBRARY_DIRS}
-        ${PC_SDL_MIXER_LIBRARY_DIRS}
-        ${PC_SDL_TTF_LIBRARY_DIRS}
-    )
-
-    set(REA_SDL_LIBS "")
-    list(APPEND REA_SDL_LIBS ${PSCAL_SDL_CORE_LINK_LIBS})
-    list(APPEND REA_SDL_LIBS
-        ${PC_SDL_IMAGE_LIBRARIES}
-        ${PC_SDL_MIXER_LIBRARIES}
-        ${PC_SDL_TTF_LIBRARIES}
-        ${PC_SDL_IMAGE_LDFLAGS_OTHER}
-        ${PC_SDL_MIXER_LDFLAGS_OTHER}
-        ${PC_SDL_TTF_LDFLAGS_OTHER}
-    )
-    if(PSCAL_OPENGL_TARGET)
-        list(APPEND REA_SDL_LIBS ${PSCAL_OPENGL_TARGET})
-    elseif(OPENGL_LIBRARIES)
-        list(APPEND REA_SDL_LIBS ${OPENGL_LIBRARIES})
->>>>>>> 60d86ffc
     endif()
 endif()
 
@@ -1439,29 +1279,25 @@
     endif()
     if(SDL)
         target_include_directories(pscaljson2bc PRIVATE
-            ${SDL2_INCLUDE_DIRS}
-            ${PC_SDL2_IMAGE_INCLUDE_DIRS}
-            ${PC_SDL2_MIXER_INCLUDE_DIRS}
-            ${PC_SDL2_TTF_INCLUDE_DIRS}
+            ${PSCAL_SDL_INCLUDE_DIRS}
+            ${PC_SDL_IMAGE_INCLUDE_DIRS}
+            ${PC_SDL_MIXER_INCLUDE_DIRS}
+            ${PC_SDL_TTF_INCLUDE_DIRS}
         )
         target_link_directories(pscaljson2bc PRIVATE
-            ${PC_SDL2_IMAGE_LIBRARY_DIRS}
-            ${PC_SDL2_MIXER_LIBRARY_DIRS}
-            ${PC_SDL2_TTF_LIBRARY_DIRS}
+            ${PC_SDL_IMAGE_LIBRARY_DIRS}
+            ${PC_SDL_MIXER_LIBRARY_DIRS}
+            ${PC_SDL_TTF_LIBRARY_DIRS}
         )
         set(JSON2BC_SDL_LIBS "")
-        if(TARGET SDL2::SDL2)
-            list(APPEND JSON2BC_SDL_LIBS SDL2::SDL2)
-        else()
-            list(APPEND JSON2BC_SDL_LIBS ${SDL2_LIBRARIES})
-        endif()
+        list(APPEND JSON2BC_SDL_LIBS ${PSCAL_SDL_CORE_LINK_LIBS})
         list(APPEND JSON2BC_SDL_LIBS
-            ${PC_SDL2_IMAGE_LIBRARIES}
-            ${PC_SDL2_MIXER_LIBRARIES}
-            ${PC_SDL2_TTF_LIBRARIES}
-            ${PC_SDL2_IMAGE_LDFLAGS_OTHER}
-            ${PC_SDL2_MIXER_LDFLAGS_OTHER}
-            ${PC_SDL2_TTF_LDFLAGS_OTHER}
+            ${PC_SDL_IMAGE_LIBRARIES}
+            ${PC_SDL_MIXER_LIBRARIES}
+            ${PC_SDL_TTF_LIBRARIES}
+            ${PC_SDL_IMAGE_LDFLAGS_OTHER}
+            ${PC_SDL_MIXER_LDFLAGS_OTHER}
+            ${PC_SDL_TTF_LDFLAGS_OTHER}
         )
         if(PSCAL_OPENGL_TARGET)
             list(APPEND JSON2BC_SDL_LIBS ${PSCAL_OPENGL_TARGET})
@@ -1480,7 +1316,6 @@
         SOURCES ${JSON2BC_SOURCES})
     target_link_libraries(pscal_json2bc_static PUBLIC pscal_core_static)
 endif()
-<<<<<<< HEAD
 
 add_executable(smallclu
     src/smallclu/main.c
@@ -1503,34 +1338,6 @@
     endif()
     if(TARGET pscal_pscald_static)
         list(APPEND _tool_runner_libs pscal_pscald_static)
-=======
-if(SDL)
-    target_include_directories(pscaljson2bc PRIVATE
-        ${PSCAL_SDL_INCLUDE_DIRS}
-        ${PC_SDL_IMAGE_INCLUDE_DIRS}
-        ${PC_SDL_MIXER_INCLUDE_DIRS}
-        ${PC_SDL_TTF_INCLUDE_DIRS}
-    )
-    target_link_directories(pscaljson2bc PRIVATE
-        ${PC_SDL_IMAGE_LIBRARY_DIRS}
-        ${PC_SDL_MIXER_LIBRARY_DIRS}
-        ${PC_SDL_TTF_LIBRARY_DIRS}
-    )
-    set(JSON2BC_SDL_LIBS "")
-    list(APPEND JSON2BC_SDL_LIBS ${PSCAL_SDL_CORE_LINK_LIBS})
-    list(APPEND JSON2BC_SDL_LIBS
-        ${PC_SDL_IMAGE_LIBRARIES}
-        ${PC_SDL_MIXER_LIBRARIES}
-        ${PC_SDL_TTF_LIBRARIES}
-        ${PC_SDL_IMAGE_LDFLAGS_OTHER}
-        ${PC_SDL_MIXER_LDFLAGS_OTHER}
-        ${PC_SDL_TTF_LDFLAGS_OTHER}
-    )
-    if(PSCAL_OPENGL_TARGET)
-        list(APPEND JSON2BC_SDL_LIBS ${PSCAL_OPENGL_TARGET})
-    elseif(OPENGL_LIBRARIES)
-        list(APPEND JSON2BC_SDL_LIBS ${OPENGL_LIBRARIES})
->>>>>>> 60d86ffc
     endif()
     list(REMOVE_DUPLICATES _tool_runner_libs)
     target_link_libraries(pscal_tool_runner PRIVATE ${_tool_runner_libs} "-lsqlite3")
