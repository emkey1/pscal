--- conflicted
+++ resolved
@@ -270,7 +270,6 @@
     target_link_libraries(tinyc PRIVATE ${CURL_LIBRARIES} m)
 endif()
 
-<<<<<<< HEAD
 # When SDL support is enabled, tinyc needs the same SDL include paths,
 # library directories, and libraries as the other executables to compile
 # headers that reference SDL types.
@@ -305,13 +304,7 @@
     list(REMOVE_DUPLICATES TINYC_SDL_LIBS)
     target_link_libraries(tinyc PRIVATE ${TINYC_SDL_LIBS})
     target_compile_definitions(tinyc PRIVATE SDL)
-=======
-# When SDL support is enabled, tinyc needs the same SDL include paths and
-# libraries as the main executables to successfully compile headers that
-# reference SDL types.
-if(SDL)
-    target_link_libraries(tinyc PRIVATE SDL2::SDL2 SDL2_image SDL2_mixer SDL2_ttf)
->>>>>>> 13bc0f01
+
 endif()
 
 # ---- Examples ----
